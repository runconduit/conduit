--- conflicted
+++ resolved
@@ -355,8 +355,6 @@
 
 		// prepare for stage 2
 		args = append([]string{"control-plane"}, args...)
-<<<<<<< HEAD
-=======
 		edge, err := regexp.Match(`(edge)-([0-9]+\.[0-9]+\.[0-9]+)`, []byte(TestHelper.UpgradeFromVersion()))
 		if err != nil {
 			testutil.AnnotatedFatal(t, "could not match regex", err)
@@ -367,7 +365,6 @@
 		} else {
 			args = append(args, []string{"--skip-outbound-ports", skippedOutboundPorts}...)
 		}
->>>>>>> f3504a10
 	}
 
 	exec := append([]string{cmd}, args...)
@@ -421,11 +418,7 @@
 	// that we intend to be delete in this stage to prevent it
 	// from deleting other resources that have the
 	// label
-<<<<<<< HEAD
 	cmdOut, err := TestHelper.KubectlApplyWithArgs(out, []string{
-=======
-	out, err = TestHelper.KubectlApplyWithArgs(out, []string{
->>>>>>> f3504a10
 		"--prune",
 		"-l", "linkerd.io/control-plane-ns=linkerd",
 		"--prune-whitelist", "apps/v1/deployment",
