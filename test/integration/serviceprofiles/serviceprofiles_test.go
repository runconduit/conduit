--- conflicted
+++ resolved
@@ -42,17 +42,9 @@
 func testProfiles(t *testing.T) {
 	ctx := context.Background()
 	testNamespace := TestHelper.GetTestNamespace("serviceprofile-test")
-<<<<<<< HEAD
-	err := TestHelper.CreateDataPlaneNamespaceIfNotExists(ctx, testNamespace, nil)
-	if err != nil {
-		testutil.Fatalf(t, "failed to create %s namespace: %s", testNamespace, err)
-	}
 	out, err := TestHelper.LinkerdRunOk("inject", "--manual", "testdata/tap_application.yaml")
-=======
-	out, stderr, err := TestHelper.LinkerdRun("inject", "--manual", "testdata/tap_application.yaml")
->>>>>>> 222c1140
-	if err != nil {
-		testutil.AnnotatedFatalf(t, "'linkerd inject' command failed", "%s", err)
+	if err != nil {
+		testutil.AnnotatedFatal(t, "'linkerd inject' command failed", err)
 	}
 
 	out, err = TestHelper.KubectlApply(out, testNamespace)
@@ -127,7 +119,7 @@
 			cmd = append(cmd, tc.args...)
 			out, err := TestHelper.LinkerdRunOk(cmd...)
 			if err != nil {
-				testutil.AnnotatedFatalf(t, fmt.Sprintf("'linkerd %s' command failed", cmd), "%s", err)
+				testutil.AnnotatedFatal(t, fmt.Sprintf("'linkerd %s' command failed", cmd), err)
 			}
 
 			_, err = TestHelper.KubectlApply(out, tc.namespace)
@@ -158,7 +150,7 @@
 
 	out, err := TestHelper.LinkerdRunOk("inject", "--manual", testYAML)
 	if err != nil {
-		testutil.AnnotatedErrorf(t, "'linkerd inject' command failed", "%s", err)
+		testutil.AnnotatedError(t, "'linkerd inject' command failed", err)
 	}
 
 	out, err = TestHelper.KubectlApply(out, testNamespace)
@@ -178,7 +170,7 @@
 
 	out, err = TestHelper.LinkerdRunOk(cmd...)
 	if err != nil {
-		testutil.AnnotatedErrorf(t, fmt.Sprintf("'linkerd %s' command failed", cmd), "%s", err)
+		testutil.AnnotatedError(t, fmt.Sprintf("'linkerd %s' command failed", cmd), err)
 	}
 
 	_, err = TestHelper.KubectlApply(out, testNamespace)
@@ -295,8 +287,7 @@
 	cmd = append(cmd, "--output", "json")
 	var out, stderr string
 	err := TestHelper.RetryFor(2*time.Minute, func() error {
-		var err error
-		out, err = TestHelper.LinkerdRunOk(cmd...)
+		_, err := TestHelper.LinkerdRunOk(cmd...)
 		return err
 	})
 	if err != nil {
