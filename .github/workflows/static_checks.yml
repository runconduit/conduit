name: Static checks
on:
  pull_request: {}
  push:
    paths-ignore:
    - '*.md'
    - '**/*.md'
    branches:
    - master
jobs:
  go_dependencies:
    name: Go dependencies
    runs-on: ubuntu-18.04
    steps:
    - name: Checkout code
      # actions/checkout@v2
      uses: actions/checkout@722adc6
    - name: Dump env
      run: env | sort
    - name: Dump GitHub context
      env:
        GITHUB_CONTEXT: ${{ toJson(github) }}
      run: echo "$GITHUB_CONTEXT"
    - name: Dump job context
      env:
        JOB_CONTEXT: ${{ toJson(job) }}
      run: echo "$JOB_CONTEXT"
    - name: Validate go deps
      run: |
        . bin/_tag.sh
        for f in $( grep -lR --include=Dockerfile\* go-deps: . ) ; do
          validate_go_deps_tag $f
        done
  go_lint:
    name: Go lint
    runs-on: ubuntu-18.04
    container:
      image: golang:1.13.4
    steps:
    - name: Checkout code
      # actions/checkout@v2
      uses: actions/checkout@722adc6
    - name: Go lint
      env:
        GITCOOKIE_SH: ${{ secrets.GITCOOKIE_SH }}
      run: |
        echo "$GITCOOKIE_SH" | bash
        bin/lint --verbose
  go_format:
    name: Go format
    runs-on: ubuntu-18.04
    container:
      image: golang:1.13.4
    steps:
    - name: Checkout code
      # actions/checkout@v2
      uses: actions/checkout@722adc6
    - name: Format
      env:
        GITCOOKIE_SH: ${{ secrets.GITCOOKIE_SH }}
      run: |
        echo "$GITCOOKIE_SH" | bash
        bin/fmt
  shellcheck:
    name: shellcheck
    runs-on: ubuntu-18.04
    steps:
    - name: Checkout code
      uses: actions/checkout@v2
    - name: shellcheck
      # For more information on shellcheck failures:
      # https://github.com/koalaman/shellcheck/wiki/Checks
      run: |
<<<<<<< HEAD
        find ./bin -type f \
        ! -name build-cli-bin \
        ! -name docker-build-base \
        ! -name docker-build-cli-bin \
        ! -name docker-build-cni-plugin \
        ! -name docker-build-controller \
        ! -name docker-build-debug \
        ! -name docker-build-go-deps \
        ! -name docker-build-grafana \
        ! -name docker-build-proxy \
        ! -name docker-build-web \
        ! -name docker-images \
        ! -name docker-pull \
        ! -name docker-pull-binaries \
        ! -name docker-pull-deps \
        ! -name docker-push \
        ! -name docker-push-deps \
        ! -name docker-retag-all \
        ! -name _docker.sh \
        ! -name fmt \
        ! -name lint \
        ! -name _log.sh \
        ! -name minikube-start-hyperv.bat \
        ! -name mkube \
        ! -name protoc-go.sh \
        ! -name root-tag \
        ! -name _tag.sh \
        ! -name test-cleanup \
        ! -name test-clouds-cleanup \
        ! -name test-clouds \
        ! -name test-run \
        ! -name _test-run.sh \
        ! -name test-scale \
        ! -name update-go-deps-shas \
        ! -name web \
        ! -name *.nuspec \
        ! -name *.ps1 \
        | xargs -I {} bin/shellcheck -x {}
  psscript-analyzer:
    name: PSScriptAnalyzer
=======
        bin/shellcheck-all
  markdown_lint:
    name: Markdown lint
>>>>>>> a8158dbe
    runs-on: ubuntu-18.04
    steps:
    - name: Checkout code
      # actions/checkout@v2
      uses: actions/checkout@722adc6
<<<<<<< HEAD
    - name: Chocolatey - lint
      # devblackops/github-action-psscriptanalyzer@v2.0.0
      uses: devblackops/github-action-psscriptanalyzer@889a059
      env:
        # https://github.com/devblackops/github-action-psscriptanalyzer/pull/3/files
        INPUT_FAILONWARNING: 1
      with:
        rootPath: bin/win/tools
        failOnInfos: true
=======
    - name: Markdown lint
      run: bin/markdownlint-all
>>>>>>> a8158dbe
<|MERGE_RESOLUTION|>--- conflicted
+++ resolved
@@ -71,58 +71,14 @@
       # For more information on shellcheck failures:
       # https://github.com/koalaman/shellcheck/wiki/Checks
       run: |
-<<<<<<< HEAD
-        find ./bin -type f \
-        ! -name build-cli-bin \
-        ! -name docker-build-base \
-        ! -name docker-build-cli-bin \
-        ! -name docker-build-cni-plugin \
-        ! -name docker-build-controller \
-        ! -name docker-build-debug \
-        ! -name docker-build-go-deps \
-        ! -name docker-build-grafana \
-        ! -name docker-build-proxy \
-        ! -name docker-build-web \
-        ! -name docker-images \
-        ! -name docker-pull \
-        ! -name docker-pull-binaries \
-        ! -name docker-pull-deps \
-        ! -name docker-push \
-        ! -name docker-push-deps \
-        ! -name docker-retag-all \
-        ! -name _docker.sh \
-        ! -name fmt \
-        ! -name lint \
-        ! -name _log.sh \
-        ! -name minikube-start-hyperv.bat \
-        ! -name mkube \
-        ! -name protoc-go.sh \
-        ! -name root-tag \
-        ! -name _tag.sh \
-        ! -name test-cleanup \
-        ! -name test-clouds-cleanup \
-        ! -name test-clouds \
-        ! -name test-run \
-        ! -name _test-run.sh \
-        ! -name test-scale \
-        ! -name update-go-deps-shas \
-        ! -name web \
-        ! -name *.nuspec \
-        ! -name *.ps1 \
-        | xargs -I {} bin/shellcheck -x {}
+        bin/shellcheck-all
   psscript-analyzer:
     name: PSScriptAnalyzer
-=======
-        bin/shellcheck-all
-  markdown_lint:
-    name: Markdown lint
->>>>>>> a8158dbe
     runs-on: ubuntu-18.04
     steps:
     - name: Checkout code
       # actions/checkout@v2
       uses: actions/checkout@722adc6
-<<<<<<< HEAD
     - name: Chocolatey - lint
       # devblackops/github-action-psscriptanalyzer@v2.0.0
       uses: devblackops/github-action-psscriptanalyzer@889a059
@@ -132,7 +88,12 @@
       with:
         rootPath: bin/win/tools
         failOnInfos: true
-=======
+  markdown_lint:
+    name: Markdown lint
+    runs-on: ubuntu-18.04
+    steps:
+    - name: Checkout code
+      # actions/checkout@v2
+      uses: actions/checkout@722adc6
     - name: Markdown lint
-      run: bin/markdownlint-all
->>>>>>> a8158dbe
+      run: bin/markdownlint-all