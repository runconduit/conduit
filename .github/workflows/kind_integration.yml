name: KinD integration
on:
  pull_request: {}
  push:
    paths-ignore:
    - '*.md'
    - '**/*.md'
    branches:
    - main
env:
  GH_ANNOTATION: true
jobs:
  docker_build:
    name: Docker build
    runs-on: ubuntu-18.04
    steps:
    - name: Checkout code
      # actions/checkout@v2
      uses: actions/checkout@722adc6
    - name: Set environment variables from scripts
      run: |
        . bin/_tag.sh
        echo ::set-env name=TAG::$(CI_FORCE_CLEAN=1 bin/root-tag)

        . bin/_docker.sh
        echo ::set-env name=DOCKER_REGISTRY::$DOCKER_REGISTRY
    - name: Setup SSH config for Packet
      if: github.event_name == 'push' || !github.event.pull_request.head.repo.fork
      run: |
        mkdir -p ~/.ssh/
        touch ~/.ssh/id && chmod 600 ~/.ssh/id
        echo "${{ secrets.DOCKER_SSH_CONFIG }}"  > ~/.ssh/config
        echo "${{ secrets.DOCKER_PRIVATE_KEY }}" > ~/.ssh/id
        echo "${{ secrets.DOCKER_KNOWN_HOSTS }}" > ~/.ssh/known_hosts
        ssh linkerd-docker docker version
        echo ::set-env name=DOCKER_HOST::ssh://linkerd-docker
    - name: Build docker images
      env:
        DOCKER_TRACE: 1
      run: |
        export PATH="`pwd`/bin:$PATH"
        bin/docker-build
    - name: Create artifact with CLI and image archives
      env:
        ARCHIVES: /home/runner/archives
      run: |
        mkdir -p $ARCHIVES

        for image in proxy controller web cni-plugin debug cli-bin grafana; do
          docker save "$DOCKER_REGISTRY/$image:$TAG" > $ARCHIVES/$image.tar || tee save_fail &
        done

        # save cli's as artifacts
        cp -r ./target/cli $ARCHIVES/cli

        # Wait for `docker save` background processes to complete. Exit early
        # if any job failed.
        wait < <(jobs -p)
        test -f save_fail && exit 1 || true
    # `with.path` values do not support environment variables yet, so an
    # absolute path is used here.
    #
    # https://github.com/actions/upload-artifact/issues/8
    - name: Upload artifact
      # actions/upload-artifact@v1
      uses: actions/upload-artifact@3446296
      with:
        name: image-archives
        path: /home/runner/archives
  # todo: Keep in sync with `release.yml`
  windows_static_cli_tests:
    name: Static CLI tests (windows)
    runs-on: windows-latest
    needs: [docker_build]
    steps:
    - name: Checkout code
      # actions/checkout@v2
      uses: actions/checkout@722adc6
    - name: Try to load cached Go modules
      # actions/cache@v1.1.2
      uses: actions/cache@70655ec
      with:
        path: ~/go/pkg/mod
        key: ${{ runner.os }}-go-${{ hashFiles('**/go.sum') }}
        restore-keys: |
          ${{ runner.os }}-go-
    - name: Download image archives
      # actions/download-artifact@v1
      uses: actions/download-artifact@18f0f59
      with:
        name: image-archives
    - name: Install CLI
      run: |
        cp image-archives\cli\windows\linkerd $HOME\linkerd.exe
    - name: Run CLI Integration tests
      run: |
        go test --failfast --mod=readonly ".\test\cli" --linkerd=$HOME\linkerd.exe --cli-tests -v
  kind_integration_tests:
    strategy:
      matrix:
        integration_test: [custom-domain, deep, external-issuer, helm, helm-upgrade, uninstall, upgrade-edge, upgrade-stable]
    needs: [docker_build]
    name: Integration tests (${{ matrix.integration_test }})
    runs-on: ubuntu-18.04
    steps:
    - name: Checkout code
      # actions/checkout@v2
      uses: actions/checkout@722adc6
    - name: Try to load cached Go modules
      # actions/cache@v1.1.2
      uses: actions/cache@70655ec
      with:
        path: ~/go/pkg/mod
        key: ${{ runner.os }}-go-${{ hashFiles('**/go.sum') }}
        restore-keys: |
          ${{ runner.os }}-go-
    - name: Set environment variables from scripts
      run: |
        . bin/_tag.sh
        echo ::set-env name=TAG::$(CI_FORCE_CLEAN=1 bin/root-tag)

        . bin/_docker.sh
        echo ::set-env name=DOCKER_REGISTRY::$DOCKER_REGISTRY
    - name: Setup SSH config for Packet
      if: github.event_name == 'push' || !github.event.pull_request.head.repo.fork
      run: |
        mkdir -p ~/.ssh/
        touch ~/.ssh/id && chmod 600 ~/.ssh/id
        echo "${{ secrets.DOCKER_SSH_CONFIG }}"  > ~/.ssh/config
        echo "${{ secrets.DOCKER_PRIVATE_KEY }}" > ~/.ssh/id
        echo "${{ secrets.DOCKER_KNOWN_HOSTS }}" > ~/.ssh/known_hosts
    - name: Download image archives (Forked repositories)
      if: github.event_name == 'pull_request' && github.event.pull_request.head.repo.fork
      # actions/download-artifact@v1
      uses: actions/download-artifact@18f0f59
      with:
        name: image-archives
    - name: Load cli-bin image into local docker images
      if: github.event_name == 'push' || !github.event.pull_request.head.repo.fork
      run: |
        # `docker load` only accepts input from STDIN, so pipe the image
        # archive into the command.
        #
        # In order to pipe the image archive, set `DOCKER_HOST` for a single
        # command and `docker save` the CLI image from the Packet host.
        DOCKER_HOST=ssh://linkerd-docker docker save "$DOCKER_REGISTRY/cli-bin:$TAG" | docker load
    - name: Load cli-bin image into local docker images (Forked repositories)
      if: github.event_name == 'pull_request' && github.event.pull_request.head.repo.fork
      run: docker load < image-archives/cli-bin.tar
    - name: Install CLI
      run: |
        # Copy the CLI out of the local cli-bin container.
        container_id=$(docker create "$DOCKER_REGISTRY/cli-bin:$TAG")
        docker cp $container_id:/out/linkerd-linux "$HOME/.linkerd"

        # Validate the CLI version matches the current build tag.
        [[ "$TAG" == "$($HOME/.linkerd version --short --client)" ]]
<<<<<<< HEAD
    - name: Setup default KinD cluster
      if: matrix.integration_test != 'custom_domain'
      run: bin/kind create cluster --wait 300s
    - name: Setup custom_domain KinD cluster
      if: matrix.integration_test == 'custom_domain'
      run: bin/kind create cluster --wait 300s --config test/integration/testdata/custom_cluster_domain_config.yaml
    - name: Load image archives into the local KinD cluster
=======
    - name: Run integration tests
>>>>>>> 4372ed56
      if: github.event_name == 'push' || !github.event.pull_request.head.repo.fork
      run: |
        bin/tests --images --images-host ssh://linkerd-docker --name ${{ matrix.integration_test }} "$HOME/.linkerd"
    - name: Run integration tests (Forked repositories)
      if: github.event_name == 'pull_request' && github.event.pull_request.head.repo.fork
      run: |
        bin/tests --images --name ${{ matrix.integration_test }} "$HOME/.linkerd"<|MERGE_RESOLUTION|>--- conflicted
+++ resolved
@@ -155,17 +155,7 @@
 
         # Validate the CLI version matches the current build tag.
         [[ "$TAG" == "$($HOME/.linkerd version --short --client)" ]]
-<<<<<<< HEAD
-    - name: Setup default KinD cluster
-      if: matrix.integration_test != 'custom_domain'
-      run: bin/kind create cluster --wait 300s
-    - name: Setup custom_domain KinD cluster
-      if: matrix.integration_test == 'custom_domain'
-      run: bin/kind create cluster --wait 300s --config test/integration/testdata/custom_cluster_domain_config.yaml
-    - name: Load image archives into the local KinD cluster
-=======
     - name: Run integration tests
->>>>>>> 4372ed56
       if: github.event_name == 'push' || !github.event.pull_request.head.repo.fork
       run: |
         bin/tests --images --images-host ssh://linkerd-docker --name ${{ matrix.integration_test }} "$HOME/.linkerd"
