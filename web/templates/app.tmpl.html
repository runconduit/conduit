--- conflicted
+++ resolved
@@ -4,11 +4,8 @@
     data-go-version="{{.Data.GoVersion}}"
     data-controller-namespace="{{.ControllerNamespace}}"
     data-uuid="{{.UUID}}"
-<<<<<<< HEAD
+    data-grafana="{{.Grafana}}"
     data-jaeger="{{.Jaeger}}">
-=======
-    data-grafana="{{.Grafana}}">
->>>>>>> 2a95d373
     {{ if .Error }}
       <p>Failed to call public API: {{ .ErrorMessage }}</p>
     {{ end }}
