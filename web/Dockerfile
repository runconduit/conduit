## bundle web assets
FROM node:10 as webpack-bundle
RUN curl -o- -L https://yarnpkg.com/install.sh | bash -s -- --version 1.7.0

ENV HOME /root
ENV PATH $HOME/.yarn/bin:$PATH
ENV GOPATH /go
ENV PROJECT github.com/linkerd/linkerd2
ENV PACKAGE $PROJECT/web/app
ENV ROOT $GOPATH/src/$PROJECT
ENV PACKAGEDIR $GOPATH/src/$PACKAGE
WORKDIR $PACKAGEDIR

# copy build script
COPY bin/web $ROOT/bin/web

# install yarn dependencies
COPY web/app/package.json web/app/yarn.lock ./
RUN $ROOT/bin/web setup install --frozen-lockfile

# build frontend assets
# set the env to production *after* yarn has done an install, to make sure all
# libraries required for building are included.
ENV NODE_ENV production
COPY web/app .
RUN $ROOT/bin/web build

## compile go server
<<<<<<< HEAD
FROM gcr.io/linkerd-io/go-deps:f62e60c1 as golang
=======
FROM gcr.io/linkerd-io/go-deps:b3c7654e as golang
>>>>>>> 1575a927
WORKDIR /go/src/github.com/linkerd/linkerd2
RUN mkdir -p web
COPY web/main.go web
COPY web/srv web/srv
COPY controller controller
COPY pkg pkg

RUN CGO_ENABLED=0 GOOS=linux go build -o web/web ./web

## package it all up
FROM gcr.io/linkerd-io/base:2019-02-19.01
WORKDIR /linkerd

COPY LICENSE .
COPY --from=golang /go/src/github.com/linkerd/linkerd2/web/web .
RUN mkdir -p app
COPY --from=webpack-bundle /go/src/github.com/linkerd/linkerd2/web/app/dist app/dist
COPY web/templates templates

ARG LINKERD_VERSION
ENV LINKERD_CONTAINER_VERSION_OVERRIDE=${LINKERD_VERSION}

ENTRYPOINT ["./web"]<|MERGE_RESOLUTION|>--- conflicted
+++ resolved
@@ -26,11 +26,7 @@
 RUN $ROOT/bin/web build
 
 ## compile go server
-<<<<<<< HEAD
-FROM gcr.io/linkerd-io/go-deps:f62e60c1 as golang
-=======
-FROM gcr.io/linkerd-io/go-deps:b3c7654e as golang
->>>>>>> 1575a927
+FROM gcr.io/linkerd-io/go-deps:6f3448b4 as golang
 WORKDIR /go/src/github.com/linkerd/linkerd2
 RUN mkdir -p web
 COPY web/main.go web
