--- conflicted
+++ resolved
@@ -26,11 +26,7 @@
 RUN $ROOT/bin/web build
 
 ## compile go server
-<<<<<<< HEAD
-FROM gcr.io/linkerd-io/go-deps:beb43b75 as golang
-=======
-FROM gcr.io/linkerd-io/go-deps:8864229a as golang
->>>>>>> f3325e7d
+FROM gcr.io/linkerd-io/go-deps:05d5b37c as golang
 WORKDIR /go/src/github.com/linkerd/linkerd2
 RUN mkdir -p web
 COPY web/main.go web
