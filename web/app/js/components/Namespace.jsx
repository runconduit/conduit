--- conflicted
+++ resolved
@@ -3,12 +3,7 @@
 import { friendlyTitle } from './util/Utils.js';
 import MetricsTable from './MetricsTable.jsx';
 import NetworkGraph from './NetworkGraph.jsx';
-<<<<<<< HEAD
-import PageHeader from './PageHeader.jsx';
-import { processMultiResourceRollup } from './util/MetricUtils.jsx';
-=======
 import { processMultiResourceRollup } from './util/MetricUtils.js';
->>>>>>> b1181e55
 import PropTypes from 'prop-types';
 import React from 'react';
 import { Spin } from 'antd';
