package srv

import (
	"bytes"
	"fmt"
	"net/http"
	"regexp"

	"github.com/julienschmidt/httprouter"
	"github.com/linkerd/linkerd2/controller/api/public"
	pb "github.com/linkerd/linkerd2/controller/gen/public"
	"github.com/linkerd/linkerd2/pkg/k8s"
	profiles "github.com/linkerd/linkerd2/pkg/profiles"
	"github.com/patrickmn/go-cache"
	log "github.com/sirupsen/logrus"
)

var proxyPathRegexp = regexp.MustCompile("/api/v1/namespaces/.*/proxy/")

type (
	renderTemplate func(http.ResponseWriter, string, string, interface{}) error

	handler struct {
		render              renderTemplate
		apiClient           public.APIClient
		k8sAPI              *k8s.KubernetesAPI
		uuid                string
		controllerNamespace string
		clusterDomain       string
<<<<<<< HEAD
		jaeger              string
		grafanaProxy        *reverseProxy
		jaegerProxy         *reverseProxy
=======
		grafana             string
		grafanaProxy        *grafanaProxy
>>>>>>> 2a95d373
		hc                  healthChecker
		statCache           *cache.Cache
	}
)

func (h *handler) handleIndex(w http.ResponseWriter, req *http.Request, p httprouter.Params) {
	// when running the dashboard via `linkerd dashboard`, serve the index bundle at the right path
	pathPfx := proxyPathRegexp.FindString(req.URL.Path)
	if pathPfx == "" {
		pathPfx = "/"
	}

	params := appParams{
		UUID:                h.uuid,
		ControllerNamespace: h.controllerNamespace,
		PathPrefix:          pathPfx,
<<<<<<< HEAD
		Jaeger:              h.jaeger,
=======
		Grafana:             h.grafana,
>>>>>>> 2a95d373
	}

	version, err := h.apiClient.Version(req.Context(), &pb.Empty{}) // TODO: remove and call /api/version from web app
	if err != nil {
		params.Error = true
		params.ErrorMessage = err.Error()
		log.Error(err)
	} else {
		params.Data = *version
	}

	err = h.render(w, "app.tmpl.html", "base", params)

	if err != nil {
		log.Error(err)
	}
}

func (h *handler) handleProfileDownload(w http.ResponseWriter, req *http.Request, params httprouter.Params) {
	service := req.FormValue("service")
	namespace := req.FormValue("namespace")

	if service == "" || namespace == "" {
		err := fmt.Errorf("Service and namespace must be provided to create a new profile")
		log.Error(err)
		http.Error(w, err.Error(), http.StatusBadRequest)
		return
	}

	profileYaml := &bytes.Buffer{}
	err := profiles.RenderProfileTemplate(namespace, service, h.clusterDomain, profileYaml)

	if err != nil {
		log.Error(err)
		http.Error(w, err.Error(), http.StatusInternalServerError)
		return
	}

	dispositionHeaderVal := fmt.Sprintf("attachment; filename=%s-profile.yml", service)

	w.Header().Set("Content-Type", "text/yaml")
	w.Header().Set("Content-Disposition", dispositionHeaderVal)

	w.Write(profileYaml.Bytes())
}

func (h *handler) handleGrafana(w http.ResponseWriter, req *http.Request, p httprouter.Params) {
	h.grafanaProxy.ServeHTTP(w, req)
}

func (h *handler) handleJaeger(w http.ResponseWriter, req *http.Request, p httprouter.Params) {
	h.jaegerProxy.ServeHTTP(w, req)
}<|MERGE_RESOLUTION|>--- conflicted
+++ resolved
@@ -27,14 +27,10 @@
 		uuid                string
 		controllerNamespace string
 		clusterDomain       string
-<<<<<<< HEAD
+		grafana             string
 		jaeger              string
 		grafanaProxy        *reverseProxy
 		jaegerProxy         *reverseProxy
-=======
-		grafana             string
-		grafanaProxy        *grafanaProxy
->>>>>>> 2a95d373
 		hc                  healthChecker
 		statCache           *cache.Cache
 	}
@@ -51,11 +47,8 @@
 		UUID:                h.uuid,
 		ControllerNamespace: h.controllerNamespace,
 		PathPrefix:          pathPfx,
-<<<<<<< HEAD
+		Grafana:             h.grafana,
 		Jaeger:              h.jaeger,
-=======
-		Grafana:             h.grafana,
->>>>>>> 2a95d373
 	}
 
 	version, err := h.apiClient.Version(req.Context(), &pb.Empty{}) // TODO: remove and call /api/version from web app
