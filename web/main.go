package main

import (
	"context"
	"flag"
	"net"
	"os"
	"os/signal"
	"regexp"
	"syscall"
	"time"

	"github.com/linkerd/linkerd2/controller/api/public"
	"github.com/linkerd/linkerd2/pkg/admin"
	"github.com/linkerd/linkerd2/pkg/config"
	"github.com/linkerd/linkerd2/pkg/flags"
	"github.com/linkerd/linkerd2/pkg/healthcheck"
	"github.com/linkerd/linkerd2/pkg/k8s"
	pkgK8s "github.com/linkerd/linkerd2/pkg/k8s"
	"github.com/linkerd/linkerd2/pkg/trace"
	"github.com/linkerd/linkerd2/web/srv"
	log "github.com/sirupsen/logrus"
)

func main() {
	cmd := flag.NewFlagSet("public-api", flag.ExitOnError)

	addr := cmd.String("addr", ":8084", "address to serve on")
	metricsAddr := cmd.String("metrics-addr", ":9994", "address to serve scrapable metrics on")
	apiAddr := cmd.String("api-addr", "127.0.0.1:8085", "address of the linkerd-controller-api service")
<<<<<<< HEAD
	grafanaAddr := cmd.String("grafana-addr", "127.0.0.1:3000", "address of the linkerd-grafana service")
	jaegerAddr := cmd.String("jaeger-addr", "", "address of the jaeger service")
=======
	grafanaAddr := cmd.String("grafana-addr", "", "address of the linkerd-grafana service")
>>>>>>> 2a95d373
	templateDir := cmd.String("template-dir", "templates", "directory to search for template files")
	staticDir := cmd.String("static-dir", "app/dist", "directory to search for static files")
	reload := cmd.Bool("reload", true, "reloading set to true or false")
	controllerNamespace := cmd.String("controller-namespace", "linkerd", "namespace in which Linkerd is installed")
	enforcedHost := cmd.String("enforced-host", "", "regexp describing the allowed values for the Host header; protects from DNS-rebinding attacks")
	kubeConfigPath := cmd.String("kubeconfig", "", "path to kube config")

	traceCollector := flags.AddTraceFlags(cmd)

	flags.ConfigureAndParse(cmd, os.Args[1:])

	_, _, err := net.SplitHostPort(*apiAddr) // Verify apiAddr is of the form host:port.
	if err != nil {
		log.Fatalf("failed to parse API server address: %s", *apiAddr)
	}
	client, err := public.NewInternalClient(*controllerNamespace, *apiAddr)
	if err != nil {
		log.Fatalf("failed to construct client for API server URL %s", *apiAddr)
	}

	globalConfig, err := config.Global(pkgK8s.MountPathGlobalConfig)
	clusterDomain := globalConfig.GetClusterDomain()
	if err != nil || clusterDomain == "" {
		clusterDomain = "cluster.local"
		log.Warnf("failed to load cluster domain from global config: [%s] (falling back to %s)", err, clusterDomain)
	}

	k8sAPI, err := k8s.NewAPI(*kubeConfigPath, "", "", []string{}, 0)
	if err != nil {
		log.Fatalf("failed to construct Kubernetes API client: [%s]", err)
	}

	// Setup health checker
	checks := []healthcheck.CategoryID{
		healthcheck.KubernetesAPIChecks,
		healthcheck.KubernetesVersionChecks,
		healthcheck.LinkerdConfigChecks,
		healthcheck.LinkerdControlPlaneExistenceChecks,
		healthcheck.LinkerdAPIChecks,
		healthcheck.LinkerdVersionChecks,
		healthcheck.LinkerdControlPlaneVersionChecks,
	}
	hc := healthcheck.NewHealthChecker(checks, &healthcheck.Options{
		ControlPlaneNamespace: *controllerNamespace,
		KubeConfig:            *kubeConfigPath,
		APIAddr:               *apiAddr,
	})

	cm, _, err := healthcheck.FetchLinkerdConfigMap(k8sAPI, *controllerNamespace)
	if err != nil {
		log.Errorf("Failed to fetch linkerd-config: %s", err)
	}
	uuid := string(cm.GetUID())

	stop := make(chan os.Signal, 1)
	signal.Notify(stop, os.Interrupt, syscall.SIGTERM)

	if *traceCollector != "" {
		if err := trace.InitializeTracing("linkerd-web", *traceCollector); err != nil {
			log.Warnf("failed to initialize tracing: %s", err)
		}
	}

	reHost, err := regexp.Compile(*enforcedHost)
	if err != nil {
		log.Fatalf("invalid --enforced-host parameter: %s", err)
	}

	server := srv.NewServer(*addr, *grafanaAddr, *jaegerAddr, *templateDir, *staticDir, uuid,
		*controllerNamespace, clusterDomain, *reload, reHost, client, k8sAPI, hc)

	go func() {
		log.Infof("starting HTTP server on %+v", *addr)
		server.ListenAndServe()
	}()

	go admin.StartServer(*metricsAddr)

	<-stop

	log.Infof("shutting down HTTP server on %+v", *addr)
	ctx, cancel := context.WithTimeout(context.Background(), 5*time.Second)
	defer cancel()
	server.Shutdown(ctx)
}<|MERGE_RESOLUTION|>--- conflicted
+++ resolved
@@ -28,12 +28,8 @@
 	addr := cmd.String("addr", ":8084", "address to serve on")
 	metricsAddr := cmd.String("metrics-addr", ":9994", "address to serve scrapable metrics on")
 	apiAddr := cmd.String("api-addr", "127.0.0.1:8085", "address of the linkerd-controller-api service")
-<<<<<<< HEAD
-	grafanaAddr := cmd.String("grafana-addr", "127.0.0.1:3000", "address of the linkerd-grafana service")
+	grafanaAddr := cmd.String("grafana-addr", "", "address of the linkerd-grafana service")
 	jaegerAddr := cmd.String("jaeger-addr", "", "address of the jaeger service")
-=======
-	grafanaAddr := cmd.String("grafana-addr", "", "address of the linkerd-grafana service")
->>>>>>> 2a95d373
 	templateDir := cmd.String("template-dir", "templates", "directory to search for template files")
 	staticDir := cmd.String("static-dir", "app/dist", "directory to search for static files")
 	reload := cmd.Bool("reload", true, "reloading set to true or false")
