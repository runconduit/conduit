--- conflicted
+++ resolved
@@ -17,12 +17,7 @@
 pub struct Router<T>
 where T: Recognize,
 {
-<<<<<<< HEAD
-    recognize: T,
-    cache: Arc<Mutex<Cache<T::Key, T::Service>>>,
-=======
     inner: Arc<Inner<T>>,
->>>>>>> 2019747f
 }
 
 /// Provides a strategy for routing a Request to a Service.
@@ -76,8 +71,6 @@
     state: State<T>,
 }
 
-<<<<<<< HEAD
-=======
 struct Inner<T>
 where T: Recognize,
 {
@@ -85,13 +78,6 @@
     cache: Mutex<Cache<T::Key, T::Service>>,
 }
 
-struct Cache<K: Hash + Eq, V>
-{
-    routes: IndexMap<K, V>,
-    capacity: usize,
-}
-
->>>>>>> 2019747f
 enum State<T>
 where T: Recognize,
 {
@@ -109,27 +95,10 @@
 {
     pub fn new(recognize: T, capacity: usize) -> Self {
         Router {
-<<<<<<< HEAD
-            recognize,
-            cache: Arc::new(Mutex::new(Cache::new(capacity))),
-        }
-    }
-}
-
-macro_rules! try_bind_route {
-    ( $bind:expr ) => {
-        match $bind {
-            Ok(svc) => svc,
-            Err(e) => return ResponseFuture { state: State::RouteError(e) },
-=======
             inner: Arc::new(Inner {
                 recognize,
-                cache: Mutex::new(Cache {
-                    routes: IndexMap::default(),
-                    capacity,
-                }),
+                cache: Mutex::new(Cache::new(capacity)),
             }),
->>>>>>> 2019747f
         }
     }
 }
@@ -157,32 +126,20 @@
     ///
     /// The response fails when the request cannot be routed.
     fn call(&mut self, request: Self::Request) -> Self::Future {
-<<<<<<< HEAD
-        let key = match self.recognize.recognize(&request) {
-=======
         let key = match self.inner.recognize.recognize(&request) {
->>>>>>> 2019747f
             Some(key) => key,
             None => return ResponseFuture::not_recognized(),
         };
 
-<<<<<<< HEAD
-        let cache = &mut *self.cache.lock().expect("lock router cache");
+        let cache = &mut *self.inner.cache.lock().expect("lock router cache");
 
         // First, try to load a cached route for `key`.
         if let Some(service) = cache.access(&key) {
-=======
-        let cache = &mut *self.inner.cache.lock().expect("lock router cache");
-
-        // First, try to load a cached route for `key`.
-        if let Some(service) = cache.routes.get_mut(&key) {
->>>>>>> 2019747f
             return ResponseFuture::new(service.call(request));
         }
 
         // Since there wasn't a cached route, ensure that there is capacity for a
         // new one.
-<<<<<<< HEAD
         let reserve = match cache.reserve() {
             Ok(r) => r,
             Err(cache::CapacityExhausted { capacity }) => {
@@ -191,26 +148,14 @@
         };
 
         // Bind a new route, send the request on the route, and cache the route.
-        let mut service = try_bind_route!(self.recognize.bind_service(&key));
-        let response = service.call(request);
-        reserve.store(key, service);
-
-=======
-        if cache.routes.len() == cache.capacity {
-            // TODO If the cache is full, evict the oldest inactive route. If all
-            // routes are active, fail the request.
-            return ResponseFuture::no_capacity(cache.capacity);
-        }
-
-        // Bind a new route, send the request on the route, and cache the route.
         let mut service = match self.inner.recognize.bind_service(&key) {
             Ok(svc) => svc,
             Err(e) => return ResponseFuture { state: State::RouteError(e) },
         };
 
         let response = service.call(request);
-        cache.routes.insert(key, service);
->>>>>>> 2019747f
+        reserve.store(key, service);
+
         ResponseFuture::new(response)
     }
 }
@@ -219,14 +164,7 @@
 where T: Recognize
 {
     fn clone(&self) -> Self {
-<<<<<<< HEAD
-        Self {
-            cache: self.cache.clone(),
-            recognize: self.recognize.clone(),
-        }
-=======
         Router { inner: self.inner.clone() }
->>>>>>> 2019747f
     }
 }
 
