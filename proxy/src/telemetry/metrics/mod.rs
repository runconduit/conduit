--- conflicted
+++ resolved
@@ -27,12 +27,8 @@
 //! to worry about missing commas, double commas, or trailing commas at the
 //! end of the label set (all of which will make Prometheus angry).
 use std::default::Default;
-<<<<<<< HEAD
-=======
 use std::fmt::{self, Display};
->>>>>>> c5299e6d
 use std::hash::Hash;
-use std::fmt::{self, Display};
 use std::marker::PhantomData;
 use std::sync::{Arc, Mutex};
 use std::time::{UNIX_EPOCH, Duration};
@@ -62,10 +58,7 @@
 mod latency;
 mod record;
 mod serve;
-<<<<<<< HEAD
 mod transport;
-=======
->>>>>>> c5299e6d
 
 use self::counter::Counter;
 use self::gauge::Gauge;
@@ -107,17 +100,9 @@
     start_time: Gauge,
 }
 
-<<<<<<< HEAD
 #[derive(Debug)]
 struct Scopes<L: Display + Hash + Eq, M> {
     scopes: IndexMap<L, M>,
-=======
-#[derive(Debug, Clone)]
-struct Metric<M, L: Hash + Eq> {
-    name: &'static str,
-    help: &'static str,
-    values: IndexMap<L, M>
->>>>>>> c5299e6d
 }
 
 /// Construct the Prometheus metrics.
@@ -214,50 +199,10 @@
     }
 }
 
-<<<<<<< HEAD
 // ===== impl Scopes =====
 
 impl<L: Display + Hash + Eq, M> Default for Scopes<L, M> {
     fn default() -> Self {
         Scopes { scopes: IndexMap::default(), }
-=======
-impl<L> fmt::Display for Metric<Gauge, L>
-where
-    L: fmt::Display,
-    L: Hash + Eq,
-{
-    fn fmt(&self, f: &mut fmt::Formatter) -> fmt::Result {
-        write!(f,
-            "# HELP {name} {help}\n# TYPE {name} gauge\n",
-            name = self.name,
-            help = self.help,
-        )?;
-
-        for (labels, value) in &self.values {
-            value.fmt_metric_labeled(f, self.name, labels)?;
-        }
-
-        Ok(())
-    }
-}
-
-impl<L, V> fmt::Display for Metric<Histogram<V>, L> where
-    L: fmt::Display,
-    L: Hash + Eq,
-    V: Into<u64>,
-{
-    fn fmt(&self, f: &mut fmt::Formatter) -> fmt::Result {
-        write!(f,
-            "# HELP {name} {help}\n# TYPE {name} histogram\n",
-            name = self.name,
-            help = self.help,
-        )?;
-
-        for (labels, histogram) in &self.values {
-            histogram.fmt_metric_labeled(f, self.name, labels)?;
-        }
-
-        Ok(())
->>>>>>> c5299e6d
     }
 }