use std::fmt;
use std::io;
use std::time::{Duration, Instant};

use bytes::Bytes;
use futures::{future, Async, Future, Poll};
use h2;
use http;
use tokio_core::reactor::{
    Handle,
    // TODO: would rather just have Backoff in a separate file so this
    //       renaming import is not necessary.
    Timeout as ReactorTimeout
};
use tower::Service;
use tower_h2;
use tower_reconnect::{Error as ReconnectError, Reconnect};

use dns;
use transport::{DnsNameAndPort, HostAndPort, LookupAddressAndConnect};
use timeout::{Timeout, TimeoutError};

mod cache;
pub mod discovery;
mod fully_qualified_authority;
mod observe;
pub mod pb;

use self::discovery::{Background as DiscoBg, Discovery, Watch};
pub use self::discovery::Bind;
pub use self::observe::Observe;

pub struct Control {
    disco: Discovery,
}

pub struct Background {
    disco: DiscoBg,
}

pub fn new(dns_config: dns::Config, default_destination_namespace: String) -> (Control, Background)
{
    let (tx, rx) = self::discovery::new(dns_config, default_destination_namespace);

    let c = Control {
        disco: tx,
    };

    let b = Background {
        disco: rx,
    };

    (c, b)
}

// ===== impl Control =====

impl Control {
    pub fn resolve<B>(&self, auth: &DnsNameAndPort, bind: B) -> Watch<B> {
        self.disco.resolve(auth, bind)
    }
}

// ===== impl Background =====

impl Background {
    pub fn bind(
        self,
        host_and_port: HostAndPort,
        dns_config: dns::Config,
        executor: &Handle,
    ) -> Box<Future<Item = (), Error = ()>> {
        // Build up the Controller Client Stack
        let mut client = {
            let ctx = ("controller-client", format!("{:?}", host_and_port));
            let scheme = http::uri::Scheme::from_shared(Bytes::from_static(b"http")).unwrap();
            let authority = http::uri::Authority::from(&host_and_port);
            let dns_resolver = dns::Resolver::new(dns_config, &executor);
            let connect = Timeout::new(
                LookupAddressAndConnect::new(host_and_port, dns_resolver, executor),
                Duration::from_secs(3),
                &executor,
            );

            let h2_client = tower_h2::client::Connect::new(
                connect,
                h2::client::Builder::default(),
                ::logging::context_executor(ctx, executor.clone()),
            );

            let reconnect = Reconnect::new(h2_client);
            let log_errors = LogErrors::new(reconnect);
            let backoff = Backoff::new(log_errors, Duration::from_secs(5), executor);
            // TODO: Use AddOrigin in tower-http
            AddOrigin::new(scheme, authority, backoff)
        };

<<<<<<< HEAD
        let mut disco = self.disco.work();
=======
        let mut disco = self.disco.work(executor);
        let mut telemetry = Telemetry::new(events, report_timeout, executor);
>>>>>>> e9b20982

        let fut = future::poll_fn(move || {
            disco.poll_rpc(&mut client);

            Ok(Async::NotReady)
        });

        Box::new(fut)
    }
}

// ===== Backoff =====

/// Wait a duration if inner `poll_ready` returns an error.
//TODO: move to tower-backoff
struct Backoff<S> {
    inner: S,
    timer: ReactorTimeout,
    waiting: bool,
    wait_dur: Duration,
}

impl<S> Backoff<S> {
    fn new(inner: S, wait_dur: Duration, handle: &Handle) -> Self {
        Backoff {
            inner,
            timer: ReactorTimeout::new(wait_dur, handle).unwrap(),
            waiting: false,
            wait_dur,
        }
    }
}

impl<S> Service for Backoff<S>
where
    S: Service,
    S::Error: ::std::fmt::Debug,
{
    type Request = S::Request;
    type Response = S::Response;
    type Error = S::Error;
    type Future = S::Future;

    fn poll_ready(&mut self) -> Poll<(), Self::Error> {
        if self.waiting {
            if self.timer.poll().unwrap().is_not_ready() {
                return Ok(Async::NotReady);
            }

            self.waiting = false;
        }

        match self.inner.poll_ready() {
            Err(_err) => {
                trace!("backoff: controller error, waiting {:?}", self.wait_dur);
                self.waiting = true;
                self.timer.reset(Instant::now() + self.wait_dur);
                Ok(Async::NotReady)
            }
            ok => ok,
        }
    }

    fn call(&mut self, req: Self::Request) -> Self::Future {
        self.inner.call(req)
    }
}

/// Wraps an HTTP service, injecting authority and scheme on every request.
struct AddOrigin<S> {
    authority: http::uri::Authority,
    inner: S,
    scheme: http::uri::Scheme,
}

impl<S> AddOrigin<S> {
    fn new(scheme: http::uri::Scheme, auth: http::uri::Authority, service: S) -> Self {
        AddOrigin {
            authority: auth,
            inner: service,
            scheme,
        }
    }
}

impl<S, B> Service for AddOrigin<S>
where
    S: Service<Request = http::Request<B>>,
{
    type Request = http::Request<B>;
    type Response = S::Response;
    type Error = S::Error;
    type Future = S::Future;

    fn poll_ready(&mut self) -> Poll<(), Self::Error> {
        self.inner.poll_ready()
    }

    fn call(&mut self, req: Self::Request) -> Self::Future {
        let (mut head, body) = req.into_parts();
        let mut uri: http::uri::Parts = head.uri.into();
        uri.scheme = Some(self.scheme.clone());
        uri.authority = Some(self.authority.clone());
        head.uri = http::Uri::from_parts(uri).expect("valid uri");

        self.inner.call(http::Request::from_parts(head, body))
    }
}

// ===== impl LogErrors

/// Log errors talking to the controller in human format.
struct LogErrors<S> {
    inner: S,
}

// We want some friendly logs, but the stack of services don't have fmt::Display
// errors, so we have to build that ourselves. For now, this hard codes the
// expected error stack, and so any new middleware added will need to adjust this.
//
// The dead_code allowance is because rustc is being stupid and doesn't see it
// is used down below.
#[allow(dead_code)]
type LogError = ReconnectError<
    tower_h2::client::Error,
    tower_h2::client::ConnectError<
        TimeoutError<
            io::Error
        >
    >
>;

impl<S> LogErrors<S>
where
    S: Service<Error=LogError>,
{
    fn new(service: S) -> Self {
        LogErrors {
            inner: service,
        }
    }
}

impl<S> Service for LogErrors<S>
where
    S: Service<Error=LogError>,
{
    type Request = S::Request;
    type Response = S::Response;
    type Error = S::Error;
    type Future = S::Future;

    fn poll_ready(&mut self) -> Poll<(), Self::Error> {
        self.inner.poll_ready().map_err(|e| {
            error!("controller error: {}", HumanError(&e));
            e
        })
    }

    fn call(&mut self, req: Self::Request) -> Self::Future {
        self.inner.call(req)
    }
}

struct HumanError<'a>(&'a LogError);

impl<'a> fmt::Display for HumanError<'a> {
    fn fmt(&self, f: &mut fmt::Formatter) -> fmt::Result {
        match *self.0 {
            ReconnectError::Inner(ref e) => {
                fmt::Display::fmt(e, f)
            },
            ReconnectError::Connect(ref e) => {
                fmt::Display::fmt(e, f)
            },
            ReconnectError::NotReady => {
                // this error should only happen if we `call` the service
                // when it isn't ready, which is really more of a bug on
                // our side...
                f.pad("bug: called service when not ready")
            },
        }
    }
}<|MERGE_RESOLUTION|>--- conflicted
+++ resolved
@@ -95,12 +95,7 @@
             AddOrigin::new(scheme, authority, backoff)
         };
 
-<<<<<<< HEAD
-        let mut disco = self.disco.work();
-=======
         let mut disco = self.disco.work(executor);
-        let mut telemetry = Telemetry::new(events, report_timeout, executor);
->>>>>>> e9b20982
 
         let fut = future::poll_fn(move || {
             disco.poll_rpc(&mut client);
