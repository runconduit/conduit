--- conflicted
+++ resolved
@@ -141,21 +141,16 @@
 // The provided listener will be updated each time the address set for the
 // given authority is changed.
 func (ew *EndpointsWatcher) Subscribe(id ServiceID, port Port, hostname string, listener EndpointUpdateListener) error {
+	svc, _ := ew.k8sAPI.Svc().Lister().Services(id.Namespace).Get(id.Name)
+	if svc != nil && svc.Spec.Type == corev1.ServiceTypeExternalName {
+		return invalidService(id.String())
+	}
+
 	if hostname == "" {
 		ew.log.Infof("Establishing watch on endpoint [%s:%d]", id, port)
 	} else {
 		ew.log.Infof("Establishing watch on endpoint [%s.%s:%d]", hostname, id, port)
 	}
-<<<<<<< HEAD
-
-	svc, _ := ew.k8sAPI.Svc().Lister().Services(id.Namespace).Get(id.Name)
-	if svc != nil && svc.Spec.Type == corev1.ServiceTypeExternalName {
-		return invalidService(authority)
-	}
-
-	ew.log.Infof("Establishing watch on endpoint [%s:%d]", id, port)
-=======
->>>>>>> e94ae225
 
 	sp := ew.getOrNewServicePublisher(id)
 
