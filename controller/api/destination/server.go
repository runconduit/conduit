package destination

import (
	"context"
	"fmt"
	"strconv"
	"strings"

	pb "github.com/linkerd/linkerd2-proxy-api/go/destination"
	"github.com/linkerd/linkerd2/controller/api/util"
	discoveryPb "github.com/linkerd/linkerd2/controller/gen/controller/discovery"
	"github.com/linkerd/linkerd2/controller/k8s"
	"github.com/linkerd/linkerd2/pkg/addr"
	pkgK8s "github.com/linkerd/linkerd2/pkg/k8s"
	"github.com/linkerd/linkerd2/pkg/prometheus"
	log "github.com/sirupsen/logrus"
	"google.golang.org/grpc"
)

type server struct {
	k8sAPI          *k8s.API
	resolver        streamingDestinationResolver
	enableH2Upgrade bool
	enableTLS       bool
	controllerNS    string
	log             *log.Entry
}

// NewServer returns a new instance of the destination server.
//
// The destination server serves service discovery and other information to the
// proxy.  This implementation supports the "k8s" destination scheme and expects
// destination paths to be of the form:
// <service>.<namespace>.svc.cluster.local:<port>
//
// If the port is omitted, 80 is used as a default.  If the namespace is
// omitted, "default" is used as a default.append
//
// Addresses for the given destination are fetched from the Kubernetes Endpoints
// API.
func NewServer(
	addr, k8sDNSZone string,
<<<<<<< HEAD
	controllerNamespace string,
=======
	controllerNS string,
>>>>>>> d805cb9a
	enableTLS, enableH2Upgrade bool,
	k8sAPI *k8s.API,
	done chan struct{},
) (*grpc.Server, error) {
<<<<<<< HEAD
	resolver, err := buildResolver(k8sDNSZone, controllerNamespace, k8sAPI)
=======
	resolver, err := buildResolver(k8sDNSZone, controllerNS, k8sAPI)
>>>>>>> d805cb9a
	if err != nil {
		return nil, err
	}

	srv := server{
		k8sAPI:          k8sAPI,
		resolver:        resolver,
		enableH2Upgrade: enableH2Upgrade,
		enableTLS:       enableTLS,
		controllerNS:    controllerNS,
		log: log.WithFields(log.Fields{
			"addr":      addr,
			"component": "server",
		}),
	}

	s := prometheus.NewGrpcServer()

	// this server satisfies 2 gRPC interfaces:
	// 1) linkerd2-proxy-api/destination.Destination (proxy-facing)
	// 2) controller/discovery.Discovery (controller-facing)
	pb.RegisterDestinationServer(s, &srv)
	discoveryPb.RegisterDiscoveryServer(s, &srv)

	go func() {
		<-done
		resolver.stop()
	}()

	return s, nil
}

func (s *server) Get(dest *pb.GetDestination, stream pb.Destination_GetServer) error {
	s.log.Debugf("Get(%+v)", dest)
	host, port, err := getHostAndPort(dest)
	if err != nil {
		return err
	}

	return s.streamResolution(host, port, stream)
}

func (s *server) GetProfile(dest *pb.GetDestination, stream pb.Destination_GetProfileServer) error {
	s.log.Debugf("GetProfile(%+v)", dest)
	host, _, err := getHostAndPort(dest)
	if err != nil {
		return err
	}

	listener := newProfileListener(stream)

	proxyID := strings.Split(dest.ProxyId, ".")
	proxyNS := ""
	// <deployment>.deployment.<namespace>.linkerd-managed.linkerd.svc.cluster.local
	if len(proxyID) >= 3 {
		proxyNS = proxyID[2]
	}

	err = s.resolver.streamProfiles(host, proxyNS, listener)
	if err != nil {
		s.log.Errorf("Error streaming profile for %s: %v", dest.Path, err)
	}
	return err
}

func (s *server) Endpoints(ctx context.Context, params *discoveryPb.EndpointsParams) (*discoveryPb.EndpointsResponse, error) {
	s.log.Debugf("Endpoints(%+v)", params)

	servicePorts := s.resolver.getState()

	rsp := discoveryPb.EndpointsResponse{
		ServicePorts: make(map[string]*discoveryPb.ServicePort),
	}

	for serviceID, portMap := range servicePorts {
		discoverySP := discoveryPb.ServicePort{
			PortEndpoints: make(map[uint32]*discoveryPb.PodAddresses),
		}
		for port, sp := range portMap {
			podAddrs := discoveryPb.PodAddresses{
				PodAddresses: []*discoveryPb.PodAddress{},
			}

			for _, ua := range sp.addresses {
				ownerKind, ownerName := s.k8sAPI.GetOwnerKindAndName(ua.pod)
				pod := util.K8sPodToPublicPod(*ua.pod, ownerKind, ownerName)

				podAddrs.PodAddresses = append(
					podAddrs.PodAddresses,
					&discoveryPb.PodAddress{
						Addr: addr.NetToPublic(ua.address),
						Pod:  &pod,
					},
				)
			}

			discoverySP.PortEndpoints[port] = &podAddrs
		}

		s.log.Debugf("ServicePorts[%s]: %+v", serviceID, discoverySP)
		rsp.ServicePorts[serviceID.String()] = &discoverySP
	}

	return &rsp, nil
}

func (s *server) streamResolution(host string, port int, stream pb.Destination_GetServer) error {
	listener := newEndpointListener(stream, s.k8sAPI.GetOwnerKindAndName, s.enableTLS, s.enableH2Upgrade, s.controllerNS)

	resolverCanResolve, err := s.resolver.canResolve(host, port)
	if err != nil {
		return fmt.Errorf("resolver [%+v] found error resolving host [%s] port [%d]: %v", s.resolver, host, port, err)
	}
	if !resolverCanResolve {
		return fmt.Errorf("cannot find resolver for host [%s] port [%d]", host, port)
	}
	return s.resolver.streamResolution(host, port, listener)
}

func getHostAndPort(dest *pb.GetDestination) (string, int, error) {
	if dest.Scheme != "k8s" {
		err := fmt.Errorf("Unsupported scheme %s", dest.Scheme)
		log.Error(err)
		return "", 0, err
	}
	hostPort := strings.Split(dest.Path, ":")
	if len(hostPort) > 2 {
		err := fmt.Errorf("Invalid destination %s", dest.Path)
		log.Error(err)
		return "", 0, err
	}
	host := hostPort[0]
	port := 80
	if len(hostPort) == 2 {
		var err error
		port, err = strconv.Atoi(hostPort[1])
		if err != nil {
			err = fmt.Errorf("Invalid port %s", hostPort[1])
			log.Error(err)
			return "", 0, err
		}
	}
	return host, port, nil
}

func buildResolver(
	k8sDNSZone, controllerNS string,
	k8sAPI *k8s.API,
) (streamingDestinationResolver, error) {
	var k8sDNSZoneLabels []string
	if k8sDNSZone == "" {
		k8sDNSZoneLabels = []string{}
	} else {
		var err error
		k8sDNSZoneLabels, err = splitDNSName(k8sDNSZone)
		if err != nil {
			return nil, err
		}
	}

	var pw *profileWatcher
	serviceProfiles, err := pkgK8s.ServiceProfilesAccess(k8sAPI.Client)
	if err != nil {
		return nil, err
	}
	if serviceProfiles {
		pw = newProfileWatcher(k8sAPI)
	}

	k8sResolver := newK8sResolver(k8sDNSZoneLabels, controllerNS, newEndpointsWatcher(k8sAPI), pw)

	log.Infof("Built k8s name resolver")

	return k8sResolver, nil
}<|MERGE_RESOLUTION|>--- conflicted
+++ resolved
@@ -40,20 +40,12 @@
 // API.
 func NewServer(
 	addr, k8sDNSZone string,
-<<<<<<< HEAD
-	controllerNamespace string,
-=======
 	controllerNS string,
->>>>>>> d805cb9a
 	enableTLS, enableH2Upgrade bool,
 	k8sAPI *k8s.API,
 	done chan struct{},
 ) (*grpc.Server, error) {
-<<<<<<< HEAD
-	resolver, err := buildResolver(k8sDNSZone, controllerNamespace, k8sAPI)
-=======
 	resolver, err := buildResolver(k8sDNSZone, controllerNS, k8sAPI)
->>>>>>> d805cb9a
 	if err != nil {
 		return nil, err
 	}
