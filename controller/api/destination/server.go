--- conflicted
+++ resolved
@@ -174,15 +174,10 @@
 
 	// The stream will subscribe to profile updates for `service`.
 	var service watcher.ServiceID
-<<<<<<< HEAD
-	// If `host` is an IP address, fqn must be constructed from the namespace
-	// and name of the service that the address maps to.
-	var fqn string
-=======
+
 	// If `host` is an IP, path must be constructed from the namespace and
 	// name of the service that the IP maps to.
 	var path string
->>>>>>> 9a520ec2
 
 	if ip := net.ParseIP(host); ip != nil {
 		// Get the service that the IP currently maps to.
@@ -190,16 +185,6 @@
 		if err != nil {
 			return err
 		}
-<<<<<<< HEAD
-		if svc != nil {
-			service = *svc
-			fqn = fmt.Sprintf("%s.%s.svc.%s", service.Name, service.Namespace, s.clusterDomain)
-		} else {
-			// If no service or error are returned, the IP address does not map
-			// to a service. Send the default profile and return the stream
-			// without subscribing for future updates.
-			translator := newProfileTranslator(stream, log, fqn)
-=======
 		if svcID != nil {
 			service = *svcID
 			path = fmt.Sprintf("%s.%s.svc.%s", service.Name, service.Namespace, s.clusterDomain)
@@ -230,8 +215,7 @@
 			// When the IP does not map to a service, the default profile is
 			// sent without subscribing for future updates. If the IP mapped
 			// to a pod, then the endpoint will be set in the response.
-			translator := newProfileTranslator(stream, log, nil, "", endpoint)
->>>>>>> 9a520ec2
+			translator := newProfileTranslator(stream, log, path, endpoint)
 			translator.Update(nil)
 
 			select {
@@ -248,17 +232,14 @@
 			log.Debugf("Invalid service %s", dest.GetPath())
 			return status.Errorf(codes.InvalidArgument, "invalid service: %s", err)
 		}
-		fqn = host
+		path = host
 	}
 
 	// We build up the pipeline of profile updaters backwards, starting from
 	// the translator which takes profile updates, translates them to protobuf
 	// and pushes them onto the gRPC stream.
-<<<<<<< HEAD
-	translator := newProfileTranslator(stream, log, fqn)
-=======
-	translator := newProfileTranslator(stream, log, &service, s.clusterDomain, nil)
->>>>>>> 9a520ec2
+	translator := newProfileTranslator(stream, log, path, nil)
+	// translator := newProfileTranslator(stream, log, &service, s.clusterDomain, nil)
 
 	// The adaptor merges profile updates with traffic split updates and
 	// publishes the result to the translator.
@@ -284,7 +265,7 @@
 	if dest.GetContextToken() != "" {
 		ctxToken := s.parseContextToken(dest.GetContextToken())
 
-		profile, err := profileID(fqn, ctxToken, s.clusterDomain)
+		profile, err := profileID(path, ctxToken, s.clusterDomain)
 		if err != nil {
 			log.Debugf("Invalid service %s", dest.GetPath())
 			return status.Errorf(codes.InvalidArgument, "invalid profile ID: %s", err)
@@ -298,7 +279,7 @@
 		defer s.profiles.Unsubscribe(profile, primary)
 	}
 
-	profile, err := profileID(fqn, contextToken{}, s.clusterDomain)
+	profile, err := profileID(path, contextToken{}, s.clusterDomain)
 	if err != nil {
 		log.Debugf("Invalid service %s", dest.GetPath())
 		return status.Errorf(codes.InvalidArgument, "invalid profile ID: %s", err)
