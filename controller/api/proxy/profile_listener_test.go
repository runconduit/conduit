package proxy

import (
	"context"
	"github.com/golang/protobuf/ptypes/duration"
	"reflect"
	"testing"

	pb "github.com/linkerd/linkerd2-proxy-api/go/destination"
	httpPb "github.com/linkerd/linkerd2-proxy-api/go/http_types"
	sp "github.com/linkerd/linkerd2/controller/gen/apis/serviceprofile/v1alpha1"
	"github.com/linkerd/linkerd2/pkg/profiles"
)

var (
	getButNotPrivate = &sp.RequestMatch{
		All: []*sp.RequestMatch{
			&sp.RequestMatch{
				Method: "GET",
			},
			&sp.RequestMatch{
				Not: &sp.RequestMatch{
					PathRegex: "/private/.*",
				},
			},
		},
	}

	pbGetButNotPrivate = &pb.RequestMatch{
		Match: &pb.RequestMatch_All{
			All: &pb.RequestMatch_Seq{
				Matches: []*pb.RequestMatch{
					&pb.RequestMatch{
						Match: &pb.RequestMatch_Method{
							Method: &httpPb.HttpMethod{
								Type: &httpPb.HttpMethod_Registered_{
									Registered: httpPb.HttpMethod_GET,
								},
							},
						},
					},
					&pb.RequestMatch{
						Match: &pb.RequestMatch_Not{
							Not: &pb.RequestMatch{
								Match: &pb.RequestMatch_Path{
									Path: &pb.PathMatch{
										Regex: "/private/.*",
									},
								},
							},
						},
					},
				},
			},
		},
	}

	login = &sp.RequestMatch{
		PathRegex: "/login",
	}

	pbLogin = &pb.RequestMatch{
		Match: &pb.RequestMatch_Path{
			Path: &pb.PathMatch{
				Regex: "/login",
			},
		},
	}

	fiveXX = &sp.ResponseMatch{
		Status: &sp.Range{
			Min: 500,
			Max: 599,
		},
	}

	pbFiveXX = &pb.ResponseMatch{
		Match: &pb.ResponseMatch_Status{
			Status: &pb.HttpStatusRange{
				Min: 500,
				Max: 599,
			},
		},
	}

	fiveXXfourTwenty = &sp.ResponseMatch{
		Any: []*sp.ResponseMatch{
			fiveXX,
			&sp.ResponseMatch{
				Status: &sp.Range{
					Min: 420,
					Max: 420,
				},
			},
		},
	}

	pbFiveXXfourTwenty = &pb.ResponseMatch{
		Match: &pb.ResponseMatch_Any{
			Any: &pb.ResponseMatch_Seq{
				Matches: []*pb.ResponseMatch{
					pbFiveXX,
					&pb.ResponseMatch{
						Match: &pb.ResponseMatch_Status{
							Status: &pb.HttpStatusRange{
								Min: 420,
								Max: 420,
							},
						},
					},
				},
			},
		},
	}

	route1 = &sp.RouteSpec{
		Name:      "route1",
		Condition: getButNotPrivate,
		ResponseClasses: []*sp.ResponseClass{
			&sp.ResponseClass{
				Condition: fiveXX,
				IsFailure: true,
			},
		},
	}

	pbRoute1 = &pb.Route{
		MetricsLabels: map[string]string{
			"route": "route1",
		},
		Condition: pbGetButNotPrivate,
		ResponseClasses: []*pb.ResponseClass{
			&pb.ResponseClass{
				Condition: pbFiveXX,
				IsFailure: true,
			},
		},
		Timeout: &duration.Duration{
			Seconds: 1,
		},
	}

	route2 = &sp.RouteSpec{
		Name:      "route2",
		Condition: login,
		ResponseClasses: []*sp.ResponseClass{
			&sp.ResponseClass{
				Condition: fiveXXfourTwenty,
				IsFailure: true,
			},
		},
	}

	pbRoute2 = &pb.Route{
		MetricsLabels: map[string]string{
			"route": "route2",
		},
		Condition: pbLogin,
		ResponseClasses: []*pb.ResponseClass{
			&pb.ResponseClass{
				Condition: pbFiveXXfourTwenty,
				IsFailure: true,
			},
		},
		Timeout: &duration.Duration{
			Seconds: 1,
		},
	}

	profile = &sp.ServiceProfile{
		Spec: sp.ServiceProfileSpec{
			Routes: []*sp.RouteSpec{
				route1,
				route2,
			},
		},
	}

	pbProfile = &pb.DestinationProfile{
		Routes: []*pb.Route{
			pbRoute1,
			pbRoute2,
		},
		RetryBudget: &profiles.DefaultRetryBudget,
	}

	defaultPbProfile = &pb.DestinationProfile{
		Routes:      []*pb.Route{},
		RetryBudget: &profiles.DefaultRetryBudget,
	}

	multipleRequestMatches = &sp.ServiceProfile{
		Spec: sp.ServiceProfileSpec{
			Routes: []*sp.RouteSpec{
				&sp.RouteSpec{
					Name: "multipleRequestMatches",
					Condition: &sp.RequestMatch{
						Method:    "GET",
						PathRegex: "/my/path",
					},
				},
			},
		},
	}

	pbRequestMatchAll = &pb.DestinationProfile{
		Routes: []*pb.Route{
			&pb.Route{
				Condition: &pb.RequestMatch{
					Match: &pb.RequestMatch_All{
						All: &pb.RequestMatch_Seq{
							Matches: []*pb.RequestMatch{
								&pb.RequestMatch{
									Match: &pb.RequestMatch_Method{
										Method: &httpPb.HttpMethod{
											Type: &httpPb.HttpMethod_Registered_{
												Registered: httpPb.HttpMethod_GET,
											},
										},
									},
								},
								&pb.RequestMatch{
									Match: &pb.RequestMatch_Path{
										Path: &pb.PathMatch{
											Regex: "/my/path",
										},
									},
								},
							},
						},
					},
				},
				MetricsLabels: map[string]string{
					"route": "multipleRequestMatches",
				},
				ResponseClasses: []*pb.ResponseClass{},
				Timeout: &duration.Duration{
					Seconds: 1,
				},
			},
		},
		RetryBudget: &profiles.DefaultRetryBudget,
	}

	notEnoughRequestMatches = &sp.ServiceProfile{
		Spec: sp.ServiceProfileSpec{
			Routes: []*sp.RouteSpec{
				&sp.RouteSpec{
					Condition: &sp.RequestMatch{},
				},
			},
		},
	}

	multipleResponseMatches = &sp.ServiceProfile{
		Spec: sp.ServiceProfileSpec{
			Routes: []*sp.RouteSpec{
				&sp.RouteSpec{
					Name: "multipleResponseMatches",
					Condition: &sp.RequestMatch{
						Method: "GET",
					},
					ResponseClasses: []*sp.ResponseClass{
						&sp.ResponseClass{
							Condition: &sp.ResponseMatch{
								Status: &sp.Range{
									Min: 400,
									Max: 499,
								},
								Not: &sp.ResponseMatch{
									Status: &sp.Range{
										Min: 404,
									},
								},
							},
						},
					},
				},
			},
		},
	}

	pbResponseMatchAll = &pb.DestinationProfile{
		Routes: []*pb.Route{
			&pb.Route{
				Condition: &pb.RequestMatch{
					Match: &pb.RequestMatch_Method{
						Method: &httpPb.HttpMethod{
							Type: &httpPb.HttpMethod_Registered_{
								Registered: httpPb.HttpMethod_GET,
							},
						},
					},
				},
				MetricsLabels: map[string]string{
					"route": "multipleResponseMatches",
				},
				ResponseClasses: []*pb.ResponseClass{
					&pb.ResponseClass{
						Condition: &pb.ResponseMatch{
							Match: &pb.ResponseMatch_All{
								All: &pb.ResponseMatch_Seq{
									Matches: []*pb.ResponseMatch{
										&pb.ResponseMatch{
											Match: &pb.ResponseMatch_Status{
												Status: &pb.HttpStatusRange{
													Min: 400,
													Max: 499,
												},
											},
										},
										&pb.ResponseMatch{
											Match: &pb.ResponseMatch_Not{
												Not: &pb.ResponseMatch{
													Match: &pb.ResponseMatch_Status{
														Status: &pb.HttpStatusRange{
															Min: 404,
														},
													},
												},
											},
										},
									},
								},
							},
						},
					},
				},
				Timeout: &duration.Duration{
					Seconds: 1,
				},
			},
		},
		RetryBudget: &profiles.DefaultRetryBudget,
	}

	oneSidedStatusRange = &sp.ServiceProfile{
		Spec: sp.ServiceProfileSpec{
			Routes: []*sp.RouteSpec{
				&sp.RouteSpec{
					Condition: &sp.RequestMatch{
						Method: "GET",
					},
					ResponseClasses: []*sp.ResponseClass{
						&sp.ResponseClass{
							Condition: &sp.ResponseMatch{
								Status: &sp.Range{
									Min: 200,
								},
							},
						},
					},
				},
			},
		},
	}

	invalidStatusRange = &sp.ServiceProfile{
		Spec: sp.ServiceProfileSpec{
			Routes: []*sp.RouteSpec{
				&sp.RouteSpec{
					Condition: &sp.RequestMatch{
						Method: "GET",
					},
					ResponseClasses: []*sp.ResponseClass{
						&sp.ResponseClass{
							Condition: &sp.ResponseMatch{
								Status: &sp.Range{
									Min: 201,
									Max: 200,
								},
							},
						},
					},
				},
			},
		},
	}

	notEnoughResponseMatches = &sp.ServiceProfile{
		Spec: sp.ServiceProfileSpec{
			Routes: []*sp.RouteSpec{
				&sp.RouteSpec{
					Condition: &sp.RequestMatch{
						Method: "GET",
					},
					ResponseClasses: []*sp.ResponseClass{
						&sp.ResponseClass{
							Condition: &sp.ResponseMatch{},
						},
					},
				},
			},
		},
	}

	routeWithTimeout = &sp.RouteSpec{
		Name:            "routeWithTimeout",
		Condition:       login,
		ResponseClasses: []*sp.ResponseClass{},
		Timeout:         "200ms",
	}

	profileWithTimeout = &sp.ServiceProfile{
		Spec: sp.ServiceProfileSpec{
			Routes: []*sp.RouteSpec{
				routeWithTimeout,
			},
		},
	}

	pbRouteWithTimeout = &pb.Route{
		MetricsLabels: map[string]string{
			"route": "routeWithTimeout",
		},
		Condition:       pbLogin,
		ResponseClasses: []*pb.ResponseClass{},
		Timeout: &duration.Duration{
			Nanos: 200000000, // 200ms
		},
	}

	pbProfileWithTimeout = &pb.DestinationProfile{
		Routes: []*pb.Route{
			pbRouteWithTimeout,
		},
		RetryBudget: &profiles.DefaultRetryBudget,
	}
)

func TestProfileListener(t *testing.T) {
	t.Run("Sends update", func(t *testing.T) {
		mockGetProfileServer := &mockDestinationGetProfileServer{profilesReceived: []*pb.DestinationProfile{}}

		listener := &profileListener{
			stream: mockGetProfileServer,
		}

		listener.Update(profile)

		numProfiles := len(mockGetProfileServer.profilesReceived)
		if numProfiles != 1 {
			t.Fatalf("Expecting [1] profile, got [%d]. Updates: %v", numProfiles, mockGetProfileServer.profilesReceived)
		}
		actualPbProfile := mockGetProfileServer.profilesReceived[0]
		if !reflect.DeepEqual(actualPbProfile, pbProfile) {
			t.Fatalf("Expected profile sent to be [%v] but was [%v]", pbProfile, actualPbProfile)
		}
	})

	t.Run("Request match with more than one field becomes ALL", func(t *testing.T) {
		mockGetProfileServer := &mockDestinationGetProfileServer{profilesReceived: []*pb.DestinationProfile{}}

		listener := &profileListener{
			stream: mockGetProfileServer,
		}

		listener.Update(multipleRequestMatches)

		numProfiles := len(mockGetProfileServer.profilesReceived)
		if numProfiles != 1 {
			t.Fatalf("Expecting [1] profiles, got [%d]. Updates: %v", numProfiles, mockGetProfileServer.profilesReceived)
		}
		actualPbProfile := mockGetProfileServer.profilesReceived[0]
		if !reflect.DeepEqual(actualPbProfile, pbRequestMatchAll) {
			t.Fatalf("Expected profile sent to be [%v] but was [%v]", pbRequestMatchAll, actualPbProfile)
		}
	})

	t.Run("Ignores request match without any fields", func(t *testing.T) {
		mockGetProfileServer := &mockDestinationGetProfileServer{profilesReceived: []*pb.DestinationProfile{}}

		listener := &profileListener{
			stream: mockGetProfileServer,
		}

		listener.Update(notEnoughRequestMatches)

		numProfiles := len(mockGetProfileServer.profilesReceived)
		if numProfiles != 0 {
			t.Fatalf("Expecting [0] profiles, got [%d]. Updates: %v", numProfiles, mockGetProfileServer.profilesReceived)
		}
	})

	t.Run("Response match with more than one field becomes ALL", func(t *testing.T) {
		mockGetProfileServer := &mockDestinationGetProfileServer{profilesReceived: []*pb.DestinationProfile{}}

		listener := &profileListener{
			stream: mockGetProfileServer,
		}

		listener.Update(multipleResponseMatches)

		numProfiles := len(mockGetProfileServer.profilesReceived)
		if numProfiles != 1 {
			t.Fatalf("Expecting [1] profiles, got [%d]. Updates: %v", numProfiles, mockGetProfileServer.profilesReceived)
		}
		actualPbProfile := mockGetProfileServer.profilesReceived[0]
		if !reflect.DeepEqual(actualPbProfile, pbResponseMatchAll) {
			t.Fatalf("Expected profile sent to be [%v] but was [%v]", pbResponseMatchAll, actualPbProfile)
		}
	})

	t.Run("Ignores response match without any fields", func(t *testing.T) {
		mockGetProfileServer := &mockDestinationGetProfileServer{profilesReceived: []*pb.DestinationProfile{}}

		listener := &profileListener{
			stream: mockGetProfileServer,
		}

		listener.Update(notEnoughResponseMatches)

		numProfiles := len(mockGetProfileServer.profilesReceived)
		if numProfiles != 0 {
			t.Fatalf("Expecting [0] profiles, got [%d]. Updates: %v", numProfiles, mockGetProfileServer.profilesReceived)
		}
	})

	t.Run("Ignores response match with invalid status range", func(t *testing.T) {
		mockGetProfileServer := &mockDestinationGetProfileServer{profilesReceived: []*pb.DestinationProfile{}}

		listener := &profileListener{
			stream: mockGetProfileServer,
		}

		listener.Update(invalidStatusRange)

		numProfiles := len(mockGetProfileServer.profilesReceived)
		if numProfiles != 0 {
			t.Fatalf("Expecting [0] profiles, got [%d]. Updates: %v", numProfiles, mockGetProfileServer.profilesReceived)
		}
	})

	t.Run("Sends update for one sided status range", func(t *testing.T) {
		mockGetProfileServer := &mockDestinationGetProfileServer{profilesReceived: []*pb.DestinationProfile{}}

		listener := &profileListener{
			stream: mockGetProfileServer,
		}

		listener.Update(oneSidedStatusRange)

		numProfiles := len(mockGetProfileServer.profilesReceived)
		if numProfiles != 1 {
			t.Fatalf("Expecting [1] profile, got [%d]. Updates: %v", numProfiles, mockGetProfileServer.profilesReceived)
		}
	})

	t.Run("It returns when the underlying context is done", func(t *testing.T) {
		context, cancelFn := context.WithCancel(context.Background())
		mockGetProfileServer := &mockDestinationGetProfileServer{
			profilesReceived: []*pb.DestinationProfile{},
			mockDestinationServer: mockDestinationServer{
				contextToReturn: context,
			},
		}
		listener := &profileListener{
			stream: mockGetProfileServer,
		}

		completed := make(chan bool)
		go func() {
			<-listener.ClientClose()
			completed <- true
		}()

		cancelFn()

		c := <-completed

		if !c {
			t.Fatalf("Expected function to be completed after the cancel()")
		}
	})

<<<<<<< HEAD
	t.Run("Sends update with custom timeout", func(t *testing.T) {
=======
	t.Run("Sends empty update", func(t *testing.T) {
>>>>>>> c5ac7401
		mockGetProfileServer := &mockDestinationGetProfileServer{profilesReceived: []*pb.DestinationProfile{}}

		listener := &profileListener{
			stream: mockGetProfileServer,
		}

<<<<<<< HEAD
		listener.Update(profileWithTimeout)
=======
		listener.Update(nil)
>>>>>>> c5ac7401

		numProfiles := len(mockGetProfileServer.profilesReceived)
		if numProfiles != 1 {
			t.Fatalf("Expecting [1] profile, got [%d]. Updates: %v", numProfiles, mockGetProfileServer.profilesReceived)
		}
		actualPbProfile := mockGetProfileServer.profilesReceived[0]
<<<<<<< HEAD
		if !reflect.DeepEqual(actualPbProfile, pbProfileWithTimeout) {
			t.Fatalf("Expected profile sent to be [%v] but was [%v]", pbProfileWithTimeout, actualPbProfile)
=======
		if !reflect.DeepEqual(actualPbProfile, defaultPbProfile) {
			t.Fatalf("Expected profile sent to be [%v] but was [%v]", defaultPbProfile, actualPbProfile)
>>>>>>> c5ac7401
		}
	})
}<|MERGE_RESOLUTION|>--- conflicted
+++ resolved
@@ -573,35 +573,41 @@
 		}
 	})
 
-<<<<<<< HEAD
-	t.Run("Sends update with custom timeout", func(t *testing.T) {
-=======
 	t.Run("Sends empty update", func(t *testing.T) {
->>>>>>> c5ac7401
-		mockGetProfileServer := &mockDestinationGetProfileServer{profilesReceived: []*pb.DestinationProfile{}}
-
-		listener := &profileListener{
-			stream: mockGetProfileServer,
-		}
-
-<<<<<<< HEAD
-		listener.Update(profileWithTimeout)
-=======
+		mockGetProfileServer := &mockDestinationGetProfileServer{profilesReceived: []*pb.DestinationProfile{}}
+
+		listener := &profileListener{
+			stream: mockGetProfileServer,
+		}
+
 		listener.Update(nil)
->>>>>>> c5ac7401
 
 		numProfiles := len(mockGetProfileServer.profilesReceived)
 		if numProfiles != 1 {
 			t.Fatalf("Expecting [1] profile, got [%d]. Updates: %v", numProfiles, mockGetProfileServer.profilesReceived)
 		}
 		actualPbProfile := mockGetProfileServer.profilesReceived[0]
-<<<<<<< HEAD
+		if !reflect.DeepEqual(actualPbProfile, defaultPbProfile) {
+			t.Fatalf("Expected profile sent to be [%v] but was [%v]", defaultPbProfile, actualPbProfile)
+		}
+	})
+
+	t.Run("Sends update with custom timeout", func(t *testing.T) {
+		mockGetProfileServer := &mockDestinationGetProfileServer{profilesReceived: []*pb.DestinationProfile{}}
+
+		listener := &profileListener{
+			stream: mockGetProfileServer,
+		}
+
+		listener.Update(profileWithTimeout)
+
+		numProfiles := len(mockGetProfileServer.profilesReceived)
+		if numProfiles != 1 {
+			t.Fatalf("Expecting [1] profile, got [%d]. Updates: %v", numProfiles, mockGetProfileServer.profilesReceived)
+		}
+		actualPbProfile := mockGetProfileServer.profilesReceived[0]
 		if !reflect.DeepEqual(actualPbProfile, pbProfileWithTimeout) {
 			t.Fatalf("Expected profile sent to be [%v] but was [%v]", pbProfileWithTimeout, actualPbProfile)
-=======
-		if !reflect.DeepEqual(actualPbProfile, defaultPbProfile) {
-			t.Fatalf("Expected profile sent to be [%v] but was [%v]", defaultPbProfile, actualPbProfile)
->>>>>>> c5ac7401
 		}
 	})
 }