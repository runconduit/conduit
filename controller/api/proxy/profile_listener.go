package proxy

import (
	pb "github.com/linkerd/linkerd2-proxy-api/go/destination"
	sp "github.com/linkerd/linkerd2/controller/gen/apis/serviceprofile/v1alpha1"
	"github.com/linkerd/linkerd2/pkg/profiles"
	log "github.com/sirupsen/logrus"
)

type profileUpdateListener interface {
	Update(profile *sp.ServiceProfile)
	ClientClose() <-chan struct{}
	ServerClose() <-chan struct{}
	Stop()
}

// implements the profileUpdateListener interface
type profileListener struct {
	stream pb.Destination_GetProfileServer
	stopCh chan struct{}
}

func newProfileListener(stream pb.Destination_GetProfileServer) *profileListener {
	return &profileListener{
		stream: stream,
		stopCh: make(chan struct{}),
	}
}

func (l *profileListener) ClientClose() <-chan struct{} {
	return l.stream.Context().Done()
}

func (l *profileListener) ServerClose() <-chan struct{} {
	return l.stopCh
}

func (l *profileListener) Stop() {
	close(l.stopCh)
}

func (l *profileListener) Update(profile *sp.ServiceProfile) {
<<<<<<< HEAD
	if profile != nil {
		destinationProfile, err := profiles.ToServiceProfile(&profile.Spec)
		if err != nil {
			log.Error(err)
			return
		}
		log.Debugf("%s: %+v", profile.GetName(), *destinationProfile)
		l.stream.Send(destinationProfile)
=======
	if profile == nil {
		l.stream.Send(&profiles.DefaultServiceProfile)
		return
>>>>>>> c5ac7401
	}
	destinationProfile, err := profiles.ToServiceProfile(&profile.Spec)
	if err != nil {
		log.Error(err)
		return
	}
	l.stream.Send(destinationProfile)
}<|MERGE_RESOLUTION|>--- conflicted
+++ resolved
@@ -40,20 +40,9 @@
 }
 
 func (l *profileListener) Update(profile *sp.ServiceProfile) {
-<<<<<<< HEAD
-	if profile != nil {
-		destinationProfile, err := profiles.ToServiceProfile(&profile.Spec)
-		if err != nil {
-			log.Error(err)
-			return
-		}
-		log.Debugf("%s: %+v", profile.GetName(), *destinationProfile)
-		l.stream.Send(destinationProfile)
-=======
 	if profile == nil {
 		l.stream.Send(&profiles.DefaultServiceProfile)
 		return
->>>>>>> c5ac7401
 	}
 	destinationProfile, err := profiles.ToServiceProfile(&profile.Spec)
 	if err != nil {
