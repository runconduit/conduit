package k8s

import (
	"strings"

	spfake "github.com/linkerd/linkerd2/controller/gen/client/clientset/versioned/fake"
	spscheme "github.com/linkerd/linkerd2/controller/gen/client/clientset/versioned/scheme"
	"github.com/linkerd/linkerd2/pkg/k8s"
	"k8s.io/apimachinery/pkg/runtime"
	"k8s.io/client-go/kubernetes/fake"
	"k8s.io/client-go/kubernetes/scheme"
)

func toRuntimeObject(config string) (runtime.Object, error) {
	spscheme.AddToScheme(scheme.Scheme)
	decode := scheme.Codecs.UniversalDeserializer().Decode
	obj, _, err := decode([]byte(config), nil, nil)
	return obj, err
}

func NewFakeAPI(configs ...string) (*API, error) {
	objs := []runtime.Object{}
	spObjs := []runtime.Object{}
	for _, config := range configs {
		obj, err := toRuntimeObject(config)
		if err != nil {
			return nil, err
		}
		if strings.ToLower(obj.GetObjectKind().GroupVersionKind().Kind) == k8s.ServiceProfile {
			spObjs = append(spObjs, obj)
		} else {
			objs = append(objs, obj)
		}
	}

	clientSet := fake.NewSimpleClientset(objs...)
	spClientSet := spfake.NewSimpleClientset(spObjs...)
	return NewAPI(
		clientSet,
<<<<<<< HEAD
		spClientSet,
=======
		"",
>>>>>>> f1f5b49f
		CM,
		Deploy,
		Endpoint,
		Pod,
		RC,
		RS,
		Svc,
<<<<<<< HEAD
		SP,
=======
		MWC,
>>>>>>> f1f5b49f
	), nil
}<|MERGE_RESOLUTION|>--- conflicted
+++ resolved
@@ -37,11 +37,8 @@
 	spClientSet := spfake.NewSimpleClientset(spObjs...)
 	return NewAPI(
 		clientSet,
-<<<<<<< HEAD
 		spClientSet,
-=======
 		"",
->>>>>>> f1f5b49f
 		CM,
 		Deploy,
 		Endpoint,
@@ -49,10 +46,7 @@
 		RC,
 		RS,
 		Svc,
-<<<<<<< HEAD
 		SP,
-=======
 		MWC,
->>>>>>> f1f5b49f
 	), nil
 }