--- conflicted
+++ resolved
@@ -7,7 +7,7 @@
 	"time"
 
 	spv1alpha1 "github.com/linkerd/linkerd2/controller/gen/apis/serviceprofile/v1alpha1"
-	spclientset "github.com/linkerd/linkerd2/controller/gen/client/clientset/versioned"
+	spclient "github.com/linkerd/linkerd2/controller/gen/client/clientset/versioned"
 	sp "github.com/linkerd/linkerd2/controller/gen/client/informers/externalversions"
 	spinformers "github.com/linkerd/linkerd2/controller/gen/client/informers/externalversions/serviceprofile/v1alpha1"
 	"github.com/linkerd/linkerd2/pkg/k8s"
@@ -33,15 +33,12 @@
 	CM ApiResource = iota
 	Deploy
 	Endpoint
+	MWC // mutating webhook configuration
 	Pod
 	RC
 	RS
+	SP
 	Svc
-<<<<<<< HEAD
-	SP
-=======
-	MWC // mutating webhook configuration
->>>>>>> f1f5b49f
 )
 
 // API provides shared informers for all Kubernetes objects
@@ -51,42 +48,26 @@
 	cm       coreinformers.ConfigMapInformer
 	deploy   appinformers.DeploymentInformer
 	endpoint coreinformers.EndpointsInformer
+	mwc      arinformers.MutatingWebhookConfigurationInformer
 	pod      coreinformers.PodInformer
 	rc       coreinformers.ReplicationControllerInformer
 	rs       appinformers.ReplicaSetInformer
+	sp       spinformers.ServiceProfileInformer
 	svc      coreinformers.ServiceInformer
-<<<<<<< HEAD
-	sp       spinformers.ServiceProfileInformer
 
 	syncChecks        []cache.InformerSynced
 	sharedInformers   informers.SharedInformerFactory
 	spSharedInformers sp.SharedInformerFactory
+	namespace         string
 }
 
 // NewAPI takes a Kubernetes client and returns an initialized API
-func NewAPI(k8sClient kubernetes.Interface, spClient spclientset.Interface, resources ...ApiResource) *API {
-
-	sharedInformers := informers.NewSharedInformerFactory(k8sClient, 10*time.Minute)
-	spSharedInformers := sp.NewSharedInformerFactory(spClient, 10*time.Minute)
-
-	api := &API{
-		Client:            k8sClient,
-		syncChecks:        make([]cache.InformerSynced, 0),
-		sharedInformers:   sharedInformers,
-		spSharedInformers: spSharedInformers,
-=======
-	mwc      arinformers.MutatingWebhookConfigurationInformer
-
-	syncChecks      []cache.InformerSynced
-	sharedInformers informers.SharedInformerFactory
-	namespace       string
-}
-
-// NewAPI takes a Kubernetes client and returns an initialized API
-func NewAPI(k8sClient kubernetes.Interface, namespace string, resources ...ApiResource) *API {
+func NewAPI(k8sClient kubernetes.Interface, spClient spclient.Interface, namespace string, resources ...ApiResource) *API {
 	var sharedInformers informers.SharedInformerFactory
+	var spSharedInformers sp.SharedInformerFactory
 	if namespace == "" {
 		sharedInformers = informers.NewSharedInformerFactory(k8sClient, 10*time.Minute)
+		spSharedInformers = sp.NewSharedInformerFactory(spClient, 10*time.Minute)
 	} else {
 		sharedInformers = informers.NewFilteredSharedInformerFactory(
 			k8sClient,
@@ -94,14 +75,20 @@
 			namespace,
 			nil,
 		)
+		spSharedInformers = sp.NewFilteredSharedInformerFactory(
+			spClient,
+			10*time.Minute,
+			namespace,
+			nil,
+		)
 	}
 
 	api := &API{
-		Client:          k8sClient,
-		syncChecks:      make([]cache.InformerSynced, 0),
-		sharedInformers: sharedInformers,
-		namespace:       namespace,
->>>>>>> f1f5b49f
+		Client:            k8sClient,
+		syncChecks:        make([]cache.InformerSynced, 0),
+		sharedInformers:   sharedInformers,
+		spSharedInformers: spSharedInformers,
+		namespace:         namespace,
 	}
 
 	for _, resource := range resources {
@@ -115,6 +102,9 @@
 		case Endpoint:
 			api.endpoint = sharedInformers.Core().V1().Endpoints()
 			api.syncChecks = append(api.syncChecks, api.endpoint.Informer().HasSynced)
+		case MWC:
+			api.mwc = sharedInformers.Admissionregistration().V1beta1().MutatingWebhookConfigurations()
+			api.syncChecks = append(api.syncChecks, api.mwc.Informer().HasSynced)
 		case Pod:
 			api.pod = sharedInformers.Core().V1().Pods()
 			api.syncChecks = append(api.syncChecks, api.pod.Informer().HasSynced)
@@ -124,18 +114,12 @@
 		case RS:
 			api.rs = sharedInformers.Apps().V1beta2().ReplicaSets()
 			api.syncChecks = append(api.syncChecks, api.rs.Informer().HasSynced)
+		case SP:
+			api.sp = spSharedInformers.Linkerd().V1alpha1().ServiceProfiles()
+			api.syncChecks = append(api.syncChecks, api.sp.Informer().HasSynced)
 		case Svc:
 			api.svc = sharedInformers.Core().V1().Services()
 			api.syncChecks = append(api.syncChecks, api.svc.Informer().HasSynced)
-<<<<<<< HEAD
-		case SP:
-			api.sp = spSharedInformers.Linkerd().V1alpha1().ServiceProfiles()
-			api.syncChecks = append(api.syncChecks, api.sp.Informer().HasSynced)
-=======
-		case MWC:
-			api.mwc = sharedInformers.Admissionregistration().V1beta1().MutatingWebhookConfigurations()
-			api.syncChecks = append(api.syncChecks, api.mwc.Informer().HasSynced)
->>>>>>> f1f5b49f
 		}
 	}
 
@@ -212,19 +196,18 @@
 	return api.cm
 }
 
-<<<<<<< HEAD
 func (api *API) SP() spinformers.ServiceProfileInformer {
 	if api.sp == nil {
 		panic("SP informer not configured")
 	}
 	return api.sp
-=======
+}
+
 func (api *API) MWC() arinformers.MutatingWebhookConfigurationInformer {
 	if api.mwc == nil {
 		panic("MWC informer not configured")
 	}
 	return api.mwc
->>>>>>> f1f5b49f
 }
 
 // GetObjects returns a list of Kubernetes objects, given a namespace, type, and name.
