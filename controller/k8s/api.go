package k8s

import (
	"context"
	"fmt"
	"strings"
	"time"

	tsclient "github.com/deislabs/smi-sdk-go/pkg/gen/client/split/clientset/versioned"
	ts "github.com/deislabs/smi-sdk-go/pkg/gen/client/split/informers/externalversions"
	tsinformers "github.com/deislabs/smi-sdk-go/pkg/gen/client/split/informers/externalversions/split/v1alpha1"
	spv1alpha1 "github.com/linkerd/linkerd2/controller/gen/apis/serviceprofile/v1alpha1"
	spclient "github.com/linkerd/linkerd2/controller/gen/client/clientset/versioned"
	sp "github.com/linkerd/linkerd2/controller/gen/client/informers/externalversions"
	spinformers "github.com/linkerd/linkerd2/controller/gen/client/informers/externalversions/serviceprofile/v1alpha1"
	"github.com/linkerd/linkerd2/pkg/k8s"
	log "github.com/sirupsen/logrus"
	"google.golang.org/grpc/codes"
	"google.golang.org/grpc/status"
	appsv1 "k8s.io/api/apps/v1"
	appsv1beta2 "k8s.io/api/apps/v1beta2"
	batchv1 "k8s.io/api/batch/v1"
	corev1 "k8s.io/api/core/v1"
	apierrors "k8s.io/apimachinery/pkg/api/errors"
	metav1 "k8s.io/apimachinery/pkg/apis/meta/v1"
	"k8s.io/apimachinery/pkg/labels"
	"k8s.io/apimachinery/pkg/runtime"
	"k8s.io/client-go/informers"
	arinformers "k8s.io/client-go/informers/admissionregistration/v1beta1"
	appv1informers "k8s.io/client-go/informers/apps/v1"
	appv1beta2informers "k8s.io/client-go/informers/apps/v1beta2"
	batchv1informers "k8s.io/client-go/informers/batch/v1"
	coreinformers "k8s.io/client-go/informers/core/v1"
	"k8s.io/client-go/kubernetes"
	"k8s.io/client-go/tools/cache"
)

// APIResource is an enum for Kubernetes API resource types, for use when
// initializing a K8s API, to describe which resource types to interact with.
type APIResource int

// These constants enumerate Kubernetes resource types.
const (
	CM APIResource = iota
	Deploy
	DS
	Endpoint
	Job
	MWC // mutating webhook configuration
	NS
	Pod
	RC
	RS
	SP
	SS
	Svc
	TS
)

// API provides shared informers for all Kubernetes objects
type API struct {
	Client kubernetes.Interface

	cm       coreinformers.ConfigMapInformer
	deploy   appv1beta2informers.DeploymentInformer
	ds       appv1informers.DaemonSetInformer
	endpoint coreinformers.EndpointsInformer
	job      batchv1informers.JobInformer
	mwc      arinformers.MutatingWebhookConfigurationInformer
	ns       coreinformers.NamespaceInformer
	pod      coreinformers.PodInformer
	rc       coreinformers.ReplicationControllerInformer
	rs       appv1beta2informers.ReplicaSetInformer
	sp       spinformers.ServiceProfileInformer
	ss       appv1informers.StatefulSetInformer
	svc      coreinformers.ServiceInformer
	ts       tsinformers.TrafficSplitInformer

	syncChecks        []cache.InformerSynced
	sharedInformers   informers.SharedInformerFactory
	spSharedInformers sp.SharedInformerFactory
	tsSharedInformers ts.SharedInformerFactory
}

// InitializeAPI creates Kubernetes clients and returns an initialized API wrapper.
func InitializeAPI(kubeConfig string, resources ...APIResource) (*API, error) {
	k8sClient, err := k8s.NewAPI(kubeConfig, "", 0)
	if err != nil {
		return nil, err
	}

	// check for cluster-wide access
	err = k8s.ClusterAccess(k8sClient)
	if err != nil {
		return nil, err
	}

	// check for need and access to ServiceProfiles
	var spClient *spclient.Clientset
	for _, res := range resources {
		if res == SP {
			err := k8s.ServiceProfilesAccess(k8sClient)
			if err != nil {
				return nil, err
			}

			spClient, err = NewSpClientSet(kubeConfig)
			if err != nil {
				return nil, err
			}

			break
		}
	}

	// TrafficSplits
	var tsClient *tsclient.Clientset
	for _, res := range resources {
<<<<<<< HEAD
		if res == SP {
=======
		if res == TS {
>>>>>>> c698d6bc
			tsClient, err = NewTsClientSet(kubeConfig)
			if err != nil {
				return nil, err
			}

			break
		}
	}
	return NewAPI(k8sClient, spClient, tsClient, resources...), nil
}

// NewAPI takes a Kubernetes client and returns an initialized API.
func NewAPI(
	k8sClient kubernetes.Interface,
	spClient spclient.Interface,
	tsClient tsclient.Interface,
	resources ...APIResource,
) *API {
	sharedInformers := informers.NewSharedInformerFactory(k8sClient, 10*time.Minute)

	var spSharedInformers sp.SharedInformerFactory
	if spClient != nil {
		spSharedInformers = sp.NewSharedInformerFactory(spClient, 10*time.Minute)
	}

	var tsSharedInformers ts.SharedInformerFactory
	if tsClient != nil {
		tsSharedInformers = ts.NewSharedInformerFactory(tsClient, 10*time.Minute)
	}

	api := &API{
		Client:            k8sClient,
		syncChecks:        make([]cache.InformerSynced, 0),
		sharedInformers:   sharedInformers,
		spSharedInformers: spSharedInformers,
		tsSharedInformers: tsSharedInformers,
	}

	for _, resource := range resources {
		switch resource {
		case CM:
			api.cm = sharedInformers.Core().V1().ConfigMaps()
			api.syncChecks = append(api.syncChecks, api.cm.Informer().HasSynced)
		case Deploy:
			api.deploy = sharedInformers.Apps().V1beta2().Deployments()
			api.syncChecks = append(api.syncChecks, api.deploy.Informer().HasSynced)
		case DS:
			api.ds = sharedInformers.Apps().V1().DaemonSets()
			api.syncChecks = append(api.syncChecks, api.ds.Informer().HasSynced)
		case Endpoint:
			api.endpoint = sharedInformers.Core().V1().Endpoints()
			api.syncChecks = append(api.syncChecks, api.endpoint.Informer().HasSynced)
		case Job:
			api.job = sharedInformers.Batch().V1().Jobs()
			api.syncChecks = append(api.syncChecks, api.job.Informer().HasSynced)
		case MWC:
			api.mwc = sharedInformers.Admissionregistration().V1beta1().MutatingWebhookConfigurations()
			api.syncChecks = append(api.syncChecks, api.mwc.Informer().HasSynced)
		case NS:
			api.ns = sharedInformers.Core().V1().Namespaces()
			api.syncChecks = append(api.syncChecks, api.ns.Informer().HasSynced)
		case Pod:
			api.pod = sharedInformers.Core().V1().Pods()
			api.syncChecks = append(api.syncChecks, api.pod.Informer().HasSynced)
		case RC:
			api.rc = sharedInformers.Core().V1().ReplicationControllers()
			api.syncChecks = append(api.syncChecks, api.rc.Informer().HasSynced)
		case RS:
			api.rs = sharedInformers.Apps().V1beta2().ReplicaSets()
			api.syncChecks = append(api.syncChecks, api.rs.Informer().HasSynced)
		case SP:
			api.sp = spSharedInformers.Linkerd().V1alpha1().ServiceProfiles()
			api.syncChecks = append(api.syncChecks, api.sp.Informer().HasSynced)
		case SS:
			api.ss = sharedInformers.Apps().V1().StatefulSets()
			api.syncChecks = append(api.syncChecks, api.ss.Informer().HasSynced)
		case Svc:
			api.svc = sharedInformers.Core().V1().Services()
			api.syncChecks = append(api.syncChecks, api.svc.Informer().HasSynced)
		case TS:
			api.ts = tsSharedInformers.Split().V1alpha1().TrafficSplits()
			api.syncChecks = append(api.syncChecks, api.ts.Informer().HasSynced)
		}
	}

	return api
}

// Sync waits for all informers to be synced.
func (api *API) Sync() {
	api.sharedInformers.Start(nil)
	api.spSharedInformers.Start(nil)
	api.tsSharedInformers.Start(nil)

	ctx, cancel := context.WithTimeout(context.Background(), 60*time.Second)
	defer cancel()

	log.Infof("waiting for caches to sync")
	if !cache.WaitForCacheSync(ctx.Done(), api.syncChecks...) {
		log.Fatal("failed to sync caches")
	}
	log.Infof("caches synced")
}

// NS provides access to a shared informer and lister for Namespaces.
func (api *API) NS() coreinformers.NamespaceInformer {
	if api.ns == nil {
		panic("NS informer not configured")
	}
	return api.ns
}

// Deploy provides access to a shared informer and lister for Deployments.
func (api *API) Deploy() appv1beta2informers.DeploymentInformer {
	if api.deploy == nil {
		panic("Deploy informer not configured")
	}
	return api.deploy
}

// DS provides access to a shared informer and lister for Daemonsets.
func (api *API) DS() appv1informers.DaemonSetInformer {
	if api.ds == nil {
		panic("DS informer not configured")
	}
	return api.ds
}

// SS provides access to a shared informer and lister for Statefulsets.
func (api *API) SS() appv1informers.StatefulSetInformer {
	if api.ss == nil {
		panic("SS informer not configured")
	}
	return api.ss
}

// RS provides access to a shared informer and lister for ReplicaSets.
func (api *API) RS() appv1beta2informers.ReplicaSetInformer {
	if api.rs == nil {
		panic("RS informer not configured")
	}
	return api.rs
}

// Pod provides access to a shared informer and lister for Pods.
func (api *API) Pod() coreinformers.PodInformer {
	if api.pod == nil {
		panic("Pod informer not configured")
	}
	return api.pod
}

// RC provides access to a shared informer and lister for
// ReplicationControllers.
func (api *API) RC() coreinformers.ReplicationControllerInformer {
	if api.rc == nil {
		panic("RC informer not configured")
	}
	return api.rc
}

// Svc provides access to a shared informer and lister for Services.
func (api *API) Svc() coreinformers.ServiceInformer {
	if api.svc == nil {
		panic("Svc informer not configured")
	}
	return api.svc
}

// Endpoint provides access to a shared informer and lister for Endpoints.
func (api *API) Endpoint() coreinformers.EndpointsInformer {
	if api.endpoint == nil {
		panic("Endpoint informer not configured")
	}
	return api.endpoint
}

// CM provides access to a shared informer and lister for ConfigMaps.
func (api *API) CM() coreinformers.ConfigMapInformer {
	if api.cm == nil {
		panic("CM informer not configured")
	}
	return api.cm
}

// SP provides access to a shared informer and lister for ServiceProfiles.
func (api *API) SP() spinformers.ServiceProfileInformer {
	if api.sp == nil {
		panic("SP informer not configured")
	}
	return api.sp
}

// MWC provides access to a shared informer and lister for MutatingWebhookConfigurations.
func (api *API) MWC() arinformers.MutatingWebhookConfigurationInformer {
	if api.mwc == nil {
		panic("MWC informer not configured")
	}
	return api.mwc
}

//Job provides access to a shared informer and lister for Jobs.
func (api *API) Job() batchv1informers.JobInformer {
	if api.job == nil {
		panic("Job informer not configured")
	}
	return api.job
}

// SPAvailable informs the caller whether this API is configured to retrieve
// ServiceProfiles
func (api *API) SPAvailable() bool {
	return api.sp != nil
}

// TS provides access to a shared informer and lister for TrafficSplits.
func (api *API) TS() tsinformers.TrafficSplitInformer {
	if api.ts == nil {
		panic("TS informer not configured")
	}
	return api.ts
}

// GetObjects returns a list of Kubernetes objects, given a namespace, type, and name.
// If namespace is an empty string, match objects in all namespaces.
// If name is an empty string, match all objects of the given type.
func (api *API) GetObjects(namespace, restype, name string) ([]runtime.Object, error) {
	switch restype {
	case k8s.Namespace:
		return api.getNamespaces(name)
	case k8s.DaemonSet:
		return api.getDaemonsets(namespace, name)
	case k8s.Deployment:
		return api.getDeployments(namespace, name)
	case k8s.Job:
		return api.getJobs(namespace, name)
	case k8s.Pod:
		return api.getPods(namespace, name)
	case k8s.ReplicationController:
		return api.getRCs(namespace, name)
	case k8s.Service:
		return api.getServices(namespace, name)
	case k8s.StatefulSet:
		return api.getStatefulsets(namespace, name)
	default:
		// TODO: ReplicaSet
		return nil, status.Errorf(codes.Unimplemented, "unimplemented resource type: %s", restype)
	}
}

// GetOwnerKindAndName returns the pod owner's kind and name, using owner
// references from the Kubernetes API. The kind is represented as the Kubernetes
// singular resource type (e.g. deployment, daemonset, job, etc.)
func (api *API) GetOwnerKindAndName(pod *corev1.Pod) (string, string) {
	ownerRefs := pod.GetOwnerReferences()
	if len(ownerRefs) == 0 {
		// pod without a parent
		return "pod", pod.Name
	} else if len(ownerRefs) > 1 {
		log.Debugf("unexpected owner reference count (%d): %+v", len(ownerRefs), ownerRefs)
		return "pod", pod.Name
	}

	parent := ownerRefs[0]
	if parent.Kind == "ReplicaSet" {
		rs, err := api.RS().Lister().ReplicaSets(pod.Namespace).Get(parent.Name)
		if err != nil {
			log.Warnf("failed to retrieve replicaset from indexer, retrying with get request %s/%s: %s", pod.Namespace, parent.Name, err)

			// try again with a get request
			rs, err = api.Client.AppsV1beta2().ReplicaSets(pod.Namespace).Get(parent.Name, metav1.GetOptions{})
			if err != nil {
				log.Errorf("failed to get replicaset from k8s %s/%s: %s", pod.Namespace, parent.Name, err)
			} else {
				log.Debugf("successfully recovered replicaset via k8s get request: %s/%s", pod.Namespace, parent.Name)
			}
		}
		if err != nil || len(rs.GetOwnerReferences()) != 1 {
			return strings.ToLower(parent.Kind), parent.Name
		}
		rsParent := rs.GetOwnerReferences()[0]
		return strings.ToLower(rsParent.Kind), rsParent.Name
	}

	return strings.ToLower(parent.Kind), parent.Name
}

// GetPodsFor returns all running and pending Pods associated with a given
// Kubernetes object. Use includeFailed to also get failed Pods
func (api *API) GetPodsFor(obj runtime.Object, includeFailed bool) ([]*corev1.Pod, error) {
	var namespace string
	var selector labels.Selector
	var pods []*corev1.Pod
	var err error

	switch typed := obj.(type) {
	case *corev1.Namespace:
		namespace = typed.Name
		selector = labels.Everything()

	case *appsv1.DaemonSet:
		namespace = typed.Namespace
		selector = labels.Set(typed.Spec.Selector.MatchLabels).AsSelector()

	case *appsv1beta2.Deployment:
		namespace = typed.Namespace
		selector = labels.Set(typed.Spec.Selector.MatchLabels).AsSelector()

	case *appsv1beta2.ReplicaSet:
		namespace = typed.Namespace
		selector = labels.Set(typed.Spec.Selector.MatchLabels).AsSelector()

	case *batchv1.Job:
		namespace = typed.Namespace
		selector = labels.Set(typed.Spec.Selector.MatchLabels).AsSelector()

	case *corev1.ReplicationController:
		namespace = typed.Namespace
		selector = labels.Set(typed.Spec.Selector).AsSelector()

	case *corev1.Service:
		if typed.Spec.Type == corev1.ServiceTypeExternalName {
			return []*corev1.Pod{}, nil
		}
		namespace = typed.Namespace
		selector = labels.Set(typed.Spec.Selector).AsSelector()

	case *appsv1.StatefulSet:
		namespace = typed.Namespace
		selector = labels.Set(typed.Spec.Selector.MatchLabels).AsSelector()

	case *corev1.Pod:
		// Special case for pods:
		// GetPodsFor a pod should just return the pod itself
		namespace = typed.Namespace
		pod, err := api.Pod().Lister().Pods(typed.Namespace).Get(typed.Name)
		if err != nil {
			return nil, err
		}
		pods = []*corev1.Pod{pod}

	default:
		return nil, fmt.Errorf("Cannot get object selector: %v", obj)
	}

	// if obj.(type) is Pod, we've already retrieved it and put it in pods
	// for the other types, pods will still be empty
	if len(pods) == 0 {
		pods, err = api.Pod().Lister().Pods(namespace).List(selector)
		if err != nil {
			return nil, err
		}
	}

	allPods := []*corev1.Pod{}
	for _, pod := range pods {
		if isPendingOrRunning(pod) || (includeFailed && isFailed(pod)) {
			allPods = append(allPods, pod)
		}
	}

	return allPods, nil
}

// GetNameAndNamespaceOf returns the name and namespace of the given object.
func GetNameAndNamespaceOf(obj runtime.Object) (string, string, error) {
	switch typed := obj.(type) {
	case *corev1.Namespace:
		return typed.Name, typed.Name, nil

	case *appsv1.DaemonSet:
		return typed.Name, typed.Namespace, nil

	case *appsv1beta2.Deployment:
		return typed.Name, typed.Namespace, nil

	case *batchv1.Job:
		return typed.Name, typed.Namespace, nil

	case *appsv1beta2.ReplicaSet:
		return typed.Name, typed.Namespace, nil

	case *corev1.ReplicationController:
		return typed.Name, typed.Namespace, nil

	case *corev1.Service:
		return typed.Name, typed.Namespace, nil

	case *appsv1.StatefulSet:
		return typed.Name, typed.Namespace, nil

	case *corev1.Pod:
		return typed.Name, typed.Namespace, nil

	default:
		return "", "", fmt.Errorf("Cannot determine object type: %v", obj)
	}
}

// GetNameOf returns the name of the given object.
func GetNameOf(obj runtime.Object) (string, error) {
	name, _, err := GetNameAndNamespaceOf(obj)
	if err != nil {
		return "", err
	}
	return name, nil
}

// GetNamespaceOf returns the namespace of the given object.
func GetNamespaceOf(obj runtime.Object) (string, error) {
	_, namespace, err := GetNameAndNamespaceOf(obj)
	if err != nil {
		return "", err
	}
	return namespace, nil
}

// getNamespaces returns the namespace matching the specified name. If no name
// is given, it returns all namespaces.
func (api *API) getNamespaces(name string) ([]runtime.Object, error) {
	var namespaces []*corev1.Namespace

	if name == "" {
		var err error
		namespaces, err = api.NS().Lister().List(labels.Everything())
		if err != nil {
			return nil, err
		}
	} else {
		namespace, err := api.NS().Lister().Get(name)
		if err != nil {
			return nil, err
		}
		namespaces = []*corev1.Namespace{namespace}
	}

	objects := []runtime.Object{}
	for _, ns := range namespaces {
		objects = append(objects, ns)
	}

	return objects, nil
}

func (api *API) getDeployments(namespace, name string) ([]runtime.Object, error) {
	var err error
	var deploys []*appsv1beta2.Deployment

	if namespace == "" {
		deploys, err = api.Deploy().Lister().List(labels.Everything())
	} else if name == "" {
		deploys, err = api.Deploy().Lister().Deployments(namespace).List(labels.Everything())
	} else {
		var deploy *appsv1beta2.Deployment
		deploy, err = api.Deploy().Lister().Deployments(namespace).Get(name)
		deploys = []*appsv1beta2.Deployment{deploy}
	}

	if err != nil {
		return nil, err
	}

	objects := []runtime.Object{}
	for _, deploy := range deploys {
		objects = append(objects, deploy)
	}

	return objects, nil
}

func (api *API) getPods(namespace, name string) ([]runtime.Object, error) {
	var err error
	var pods []*corev1.Pod

	if namespace == "" {
		pods, err = api.Pod().Lister().List(labels.Everything())
	} else if name == "" {
		pods, err = api.Pod().Lister().Pods(namespace).List(labels.Everything())
	} else {
		var pod *corev1.Pod
		pod, err = api.Pod().Lister().Pods(namespace).Get(name)
		pods = []*corev1.Pod{pod}
	}

	if err != nil {
		return nil, err
	}

	objects := []runtime.Object{}
	for _, pod := range pods {
		if !isPendingOrRunning(pod) {
			continue
		}
		objects = append(objects, pod)
	}

	return objects, nil
}

func (api *API) getRCs(namespace, name string) ([]runtime.Object, error) {
	var err error
	var rcs []*corev1.ReplicationController

	if namespace == "" {
		rcs, err = api.RC().Lister().List(labels.Everything())
	} else if name == "" {
		rcs, err = api.RC().Lister().ReplicationControllers(namespace).List(labels.Everything())
	} else {
		var rc *corev1.ReplicationController
		rc, err = api.RC().Lister().ReplicationControllers(namespace).Get(name)
		rcs = []*corev1.ReplicationController{rc}
	}

	if err != nil {
		return nil, err
	}

	objects := []runtime.Object{}
	for _, rc := range rcs {
		objects = append(objects, rc)
	}

	return objects, nil
}

func (api *API) getDaemonsets(namespace, name string) ([]runtime.Object, error) {
	var err error
	var daemonsets []*appsv1.DaemonSet

	if namespace == "" {
		daemonsets, err = api.DS().Lister().List(labels.Everything())
	} else if name == "" {
		daemonsets, err = api.DS().Lister().DaemonSets(namespace).List(labels.Everything())
	} else {
		var ds *appsv1.DaemonSet
		ds, err = api.DS().Lister().DaemonSets(namespace).Get(name)
		daemonsets = []*appsv1.DaemonSet{ds}
	}

	if err != nil {
		return nil, err
	}

	objects := []runtime.Object{}
	for _, ds := range daemonsets {
		objects = append(objects, ds)
	}

	return objects, nil
}

func (api *API) getStatefulsets(namespace, name string) ([]runtime.Object, error) {
	var err error
	var statefulsets []*appsv1.StatefulSet

	if namespace == "" {
		statefulsets, err = api.SS().Lister().List(labels.Everything())
	} else if name == "" {
		statefulsets, err = api.SS().Lister().StatefulSets(namespace).List(labels.Everything())
	} else {
		var ss *appsv1.StatefulSet
		ss, err = api.SS().Lister().StatefulSets(namespace).Get(name)
		statefulsets = []*appsv1.StatefulSet{ss}
	}

	if err != nil {
		return nil, err
	}

	objects := []runtime.Object{}
	for _, ss := range statefulsets {
		objects = append(objects, ss)
	}

	return objects, nil
}

func (api *API) getJobs(namespace, name string) ([]runtime.Object, error) {
	var err error
	var jobs []*batchv1.Job

	if namespace == "" {
		jobs, err = api.Job().Lister().List(labels.Everything())
	} else if name == "" {
		jobs, err = api.Job().Lister().Jobs(namespace).List(labels.Everything())
	} else {
		var job *batchv1.Job
		job, err = api.Job().Lister().Jobs(namespace).Get(name)
		jobs = []*batchv1.Job{job}
	}

	if err != nil {
		return nil, err
	}

	objects := []runtime.Object{}
	for _, job := range jobs {
		objects = append(objects, job)
	}

	return objects, nil
}

func (api *API) getServices(namespace, name string) ([]runtime.Object, error) {
	services, err := api.GetServices(namespace, name)

	if err != nil {
		return nil, err
	}

	objects := []runtime.Object{}
	for _, svc := range services {
		objects = append(objects, svc)
	}

	return objects, nil
}

// GetServices returns a list of Service resources, based on input namespace and
// name.
func (api *API) GetServices(namespace, name string) ([]*corev1.Service, error) {
	var err error
	var services []*corev1.Service

	if namespace == "" {
		services, err = api.Svc().Lister().List(labels.Everything())
	} else if name == "" {
		services, err = api.Svc().Lister().Services(namespace).List(labels.Everything())
	} else {
		var svc *corev1.Service
		svc, err = api.Svc().Lister().Services(namespace).Get(name)
		services = []*corev1.Service{svc}
	}

	return services, err
}

// GetServicesFor returns all Service resources which include a pod of the given
// resource object.  In other words, it returns all Services of which the given
// resource object is a part of.
func (api *API) GetServicesFor(obj runtime.Object, includeFailed bool) ([]*corev1.Service, error) {
	if svc, ok := obj.(*corev1.Service); ok {
		return []*corev1.Service{svc}, nil
	}

	pods, err := api.GetPodsFor(obj, includeFailed)
	if err != nil {
		return nil, err
	}
	namespace, err := GetNamespaceOf(obj)
	if err != nil {
		return nil, err
	}
	allServices, err := api.GetServices(namespace, "")
	if err != nil {
		return nil, err
	}
	services := make([]*corev1.Service, 0)
	for _, svc := range allServices {
		svcPods, err := api.GetPodsFor(svc, includeFailed)
		if err != nil {
			return nil, err
		}
		if hasOverlap(pods, svcPods) {
			services = append(services, svc)
		}
	}
	return services, nil
}

// GetServiceProfileFor returns the service profile for a given service.  We
// first look for a matching service profile in the client's namespace.  If not
// found, we then look in the service's namespace.  If no service profile is
// found, we return the default service profile.
func (api *API) GetServiceProfileFor(svc *corev1.Service, clientNs string) *spv1alpha1.ServiceProfile {
	dst := fmt.Sprintf("%s.%s.svc.cluster.local", svc.Name, svc.Namespace)
	// First attempt to lookup profile in client namespace
	if clientNs != "" {
		p, err := api.SP().Lister().ServiceProfiles(clientNs).Get(dst)
		if err == nil {
			return p
		}
		if !apierrors.IsNotFound(err) {
			log.Errorf("error getting service profile for %s in %s namespace: %s", dst, clientNs, err)
		}
	}
	// Second, attempt to lookup profile in server namespace
	if svc.Namespace != clientNs {
		p, err := api.SP().Lister().ServiceProfiles(svc.Namespace).Get(dst)
		if err == nil {
			return p
		}
		if !apierrors.IsNotFound(err) {
			log.Errorf("error getting service profile for %s in %s namespace: %s", dst, svc.Namespace, err)
		}
	}
	// Not found; return default.
	log.Debugf("no Service Profile found for '%s' -- using default", dst)
	return &spv1alpha1.ServiceProfile{
		ObjectMeta: metav1.ObjectMeta{
			Name: dst,
		},
		Spec: spv1alpha1.ServiceProfileSpec{
			Routes: []*spv1alpha1.RouteSpec{},
		},
	}
}

func hasOverlap(as, bs []*corev1.Pod) bool {
	for _, a := range as {
		for _, b := range bs {
			if a.Name == b.Name {
				return true
			}
		}
	}
	return false
}

func isPendingOrRunning(pod *corev1.Pod) bool {
	pending := pod.Status.Phase == corev1.PodPending
	running := pod.Status.Phase == corev1.PodRunning
	terminating := pod.DeletionTimestamp != nil
	return (pending || running) && !terminating
}

func isFailed(pod *corev1.Pod) bool {
	return pod.Status.Phase == corev1.PodFailed
}<|MERGE_RESOLUTION|>--- conflicted
+++ resolved
@@ -116,11 +116,7 @@
 	// TrafficSplits
 	var tsClient *tsclient.Clientset
 	for _, res := range resources {
-<<<<<<< HEAD
-		if res == SP {
-=======
 		if res == TS {
->>>>>>> c698d6bc
 			tsClient, err = NewTsClientSet(kubeConfig)
 			if err != nil {
 				return nil, err
