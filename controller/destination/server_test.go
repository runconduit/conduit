--- conflicted
+++ resolved
@@ -3,13 +3,17 @@
 import (
 	"context"
 	"errors"
+	"fmt"
 	"reflect"
 	"testing"
 
 	common "github.com/runconduit/conduit/controller/gen/common"
 	pb "github.com/runconduit/conduit/controller/gen/proxy/destination"
 	"github.com/runconduit/conduit/controller/k8s"
+	"github.com/runconduit/conduit/controller/util"
 	"google.golang.org/grpc/metadata"
+	"k8s.io/api/core/v1"
+	metav1 "k8s.io/apimachinery/pkg/apis/meta/v1"
 )
 
 type mockDestination_GetServer struct {
@@ -66,7 +70,140 @@
 	})
 }
 
-<<<<<<< HEAD
+func TestEndpointListener(t *testing.T) {
+	t.Run("Sends one update for add and another for remove", func(t *testing.T) {
+		mockGetServer := &mockDestination_GetServer{updatesReceived: []*pb.Update{}}
+
+		listener := &endpointListener{stream: mockGetServer, podsByIp: k8s.NewEmptyPodIndex()}
+
+		addedAddress1 := common.TcpAddress{Ip: &common.IPAddress{Ip: &common.IPAddress_Ipv4{Ipv4: 1}}, Port: 1}
+		addedAddress2 := common.TcpAddress{Ip: &common.IPAddress{Ip: &common.IPAddress_Ipv4{Ipv4: 2}}, Port: 2}
+		removedAddress1 := common.TcpAddress{Ip: &common.IPAddress{Ip: &common.IPAddress_Ipv4{Ipv4: 100}}, Port: 100}
+
+		listener.Update([]common.TcpAddress{addedAddress1, addedAddress2}, []common.TcpAddress{removedAddress1})
+
+		expectedNumUpdates := 2
+		actualNumUpdates := len(mockGetServer.updatesReceived)
+		if actualNumUpdates != expectedNumUpdates {
+			t.Fatalf("Expecting [%d] updates, got [%d]. Updates: %v", expectedNumUpdates, actualNumUpdates, mockGetServer.updatesReceived)
+		}
+	})
+
+	t.Run("Sends addresses as removed or added", func(t *testing.T) {
+		mockGetServer := &mockDestination_GetServer{updatesReceived: []*pb.Update{}}
+
+		listener := &endpointListener{stream: mockGetServer, podsByIp: k8s.NewEmptyPodIndex()}
+
+		addedAddress1 := common.TcpAddress{Ip: &common.IPAddress{Ip: &common.IPAddress_Ipv4{Ipv4: 1}}, Port: 1}
+		addedAddress2 := common.TcpAddress{Ip: &common.IPAddress{Ip: &common.IPAddress_Ipv4{Ipv4: 2}}, Port: 2}
+		removedAddress1 := common.TcpAddress{Ip: &common.IPAddress{Ip: &common.IPAddress_Ipv4{Ipv4: 100}}, Port: 100}
+
+		listener.Update([]common.TcpAddress{addedAddress1, addedAddress2}, []common.TcpAddress{removedAddress1})
+
+		addressesAdded := mockGetServer.updatesReceived[0].GetAdd().Addrs
+		actualNumberOfAdded := len(addressesAdded)
+		expectedNumberOfAdded := 2
+		if actualNumberOfAdded != expectedNumberOfAdded {
+			t.Fatalf("Expecting [%d] addresses to be added, got [%d]: %v", expectedNumberOfAdded, actualNumberOfAdded, addressesAdded)
+		}
+
+		addressesRemoved := mockGetServer.updatesReceived[1].GetRemove().Addrs
+		actualNumberOfRemoved := len(addressesRemoved)
+		expectedNumberOfRemoved := 1
+		if actualNumberOfRemoved != expectedNumberOfRemoved {
+			t.Fatalf("Expecting [%d] addresses to be removed, got [%d]: %v", expectedNumberOfRemoved, actualNumberOfRemoved, addressesRemoved)
+		}
+
+		checkAddress(t, addressesAdded[0], &addedAddress1)
+		checkAddress(t, addressesAdded[1], &addedAddress2)
+
+		actualAddressRemoved := addressesRemoved[0]
+		expectedAddressRemoved := &removedAddress1
+		if !reflect.DeepEqual(actualAddressRemoved, expectedAddressRemoved) {
+			t.Fatalf("Expected remove address to be [%s], but it was [%s]", expectedAddressRemoved, actualAddressRemoved)
+		}
+	})
+
+	t.Run("It returns when the underlying context is done", func(t *testing.T) {
+		context, cancelFn := context.WithCancel(context.Background())
+		mockGetServer := &mockDestination_GetServer{updatesReceived: []*pb.Update{}, contextToReturn: context}
+		listener := &endpointListener{stream: mockGetServer, podsByIp: k8s.NewEmptyPodIndex()}
+
+		completed := make(chan bool)
+		go func() {
+			<-listener.Done()
+			completed <- true
+		}()
+
+		cancelFn()
+
+		c := <-completed
+
+		if !c {
+			t.Fatalf("Expected function to be completed after the cancel()")
+		}
+	})
+
+	t.Run("Sends metric labels with added addresses", func(t *testing.T) {
+		expectedServiceName := "service-name"
+		expectedPodName := "pod1"
+		expectedNamespace := "this-namespace"
+
+		addedAddress1 := common.TcpAddress{Ip: &common.IPAddress{Ip: &common.IPAddress_Ipv4{Ipv4: 666}}, Port: 1}
+		ipForAddr1 := util.IPToString(addedAddress1.Ip)
+		podForAddedAddress1 := &v1.Pod{
+			ObjectMeta: metav1.ObjectMeta{
+				Name:      expectedPodName,
+				Namespace: expectedNamespace,
+			},
+		}
+		addedAddress2 := common.TcpAddress{Ip: &common.IPAddress{Ip: &common.IPAddress_Ipv4{Ipv4: 222}}, Port: 22}
+		fmt.Println(ipForAddr1)
+		podIndex := &k8s.InMemoryPodIndex{BackingMap: map[string]*v1.Pod{ipForAddr1: podForAddedAddress1}}
+
+		mockGetServer := &mockDestination_GetServer{updatesReceived: []*pb.Update{}}
+		listener := &endpointListener{
+			podsByIp:    podIndex,
+			serviceName: expectedServiceName,
+			stream:      mockGetServer,
+		}
+
+		listener.Update([]common.TcpAddress{addedAddress1, addedAddress2}, nil)
+
+		actualGlobalMetricLabels := mockGetServer.updatesReceived[0].GetAdd().MetricLabels
+		expectedGlobalMetricLabels := map[string]string{"k8s_namespace": expectedNamespace, "k8s_service": expectedServiceName}
+		if !reflect.DeepEqual(actualGlobalMetricLabels, expectedGlobalMetricLabels) {
+			t.Fatalf("Expected global metric labels sent to be [%v] but was [%v]", expectedGlobalMetricLabels, actualGlobalMetricLabels)
+		}
+
+		actualAddedAddress1MetricLabels := mockGetServer.updatesReceived[0].GetAdd().Addrs[0].MetricLabels
+		expectedAddedAddress1MetricLabels := map[string]string{"k8s_pod": expectedPodName}
+		if !reflect.DeepEqual(actualAddedAddress1MetricLabels, expectedAddedAddress1MetricLabels) {
+			t.Fatalf("Expected global metric labels sent to be [%v] but was [%v]", expectedAddedAddress1MetricLabels, actualAddedAddress1MetricLabels)
+		}
+	})
+
+	t.Run("It returns when the underlying context is done", func(t *testing.T) {
+		context, cancelFn := context.WithCancel(context.Background())
+		mockGetServer := &mockDestination_GetServer{updatesReceived: []*pb.Update{}, contextToReturn: context}
+		listener := &endpointListener{stream: mockGetServer, podsByIp: k8s.NewEmptyPodIndex()}
+
+		completed := make(chan bool)
+		go func() {
+			<-listener.Done()
+			completed <- true
+		}()
+
+		cancelFn()
+
+		c := <-completed
+
+		if !c {
+			t.Fatalf("Expected function to be completed after the cancel()")
+		}
+	})
+}
+
 type mockStreamingDestinationResolver struct {
 	hostReceived             string
 	portReceived             int
@@ -76,93 +213,6 @@
 	errToReturnForResolution error
 }
 
-=======
-func TestEndpointListener(t *testing.T) {
-
-	t.Run("Sends one update for add and another for remove", func(t *testing.T) {
-		mockGetServer := &mockDestination_GetServer{updatesReceived: []*pb.Update{}}
-
-		listener := &endpointListener{stream: mockGetServer}
-
-		addedAddress1 := common.TcpAddress{Ip: &common.IPAddress{Ip: &common.IPAddress_Ipv4{Ipv4: 1}}, Port: 1}
-		addedAddress2 := common.TcpAddress{Ip: &common.IPAddress{Ip: &common.IPAddress_Ipv4{Ipv4: 2}}, Port: 2}
-		removedAddress1 := common.TcpAddress{Ip: &common.IPAddress{Ip: &common.IPAddress_Ipv4{Ipv4: 100}}, Port: 100}
-
-		listener.Update([]common.TcpAddress{addedAddress1, addedAddress2}, []common.TcpAddress{removedAddress1})
-
-		expectedNumUpdates := 2
-		actualNumUpdates := len(mockGetServer.updatesReceived)
-		if actualNumUpdates != expectedNumUpdates {
-			t.Fatalf("Expecting [%d] updates, got [%d]. Updates: %v", expectedNumUpdates, actualNumUpdates, mockGetServer.updatesReceived)
-		}
-	})
-
-	t.Run("Sends addresses as removed or added", func(t *testing.T) {
-		mockGetServer := &mockDestination_GetServer{updatesReceived: []*pb.Update{}}
-
-		listener := &endpointListener{stream: mockGetServer}
-
-		addedAddress1 := common.TcpAddress{Ip: &common.IPAddress{Ip: &common.IPAddress_Ipv4{Ipv4: 1}}, Port: 1}
-		addedAddress2 := common.TcpAddress{Ip: &common.IPAddress{Ip: &common.IPAddress_Ipv4{Ipv4: 2}}, Port: 2}
-		removedAddress1 := common.TcpAddress{Ip: &common.IPAddress{Ip: &common.IPAddress_Ipv4{Ipv4: 100}}, Port: 100}
-
-		listener.Update([]common.TcpAddress{addedAddress1, addedAddress2}, []common.TcpAddress{removedAddress1})
-
-		addressesAdded := mockGetServer.updatesReceived[0].GetAdd().Addrs
-		actualNumberOfAdded := len(addressesAdded)
-		expectedNumberOfAdded := 2
-		if actualNumberOfAdded != expectedNumberOfAdded {
-			t.Fatalf("Expecting [%d] addresses to be added, got [%d]: %v", expectedNumberOfAdded, actualNumberOfAdded, addressesAdded)
-		}
-
-		addressesRemoved := mockGetServer.updatesReceived[1].GetRemove().Addrs
-		actualNumberOfRemoved := len(addressesRemoved)
-		expectedNumberOfRemoved := 1
-		if actualNumberOfRemoved != expectedNumberOfRemoved {
-			t.Fatalf("Expecting [%d] addresses to be removed, got [%d]: %v", expectedNumberOfRemoved, actualNumberOfRemoved, addressesRemoved)
-		}
-
-		checkAddress(t, addressesAdded[0], &addedAddress1)
-		checkAddress(t, addressesAdded[1], &addedAddress2)
-
-		actualAddressRemoved := addressesRemoved[0]
-		expectedAddressRemoved := &removedAddress1
-		if !reflect.DeepEqual(actualAddressRemoved, expectedAddressRemoved) {
-			t.Fatalf("Expected remove address to be [%s], but it was [%s]", expectedAddressRemoved, actualAddressRemoved)
-		}
-	})
-
-	t.Run("It returns when the underlying context is done", func(t *testing.T) {
-		context, cancelFn := context.WithCancel(context.Background())
-		mockGetServer := &mockDestination_GetServer{updatesReceived: []*pb.Update{}, contextToReturn: context}
-		listener := &endpointListener{stream: mockGetServer}
-
-		completed := make(chan bool)
-		go func() {
-			<-listener.Done()
-			completed <- true
-		}()
-
-		cancelFn()
-
-		c := <-completed
-
-		if !c {
-			t.Fatalf("Expected function to be completed after the cancel()")
-		}
-	})
-}
-
-type mockStreamingDestinationResolver struct {
-	hostReceived             string
-	portReceived             int
-	listenerReceived         updateListener
-	canResolveToReturn       bool
-	errToReturnForCanResolve error
-	errToReturnForResolution error
-}
-
->>>>>>> 47f9665b
 func (m *mockStreamingDestinationResolver) canResolve(host string, port int) (bool, error) {
 	return m.canResolveToReturn, m.errToReturnForCanResolve
 }
@@ -186,11 +236,7 @@
 
 		resolvers := []streamingDestinationResolver{no, no, yes, no, no, otherYes}
 
-<<<<<<< HEAD
 		err := streamResolutionUsingCorrectResolverFor(k8s.NewEmptyPodIndex(), resolvers, host, port, stream)
-=======
-		err := streamResolutionUsingCorrectResolverFor(resolvers, host, port, stream)
->>>>>>> 47f9665b
 		if err != nil {
 			t.Fatalf("Unexpected error: %v", err)
 		}
@@ -213,12 +259,7 @@
 
 		resolvers := []streamingDestinationResolver{no, no, no, no}
 
-<<<<<<< HEAD
 		err := streamResolutionUsingCorrectResolverFor(k8s.NewEmptyPodIndex(), resolvers, host, port, stream)
-=======
-		err := streamResolutionUsingCorrectResolverFor(resolvers, host, port, stream)
->>>>>>> 47f9665b
-
 		if err == nil {
 			t.Fatalf("Expecting error, got nothing")
 		}
@@ -228,20 +269,12 @@
 		errorOnCanResolve := &mockStreamingDestinationResolver{canResolveToReturn: true, errToReturnForCanResolve: errors.New("expected for can resolve")}
 		errorOnResolving := &mockStreamingDestinationResolver{canResolveToReturn: true, errToReturnForResolution: errors.New("expected for resolving")}
 
-<<<<<<< HEAD
 		err := streamResolutionUsingCorrectResolverFor(k8s.NewEmptyPodIndex(), []streamingDestinationResolver{errorOnCanResolve}, host, port, stream)
-=======
-		err := streamResolutionUsingCorrectResolverFor([]streamingDestinationResolver{errorOnCanResolve}, host, port, stream)
->>>>>>> 47f9665b
 		if err == nil {
 			t.Fatalf("Expecting error, got nothing")
 		}
 
-<<<<<<< HEAD
 		err = streamResolutionUsingCorrectResolverFor(k8s.NewEmptyPodIndex(), []streamingDestinationResolver{errorOnResolving}, host, port, stream)
-=======
-		err = streamResolutionUsingCorrectResolverFor([]streamingDestinationResolver{errorOnResolving}, host, port, stream)
->>>>>>> 47f9665b
 		if err == nil {
 			t.Fatalf("Expecting error, got nothing")
 		}
