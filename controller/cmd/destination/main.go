package destination

import (
	"flag"
	"net"
	"os"
	"os/signal"
	"syscall"

	"github.com/linkerd/linkerd2/controller/api/destination"
	"github.com/linkerd/linkerd2/controller/k8s"
	"github.com/linkerd/linkerd2/pkg/admin"
	"github.com/linkerd/linkerd2/pkg/config"
	"github.com/linkerd/linkerd2/pkg/flags"
	pkgK8s "github.com/linkerd/linkerd2/pkg/k8s"
	"github.com/linkerd/linkerd2/pkg/trace"
	log "github.com/sirupsen/logrus"
)

// Main executes the destination subcommand
func Main(args []string) {
	cmd := flag.NewFlagSet("destination", flag.ExitOnError)

	addr := cmd.String("addr", ":8086", "address to serve on")
	metricsAddr := cmd.String("metrics-addr", ":9996", "address to serve scrapable metrics on")
	kubeConfigPath := cmd.String("kubeconfig", "", "path to kube config")
	enableH2Upgrade := cmd.Bool("enable-h2-upgrade", true, "Enable transparently upgraded HTTP2 connections among pods in the service mesh")
	disableIdentity := cmd.Bool("disable-identity", false, "Disable identity configuration")
	controllerNamespace := cmd.String("controller-namespace", "linkerd", "namespace in which Linkerd is installed")

	traceCollector := flags.AddTraceFlags(cmd)

	flags.ConfigureAndParse(cmd, args)

	stop := make(chan os.Signal, 1)
	signal.Notify(stop, os.Interrupt, syscall.SIGTERM)

	done := make(chan struct{})

	lis, err := net.Listen("tcp", *addr)
	if err != nil {
		log.Fatalf("Failed to listen on %s: %s", *addr, err)
	}

	global, err := config.Global(pkgK8s.MountPathGlobalConfig)

	trustDomain := ""
	if *disableIdentity {
		log.Info("Identity is disabled")
	} else {
		trustDomain = global.GetIdentityContext().GetTrustDomain()
		if err != nil || trustDomain == "" {
			trustDomain = "cluster.local"
			log.Warnf("failed to load trust domain from global config: [%s] (falling back to %s)", err, trustDomain)
		}
	}

	clusterDomain := global.GetClusterDomain()
	if err != nil || clusterDomain == "" {
		clusterDomain = "cluster.local"
		log.Warnf("failed to load cluster domain from global config: [%s] (falling back to %s)", err, clusterDomain)
	}

	if *traceCollector != "" {
		if err := trace.InitializeTracing("linkerd-destination", *traceCollector); err != nil {
			log.Warnf("failed to initialize tracing: %s", err)
		}
	}

<<<<<<< HEAD
	enableEndpointSlices := global.GetEndpointSliceEnabled()
=======
	// we need to create a separate client to check for EndpointSlice access in k8s cluster
	// when slices are enabled and registered, k8sAPI is initialized with 'ES' resource
	k8Client, err := pkgK8s.NewAPI(*kubeConfigPath, "", "", []string{}, 0)
	if err != nil {
		log.Fatalf("Failed to initialize K8s API Client: %s", err)
	}
	enableEndpointSlices := global.GetEndpointSliceEnabled()
	err = pkgK8s.EndpointSliceAccess(k8Client)
	if enableEndpointSlices && err != nil {
		log.Fatalf("Failed to start with EndpointSlices enabled: %s", err)
	}
>>>>>>> 85a042c1

	var k8sAPI *k8s.API
	if enableEndpointSlices {
		k8sAPI, err = k8s.InitializeAPI(
			*kubeConfigPath, true,
			k8s.Endpoint, k8s.ES, k8s.Pod, k8s.RS, k8s.Svc, k8s.SP, k8s.TS, k8s.Job,
		)
	} else {
		k8sAPI, err = k8s.InitializeAPI(
			*kubeConfigPath, true,
			k8s.Endpoint, k8s.Pod, k8s.RS, k8s.Svc, k8s.SP, k8s.TS, k8s.Job,
		)
	}
	if err != nil {
		log.Fatalf("Failed to initialize K8s API: %s", err)
	}

<<<<<<< HEAD
	err = consts.EndpointSliceAccess(k8sAPI.Client)
	if enableEndpointSlices && err != nil {
		log.Fatalf("Failed to start with EndpointSlices enabled: %s", err)
	}

=======
>>>>>>> 85a042c1
	server := destination.NewServer(
		*addr,
		*controllerNamespace,
		trustDomain,
		*enableH2Upgrade,
		enableEndpointSlices,
		k8sAPI,
		clusterDomain,
		done,
	)

	k8sAPI.Sync(nil) // blocks until caches are synced

	go func() {
		log.Infof("starting gRPC server on %s", *addr)
		server.Serve(lis)
	}()

	go admin.StartServer(*metricsAddr)

	<-stop

	log.Infof("shutting down gRPC server on %s", *addr)
	close(done)
	server.GracefulStop()
}<|MERGE_RESOLUTION|>--- conflicted
+++ resolved
@@ -67,9 +67,6 @@
 		}
 	}
 
-<<<<<<< HEAD
-	enableEndpointSlices := global.GetEndpointSliceEnabled()
-=======
 	// we need to create a separate client to check for EndpointSlice access in k8s cluster
 	// when slices are enabled and registered, k8sAPI is initialized with 'ES' resource
 	k8Client, err := pkgK8s.NewAPI(*kubeConfigPath, "", "", []string{}, 0)
@@ -81,7 +78,6 @@
 	if enableEndpointSlices && err != nil {
 		log.Fatalf("Failed to start with EndpointSlices enabled: %s", err)
 	}
->>>>>>> 85a042c1
 
 	var k8sAPI *k8s.API
 	if enableEndpointSlices {
@@ -99,14 +95,6 @@
 		log.Fatalf("Failed to initialize K8s API: %s", err)
 	}
 
-<<<<<<< HEAD
-	err = consts.EndpointSliceAccess(k8sAPI.Client)
-	if enableEndpointSlices && err != nil {
-		log.Fatalf("Failed to start with EndpointSlices enabled: %s", err)
-	}
-
-=======
->>>>>>> 85a042c1
 	server := destination.NewServer(
 		*addr,
 		*controllerNamespace,
