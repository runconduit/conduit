package main

import (
	"context"
	"flag"
	"os"
	"os/signal"
	"strings"
	"syscall"

	"github.com/linkerd/linkerd2/controller/api/public"
	"github.com/linkerd/linkerd2/controller/k8s"
	"github.com/linkerd/linkerd2/controller/tap"
	"github.com/linkerd/linkerd2/pkg/admin"
	"github.com/linkerd/linkerd2/pkg/flags"
	promApi "github.com/prometheus/client_golang/api"
	log "github.com/sirupsen/logrus"
)

func main() {
	addr := flag.String("addr", ":8085", "address to serve on")
	kubeConfigPath := flag.String("kubeconfig", "", "path to kube config")
	prometheusUrl := flag.String("prometheus-url", "http://127.0.0.1:9090", "prometheus url")
	metricsAddr := flag.String("metrics-addr", ":9995", "address to serve scrapable metrics on")
	tapAddr := flag.String("tap-addr", "127.0.0.1:8088", "address of tap service")
	controllerNamespace := flag.String("controller-namespace", "linkerd", "namespace in which Linkerd is installed")
	singleNamespace := flag.Bool("single-namespace", false, "only operate in the controller namespace")
	ignoredNamespaces := flag.String("ignore-namespaces", "kube-system", "comma separated list of namespaces to not list pods from")
	flags.ConfigureAndParse()

	stop := make(chan os.Signal, 1)
	signal.Notify(stop, os.Interrupt, syscall.SIGTERM)

	tapClient, tapConn, err := tap.NewClient(*tapAddr)
	if err != nil {
		log.Fatal(err.Error())
	}
	defer tapConn.Close()

	k8sClient, spClient, err := k8s.NewClientSet(*kubeConfigPath)
	if err != nil {
		log.Fatal(err.Error())
	}
	restrictToNamespace := ""
	if *singleNamespace {
		restrictToNamespace = *controllerNamespace
	}
	k8sAPI := k8s.NewAPI(
		k8sClient,
<<<<<<< HEAD
		spClient,
=======
		nil,
>>>>>>> 1fe19bf3
		restrictToNamespace,
		k8s.Deploy,
		k8s.Pod,
		k8s.RC,
		k8s.RS,
		k8s.Svc,
	)

	prometheusClient, err := promApi.NewClient(promApi.Config{Address: *prometheusUrl})
	if err != nil {
		log.Fatal(err.Error())
	}

	server := public.NewServer(
		*addr,
		prometheusClient,
		tapClient,
		k8sAPI,
		*controllerNamespace,
		strings.Split(*ignoredNamespaces, ","),
	)

	ready := make(chan struct{})

	go k8sAPI.Sync(ready)

	go func() {
		log.Infof("starting HTTP server on %+v", *addr)
		server.ListenAndServe()
	}()

	go admin.StartServer(*metricsAddr, ready)

	<-stop

	log.Infof("shutting down HTTP server on %+v", *addr)
	server.Shutdown(context.Background())
}<|MERGE_RESOLUTION|>--- conflicted
+++ resolved
@@ -47,11 +47,7 @@
 	}
 	k8sAPI := k8s.NewAPI(
 		k8sClient,
-<<<<<<< HEAD
-		spClient,
-=======
 		nil,
->>>>>>> 1fe19bf3
 		restrictToNamespace,
 		k8s.Deploy,
 		k8s.Pod,
