<<<<<<< HEAD
=======
# Default values for tracing.
collector:
  image: omnition/opencensus-collector:0.1.11
  # resources:
jaeger:
  image: jaegertracing/all-in-one:1.19.2
>>>>>>> c328de90
<|MERGE_RESOLUTION|>--- conflicted
+++ resolved
@@ -1,9 +1,6 @@
-<<<<<<< HEAD
-=======
 # Default values for tracing.
 collector:
   image: omnition/opencensus-collector:0.1.11
   # resources:
 jaeger:
-  image: jaegertracing/all-in-one:1.19.2
->>>>>>> c328de90
+  image: jaegertracing/all-in-one:1.19.2