
# Linkerd2-multicluster-remote-setup Helm Chart

Linkerd is a *service mesh*, designed to give platform-wide observability,
<<<<<<< HEAD
reliability, and security without requiring configuration or code changes. This
chart provides a reference cluster gateway implementation, which coupled with
Linkerd and the Service Mirror component can enable multicluster communication
and service discovery
=======
reliability, and security without requiring configuration or code changes.
This chart provides a reference cluster gateway implementation, which coupled
with Linkerd and the Service Mirror component can enable multicluster
communication and service discovery
>>>>>>> 56484ade

## Configuration

The following table lists the configurable parameters of the
linkerd2-multicluster-remote-setup chart and their default values.

| Parameter                | Description                                                                                                     | Default                |
|--------------------------|-----------------------------------------------------------------------------------------------------------------|------------------------|
|`gatewayName`             | The name of the gateway that will be installed                                                                  | `linkerd-gateway`      |
|`gatewayNamespace`        | The namespace in which the gateway will be created                                                              |`linkerd-gateway`       |
|`identityTrustDomain`     | Trust domain used for identity of the existing linkerd installation                                             |`cluster.local`         |
|`incomingPort`            | The port on which all the gateway will accept incoming traffic                                                  |`4180`                    |
|`linkerdNamespace`        | The namespace of the existing Linkerd installation                                                              |`linkerd`               |
|`nginxImage`              | The Nginx image                                                                                                 |`nginx`                 |
|`nginxImageVersion`       | The version of the Nginx image                                                                                  |`1.17`                  |
|`probePath`               | The path that will be used by remote clusters for determining whether the gateway is alive                  |`/health`               |
|`probePeriodSeconds`      | The interval (in seconds) between liveness probes                                                               |`3`                     |
|`probePort`               | The port used for liveliness probing                                                                            |`4181`                    |
|`serviceAccountName`      | The name of the service account that will be created and used by remote clusters, attempting to mirror services |`linkerd-service-mirror`|
|`serviceAccountNamespace` | The namespace in which the service account will be created                                                      |`linkerd-service-mirror`|<|MERGE_RESOLUTION|>--- conflicted
+++ resolved
@@ -2,17 +2,10 @@
 # Linkerd2-multicluster-remote-setup Helm Chart
 
 Linkerd is a *service mesh*, designed to give platform-wide observability,
-<<<<<<< HEAD
 reliability, and security without requiring configuration or code changes. This
 chart provides a reference cluster gateway implementation, which coupled with
 Linkerd and the Service Mirror component can enable multicluster communication
 and service discovery
-=======
-reliability, and security without requiring configuration or code changes.
-This chart provides a reference cluster gateway implementation, which coupled
-with Linkerd and the Service Mirror component can enable multicluster
-communication and service discovery
->>>>>>> 56484ade
 
 ## Configuration
 
