--- conflicted
+++ resolved
@@ -72,20 +72,14 @@
       containers:
       - args:
         - public-api
-<<<<<<< HEAD
+        - -destination-addr=linkerd-dst.{{.Values.global.namespace}}.svc.{{.Values.global.clusterDomain}}:8086
+        - -controller-namespace={{.Values.global.namespace}}
+        - -log-level={{.Values.global.controllerLogLevel}}
         {{- if .Values.global.prometheusUrl }}
         - -prometheus-url={{.Values.global.prometheusUrl}}
         {{- else if .Values.prometheus.enabled }}
-        - -prometheus-url=http://{{.Values.prometheus.name}}.{{.Values.global.namespace}}.svc.{{.Values.global.clusterDomain}}:9090
+        - -prometheus-url=http://linkerd-prometheus.{{.Values.global.namespace}}.svc.{{.Values.global.clusterDomain}}:9090
         {{- end }}
-=======
->>>>>>> e482ed44
-        - -destination-addr=linkerd-dst.{{.Values.global.namespace}}.svc.{{.Values.global.clusterDomain}}:8086
-        - -controller-namespace={{.Values.global.namespace}}
-        - -log-level={{.Values.global.controllerLogLevel}}
-        {{- if .Values.prometheus.enabled }}
-        - -prometheus-url=http://linkerd-prometheus.{{.Values.global.namespace}}.svc.{{.Values.global.clusterDomain}}:9090
-        {{- end}}
         {{- include "partials.linkerd.trace" . | nindent 8 -}}
         image: {{.Values.controllerImage}}:{{default .Values.global.linkerdVersion .Values.global.controllerImageVersion}}
         imagePullPolicy: {{.Values.global.imagePullPolicy}}
