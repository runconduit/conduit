--- conflicted
+++ resolved
@@ -21,11 +21,8 @@
 data:
   values: |-
     global:
-<<<<<<< HEAD
-      prometheusUrl: {{.Values.global.prometheusUrl}}
-=======
+      prometheusUrl: "{{.Values.global.prometheusUrl}}"
       grafanaUrl: "{{.Values.global.grafanaUrl}}"
->>>>>>> e482ed44
     grafana:
       {{- include "linkerd.addons.sanitize-config" .Values.grafana}}
     prometheus:
