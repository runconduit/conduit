---
###
### Web
###
---
kind: Service
apiVersion: v1
metadata:
  name: linkerd-web
  namespace: {{.Values.global.namespace}}
  labels:
    {{.Values.global.controllerComponentLabel}}: web
    {{.Values.global.controllerNamespaceLabel}}: {{.Values.global.namespace}}
  annotations:
    {{.Values.global.createdByAnnotation}}: {{default (printf "linkerd/helm %s" .Values.global.linkerdVersion) .Values.global.cliVersion}}
spec:
  type: ClusterIP
  selector:
    {{.Values.global.controllerComponentLabel}}: web
  ports:
  - name: http
    port: 8084
    targetPort: 8084
  - name: admin-http
    port: 9994
    targetPort: 9994
---
{{ $_ := set .Values.global.proxy "workloadKind" "deployment" -}}
{{ $_ := set .Values.global.proxy "component" "linkerd-web" -}}
{{ include "linkerd.proxy.validation" .Values.global.proxy -}}
apiVersion: apps/v1
kind: Deployment
metadata:
  annotations:
    {{.Values.global.createdByAnnotation}}: {{default (printf "linkerd/helm %s" .Values.global.linkerdVersion) .Values.global.cliVersion}}
  labels:
    app.kubernetes.io/name: web
    app.kubernetes.io/part-of: Linkerd
    app.kubernetes.io/version: {{default .Values.global.linkerdVersion .Values.controllerImageVersion}}
    {{.Values.global.controllerComponentLabel}}: web
    {{.Values.global.controllerNamespaceLabel}}: {{.Values.global.namespace}}
  name: linkerd-web
  namespace: {{.Values.global.namespace}}
spec:
  replicas: {{.Values.dashboard.replicas}}
  selector:
    matchLabels:
      {{.Values.global.controllerComponentLabel}}: web
      {{.Values.global.controllerNamespaceLabel}}: {{.Values.global.namespace}}
      {{- include "partials.proxy.labels" .Values.global.proxy | nindent 6}}
  template:
    metadata:
      annotations:
        {{.Values.global.createdByAnnotation}}: {{default (printf "linkerd/helm %s" .Values.global.linkerdVersion) .Values.global.cliVersion}}
        {{- include "partials.proxy.annotations" .Values.global.proxy| nindent 8}}
      labels:
        {{.Values.global.controllerComponentLabel}}: web
        {{.Values.global.controllerNamespaceLabel}}: {{.Values.global.namespace}}
        {{.Values.global.workloadNamespaceLabel}}: {{.Values.global.namespace}}
        {{- include "partials.proxy.labels" .Values.global.proxy | nindent 8}}
    spec:
      {{- include "linkerd.node-selector" . | nindent 6 }}
      containers:
      - args:
        - -api-addr=linkerd-controller-api.{{.Values.global.namespace}}.svc.{{.Values.global.clusterDomain}}:8085
<<<<<<< HEAD
        {{- if .Values.grafana.enabled }}
        - -grafana-addr={{.Values.grafana.name}}.{{.Values.global.namespace}}.svc.{{.Values.global.clusterDomain}}:3000
=======
        - -grafana-addr=linkerd-grafana.{{.Values.global.namespace}}.svc.{{.Values.global.clusterDomain}}:3000
        {{- if .Values.tracing.enabled }}
        - -jaeger-addr={{.Values.tracing.jaeger.name}}.{{.Values.global.namespace}}.svc.{{.Values.global.clusterDomain}}:16686
>>>>>>> a3c42b13
        {{- end}}
        - -controller-namespace={{.Values.global.namespace}}
        - -log-level={{.Values.controllerLogLevel}}
        {{- if .Values.enforcedHostRegexp }}
        - -enforced-host={{.Values.enforcedHostRegexp}}
        {{- else -}}
        {{- $hostFull := replace "." "\\." (printf "linkerd-web.%s.svc.%s" .Values.global.namespace .Values.global.clusterDomain) }}
        {{- $hostAbbrev := replace "." "\\." (printf "linkerd-web.%s.svc" .Values.global.namespace) }}
        - -enforced-host=^(localhost|127\.0\.0\.1|{{ $hostFull }}|{{ $hostAbbrev }}|\[::1\])(:\d+)?$
        {{- end}}
        {{- include "partials.linkerd.trace" . | nindent 8 -}}
        image: {{.Values.webImage}}:{{default .Values.global.linkerdVersion .Values.controllerImageVersion}}
        imagePullPolicy: {{.Values.global.imagePullPolicy}}
        livenessProbe:
          httpGet:
            path: /ping
            port: 9994
          initialDelaySeconds: 10
        name: web
        ports:
        - containerPort: 8084
          name: http
        - containerPort: 9994
          name: admin-http
        readinessProbe:
          failureThreshold: 7
          httpGet:
            path: /ready
            port: 9994
        {{- if .Values.webResources -}}
        {{- include "partials.resources" .Values.webResources | nindent 8 }}
        {{- end }}
        securityContext:
          runAsUser: {{.Values.controllerUID}}
        volumeMounts:
        - mountPath: /var/run/linkerd/config
          name: config
      - {{- include "partials.proxy" . | indent 8 | trimPrefix (repeat 7 " ") }}
      {{ if not .Values.global.cniEnabled -}}
      initContainers:
      - {{- include "partials.proxy-init" . | indent 8 | trimPrefix (repeat 7 " ") }}
      {{ end -}}
      serviceAccountName: linkerd-web
      volumes:
      - configMap:
          name: linkerd-config
        name: config
      {{ if .Values.global.controlPlaneTracing -}}
      - {{- include "partials.proxy.volumes.labels" . | indent 8 | trimPrefix (repeat 7 " ") }}
      {{ end -}}
      - {{- include "partials.proxy.volumes.identity" . | indent 8 | trimPrefix (repeat 7 " ") }}<|MERGE_RESOLUTION|>--- conflicted
+++ resolved
@@ -63,14 +63,11 @@
       containers:
       - args:
         - -api-addr=linkerd-controller-api.{{.Values.global.namespace}}.svc.{{.Values.global.clusterDomain}}:8085
-<<<<<<< HEAD
         {{- if .Values.grafana.enabled }}
         - -grafana-addr={{.Values.grafana.name}}.{{.Values.global.namespace}}.svc.{{.Values.global.clusterDomain}}:3000
-=======
-        - -grafana-addr=linkerd-grafana.{{.Values.global.namespace}}.svc.{{.Values.global.clusterDomain}}:3000
+        {{- end}}
         {{- if .Values.tracing.enabled }}
         - -jaeger-addr={{.Values.tracing.jaeger.name}}.{{.Values.global.namespace}}.svc.{{.Values.global.clusterDomain}}:16686
->>>>>>> a3c42b13
         {{- end}}
         - -controller-namespace={{.Values.global.namespace}}
         - -log-level={{.Values.controllerLogLevel}}
