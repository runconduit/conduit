---
###
### Web
###
---
kind: Service
apiVersion: v1
metadata:
  name: linkerd-web
  namespace: {{.Values.global.namespace}}
  labels:
    {{.Values.global.controllerComponentLabel}}: web
    {{.Values.global.controllerNamespaceLabel}}: {{.Values.global.namespace}}
  annotations:
    {{.Values.global.createdByAnnotation}}: {{default (printf "linkerd/helm %s" .Values.global.linkerdVersion) .Values.global.cliVersion}}
spec:
  type: ClusterIP
  selector:
    {{.Values.global.controllerComponentLabel}}: web
  ports:
  - name: http
    port: 8084
    targetPort: 8084
  - name: admin-http
    port: 9994
    targetPort: 9994
---
{{ $_ := set .Values.global.proxy "workloadKind" "deployment" -}}
{{ $_ := set .Values.global.proxy "component" "linkerd-web" -}}
{{ include "linkerd.proxy.validation" .Values.global.proxy -}}
apiVersion: apps/v1
kind: Deployment
metadata:
  annotations:
    {{.Values.global.createdByAnnotation}}: {{default (printf "linkerd/helm %s" .Values.global.linkerdVersion) .Values.global.cliVersion}}
  labels:
    app.kubernetes.io/name: web
    app.kubernetes.io/part-of: Linkerd
    app.kubernetes.io/version: {{default .Values.global.linkerdVersion .Values.controllerImageVersion}}
    {{.Values.global.controllerComponentLabel}}: web
    {{.Values.global.controllerNamespaceLabel}}: {{.Values.global.namespace}}
  name: linkerd-web
  namespace: {{.Values.global.namespace}}
spec:
  replicas: {{.Values.dashboard.replicas}}
  selector:
    matchLabels:
      {{.Values.global.controllerComponentLabel}}: web
      {{.Values.global.controllerNamespaceLabel}}: {{.Values.global.namespace}}
      {{- include "partials.proxy.labels" .Values.global.proxy | nindent 6}}
  template:
    metadata:
      annotations:
        {{.Values.global.createdByAnnotation}}: {{default (printf "linkerd/helm %s" .Values.global.linkerdVersion) .Values.global.cliVersion}}
        {{- include "partials.proxy.annotations" .Values.global.proxy| nindent 8}}
      labels:
        {{.Values.global.controllerComponentLabel}}: web
        {{.Values.global.controllerNamespaceLabel}}: {{.Values.global.namespace}}
        {{- include "partials.proxy.labels" .Values.global.proxy | nindent 8}}
    spec:
      {{- include "linkerd.node-selector" . | nindent 6 }}
      containers:
      - args:
        - -api-addr=linkerd-controller-api.{{.Values.global.namespace}}.svc.{{.Values.global.clusterDomain}}:8085
        - -grafana-addr=linkerd-grafana.{{.Values.global.namespace}}.svc.{{.Values.global.clusterDomain}}:3000
        - -controller-namespace={{.Values.global.namespace}}
        - -log-level={{.Values.controllerLogLevel}}
        {{- if .Values.enforcedHostRegexp }}
        - -enforced-host={{.Values.enforcedHostRegexp}}
        {{- else -}}
        {{- $hostFull := replace "." "\\." (printf "linkerd-web.%s.svc.%s" .Values.global.namespace .Values.global.clusterDomain) }}
        {{- $hostAbbrev := replace "." "\\." (printf "linkerd-web.%s.svc" .Values.global.namespace) }}
<<<<<<< HEAD
        {{- $default_host :=^(localhost|127.0.0.1| $hostFull | $hostAbbrev |[::1])(:\d+)?$ }}
        - -enforced-host={{ .Values.global.enforcedHostRegexp | default $default_host }}
=======
        - -enforced-host=^(localhost|127\.0\.0\.1|{{ $hostFull }}|{{ $hostAbbrev }}|\[::1\])(:\d+)?$
        {{- end}}
>>>>>>> dfb76f3d
        {{- include "partials.linkerd.trace" . | nindent 8 -}}
        image: {{.Values.webImage}}:{{default .Values.global.linkerdVersion .Values.controllerImageVersion}}
        imagePullPolicy: {{.Values.global.imagePullPolicy}}
        livenessProbe:
          httpGet:
            path: /ping
            port: 9994
          initialDelaySeconds: 10
        name: web
        ports:
        - containerPort: 8084
          name: http
        - containerPort: 9994
          name: admin-http
        readinessProbe:
          failureThreshold: 7
          httpGet:
            path: /ready
            port: 9994
        {{- if .Values.webResources -}}
        {{- include "partials.resources" .Values.webResources | nindent 8 }}
        {{- end }}
        securityContext:
          runAsUser: {{.Values.controllerUID}}
        volumeMounts:
        - mountPath: /var/run/linkerd/config
          name: config
      - {{- include "partials.proxy" . | indent 8 | trimPrefix (repeat 7 " ") }}
      {{ if not .Values.global.cniEnabled -}}
      initContainers:
      - {{- include "partials.proxy-init" . | indent 8 | trimPrefix (repeat 7 " ") }}
      {{ end -}}
      serviceAccountName: linkerd-web
      volumes:
      - configMap:
          name: linkerd-config
        name: config
      - {{- include "partials.proxy.volumes.identity" . | indent 8 | trimPrefix (repeat 7 " ") }}<|MERGE_RESOLUTION|>--- conflicted
+++ resolved
@@ -70,13 +70,8 @@
         {{- else -}}
         {{- $hostFull := replace "." "\\." (printf "linkerd-web.%s.svc.%s" .Values.global.namespace .Values.global.clusterDomain) }}
         {{- $hostAbbrev := replace "." "\\." (printf "linkerd-web.%s.svc" .Values.global.namespace) }}
-<<<<<<< HEAD
-        {{- $default_host :=^(localhost|127.0.0.1| $hostFull | $hostAbbrev |[::1])(:\d+)?$ }}
-        - -enforced-host={{ .Values.global.enforcedHostRegexp | default $default_host }}
-=======
         - -enforced-host=^(localhost|127\.0\.0\.1|{{ $hostFull }}|{{ $hostAbbrev }}|\[::1\])(:\d+)?$
         {{- end}}
->>>>>>> dfb76f3d
         {{- include "partials.linkerd.trace" . | nindent 8 -}}
         image: {{.Values.webImage}}:{{default .Values.global.linkerdVersion .Values.controllerImageVersion}}
         imagePullPolicy: {{.Values.global.imagePullPolicy}}
