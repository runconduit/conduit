# Default values for linkerd.
# This is a YAML-formatted file.
# Declare variables to be passed into your templates.

# Values that are passed along to sub-charts
global:
  clusterDomain: &cluster_domain cluster.local
  imagePullPolicy: &image_pull_policy IfNotPresent

 # control plane trace configuration
  controlPlaneTracing: false

  # control plane version. See Proxy section for proxy version
  linkerdVersion: &linkerd_version {version}

  namespace: linkerd

  identityTrustAnchorsPEM: |

  identityTrustDomain: *cluster_domain

  # proxy configuration
  proxy:
    enableExternalProfiles: false
    image:
      name: gcr.io/linkerd-io/proxy
      pullPolicy: *image_pull_policy
      version: *linkerd_version
    logLevel: warn,linkerd=info
    ports:
      admin: 4191
      control: 4190
      inbound: 4143
      outbound: 4140
    resources:
      cpu:
        limit: ""
        request: ""
      memory:
        limit: ""
        request: ""
    trace:
      collectorSvcAddr: ""
      collectorSvcAccount: default
    uid: 2102
    # If set, the proxy's pre-stop hook will postpone the Kubernetes's SIGTERM signal
    # and wait for this duration before letting the proxy process the SIGTERM signal.
    # See https://kubernetes.io/docs/concepts/containers/container-lifecycle-hooks/#container-hooks
    # for more info on container lifecycle hooks.
    waitBeforeExitSeconds: 0

  # proxy-init configuration
  proxyInit:
    ignoreInboundPorts: ""
    ignoreOutboundPorts: ""
    image:
      name: gcr.io/linkerd-io/proxy-init
      pullPolicy: *image_pull_policy
      version: v1.3.2
    resources:
      cpu:
        limit: 100m
        request: 10m
      memory:
        limit: 50Mi
        request: 10Mi

  # control plane annotations - do not edit
  createdByAnnotation: linkerd.io/created-by
  proxyInjectAnnotation: linkerd.io/inject
  proxyInjectDisabled: disabled

  # control plane labels - do not edit
  controllerComponentLabel: linkerd.io/control-plane-component
  controllerNamespaceLabel: linkerd.io/control-plane-ns
  linkerdNamespaceLabel: linkerd.io/is-control-plane

# enforced host validation regular expression
enforcedHostRegexp: ""

enableH2Upgrade: true

omitWebhookSideEffects: false
webhookFailurePolicy: Ignore

# controller configuration
controllerImage: gcr.io/linkerd-io/controller
controllerLogLevel: &controller_log_level info
controllerReplicas: 1
controllerUID: 2103

# web dashboard configuration
dashboard:
  replicas: 1

# debug configuration
debugContainer:
  image:
    name: gcr.io/linkerd-io/debug
    pullPolicy: *image_pull_policy
    version: *linkerd_version

# identity configuration
identity:
  issuer:
    scheme: linkerd.io/tls

    clockSkewAllowance: 20s

    # must match the expiry date in crtPEM
    crtExpiry:

    # control plane annotation - do not edit
    crtExpiryAnnotation: linkerd.io/identity-issuer-expiry

    issuanceLifetime: 86400s

    tls:
      # PEM-encoded certificate
      crtPEM: |

      # PEM-encoded ECDSA private key
      keyPEM: |

# heartbeat configuration
disableHeartBeat: false
heartbeatSchedule: "0 0 * * *"

# prometheus configuration
prometheusImage: prom/prometheus:v2.15.2
prometheusLogLevel: *controller_log_level

# proxy injector configuration
proxyInjector:
  # if empty, Helm will auto-generate these fields
  crtPEM: |

  keyPEM: |

# service profile validator configuration
profileValidator:
  # if empty, Helm will auto-generate these fields
  crtPEM: |

  keyPEM: |

# tap configuration
tap:
  # if empty, Helm will auto-generate these fields
  crtPEM: |

  keyPEM: |

# web configuration
webImage: gcr.io/linkerd-io/web

# If the namespace is controlled by an external tool or can't be installed with Helm
# you can disable its installation. In this case:
# - The namespace created by the external tool must match the namespace value above
# - The external tool needs to create the namespace with the label:
#     config.linkerd.io/admission-webhooks: disabled
installNamespace: true

# Node selection constraints for control-plane components
# https://kubernetes.io/docs/concepts/configuration/assign-pod-node/#nodeselector.
nodeSelector:
  beta.kubernetes.io/os: linux

smiMetrics:
  image: deislabs/smi-metrics:v0.2.1
  # if empty, Helm will auto-generate these fields
  crtPEM: |

  keyPEM: |

# Configuration for Add-ons
tracing:
  enabled: false
  collector:
    name: linkerd-collector
    image: omnition/opencensus-collector:0.1.11
    resources:
  jaeger:
    name: linkerd-jaeger
<<<<<<< HEAD
    image: jaegertracing/all-in-one:1.8
    resources:

grafana:
  enabled: true
  name: linkerd-grafana
  image: gcr.io/linkerd-io/grafana
  resources:
    
=======
    image: jaegertracing/all-in-one:1.17.1
    resources:
>>>>>>> d35a98cb
<|MERGE_RESOLUTION|>--- conflicted
+++ resolved
@@ -182,8 +182,7 @@
     resources:
   jaeger:
     name: linkerd-jaeger
-<<<<<<< HEAD
-    image: jaegertracing/all-in-one:1.8
+    image: jaegertracing/all-in-one:1.17.1
     resources:
 
 grafana:
@@ -191,8 +190,4 @@
   name: linkerd-grafana
   image: gcr.io/linkerd-io/grafana
   resources:
-    
-=======
-    image: jaegertracing/all-in-one:1.17.1
-    resources:
->>>>>>> d35a98cb
+    