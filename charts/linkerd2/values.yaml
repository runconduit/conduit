--- conflicted
+++ resolved
@@ -9,13 +9,7 @@
   
   # Control Plane Trace Configuration
   controlPlaneTracing: false
-<<<<<<< HEAD
-=======
-  
-  # Add custom host here
-  enforcedHostRegexp: ""
 
->>>>>>> 15402644
   # control plane version. See Proxy section for proxy version
   linkerdVersion: &linkerd_version stable-2.7.0
 
