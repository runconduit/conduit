--- conflicted
+++ resolved
@@ -146,40 +146,6 @@
 disableHeartBeat: false
 heartbeatSchedule: "0 0 * * *"
 
-<<<<<<< HEAD
-=======
-# prometheus configuration
-prometheusImage: prom/prometheus:v2.15.2
-prometheusLogLevel: *controller_log_level
-# set resources for prometheus and prometheus linkerd proxy respectively
-# see global.proxy.resources for details.
-#prometheusResources:
-#prometheusProxyResources:
-prometheusExtraArgs: {}
-  # log.format: json
-prometheusAlertmanagers: []
-  # - scheme: http
-  #   static_configs:
-  #   - targets:
-  #     - "alertmanager.linkerd.svc:9093"
-prometheusRuleConfigMapMounts: []
-  # - name: alerting-rules
-  #   subPath: alerting_rules.yml
-  #   configMap: linkerd-prometheus-rules
-  # - name: recording-rules
-  #   subPath: recording_rules.yml
-  #   configMap: linkerd-prometheus-rules
-prometheusPersistence:
-  ### WARNING: prometheusPersistence is experimental and has not been tested/vetted by the Linkerd team.
-  ### As such, please refer to https://linkerd.io/2/tasks/exporting-metrics/ for the recommended approach to metrics data retention.
-  # if enabled, creates a persistent volume claim for prometheus data
-  # https://kubernetes.io/docs/concepts/storage/persistent-volumes/#persistentvolumeclaims
-  enabled: false
-  storageClass: ""
-  accessMode: ReadWriteOnce
-  size: 8Gi
-
->>>>>>> f00c17e5
 # proxy injector configuration
 proxyInjector:
   externalSecret: false
@@ -319,6 +285,14 @@
   # - name: recording-rules
   #   subPath: recording_rules.yml
   #   configMap: linkerd-prometheus-rules
+  ### WARNING: persistence is experimental and has not been tested/vetted by the Linkerd team.
+  ### As such, please refer to https://linkerd.io/2/tasks/exporting-metrics/ for the recommended approach to metrics data retention.
+  # if enabled, creates a persistent volume claim for prometheus data
+  # https://kubernetes.io/docs/concepts/storage/persistent-volumes/#persistentvolumeclaims
+  # persistence:
+  #   storageClass: ""
+  #   accessMode: ReadWriteOnce
+  #   size: 8Gi
   # resources:
   # proxy:
   #   resources:
