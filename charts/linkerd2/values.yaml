# Default values for linkerd.
# This is a YAML-formatted file.
# Declare variables to be passed into your templates.

# Values that are passed along to sub-charts
global:
  clusterDomain: &cluster_domain cluster.local
  imagePullPolicy: &image_pull_policy IfNotPresent

  # control plane trace configuration
  controlPlaneTracing: false

  # control plane version. See Proxy section for proxy version
  linkerdVersion: &linkerd_version {version}

  namespace: linkerd

  identityTrustAnchorsPEM: |

  identityTrustDomain: *cluster_domain

  # proxy configuration
  proxy:
    enableExternalProfiles: false
    image:
      name: gcr.io/linkerd-io/proxy
      pullPolicy: *image_pull_policy
      version: *linkerd_version
    logLevel: warn,linkerd=info
    ports:
      admin: 4191
      control: 4190
      inbound: 4143
      outbound: 4140
    resources:
      cpu:
        limit: ""
        request: ""
      memory:
        limit: ""
        request: ""
    trace:
      collectorSvcAddr: ""
      collectorSvcAccount: default
    uid: 2102
    # If set, the proxy's pre-stop hook will postpone the Kubernetes's SIGTERM signal
    # and wait for this duration before letting the proxy process the SIGTERM signal.
    # See https://kubernetes.io/docs/concepts/containers/container-lifecycle-hooks/#container-hooks
    # for more info on container lifecycle hooks.
    waitBeforeExitSeconds: 0
    requireIdentityOnInboundPorts: ""

  # proxy-init configuration
  proxyInit:
    ignoreInboundPorts: ""
    ignoreOutboundPorts: ""
    image:
      name: gcr.io/linkerd-io/proxy-init
      pullPolicy: *image_pull_policy
      version: v1.3.2
    resources:
      cpu:
        limit: 100m
        request: 10m
      memory:
        limit: 50Mi
        request: 10Mi

  # control plane annotations - do not edit
  createdByAnnotation: linkerd.io/created-by
  proxyInjectAnnotation: linkerd.io/inject
  proxyInjectDisabled: disabled

  # control plane labels - do not edit
  controllerComponentLabel: linkerd.io/control-plane-component
  controllerNamespaceLabel: linkerd.io/control-plane-ns
  linkerdNamespaceLabel: linkerd.io/is-control-plane
  workloadNamespaceLabel: linkerd.io/workload-ns

# enforced host validation regular expression
enforcedHostRegexp: ""

enableH2Upgrade: true

omitWebhookSideEffects: false
webhookFailurePolicy: Ignore

# controller configuration
controllerImage: gcr.io/linkerd-io/controller
controllerLogLevel: &controller_log_level info
controllerReplicas: 1
controllerUID: 2103


# destination configuration
# set resources for the sp-validator and its linkerd proxy respectively
# see global.proxy.resources for details.
#destinationResources:
#destinationProxyResources:


# web dashboard configuration
dashboard:
  replicas: 1

# debug configuration
debugContainer:
  image:
    name: gcr.io/linkerd-io/debug
    pullPolicy: *image_pull_policy
    version: *linkerd_version

# identity configuration
identity:
  issuer:
    scheme: linkerd.io/tls

    clockSkewAllowance: 20s

    # must match the expiry date in crtPEM
    crtExpiry:

    # control plane annotation - do not edit
    crtExpiryAnnotation: linkerd.io/identity-issuer-expiry

    issuanceLifetime: 86400s

    tls:
      # PEM-encoded certificate
      crtPEM: |

      # PEM-encoded ECDSA private key
      keyPEM: |

<<<<<<< HEAD
# set resources for identity and its linkerd proxy respectively
# see global.proxy.resources for details.
#identityResources:
#identityProxyResources:


# grafana configuration
grafanaImage: gcr.io/linkerd-io/grafana
# set resources for grafana and its linkerd proxy respectively
# see global.proxy.resources for details.
#grafanaResources:
#grafanaProxyResources:


=======
>>>>>>> bfe02490
# heartbeat configuration
disableHeartBeat: false
heartbeatSchedule: "0 0 * * *"

# prometheus configuration
prometheusImage: prom/prometheus:v2.15.2
prometheusLogLevel: *controller_log_level
# set resources for prometheus and prometheus linkerd proxy respectively
# see global.proxy.resources for details.
#prometheusResources:
#prometheusProxyResources:
prometheusExtraArgs: {}
  # log.format: json
prometheusAlertmanagers: []
  # - scheme: http
  #   static_configs:
  #   - targets:
  #     - "alertmanager.linkerd.svc:9093"
prometheusRuleConfigMapMounts: []
  # - name: alerting-rules
  #   subPath: alerting_rules.yml
  #   configMap: linkerd-prometheus-rules
  # - name: recording-rules
  #   subPath: recording_rules.yml
  #   configMap: linkerd-prometheus-rules

# proxy injector configuration
proxyInjector:
  # if empty, Helm will auto-generate these fields
  crtPEM: |

  keyPEM: |


# set resources for proxy injector and its linkerd proxy respectively
# see global.proxy.resources for details.
#proxyInjectorResources:
#proxyInjectorProxyResources:

# service profile validator configuration
profileValidator:
  # if empty, Helm will auto-generate these fields
  crtPEM: |

  keyPEM: |


# set resources for controllers public API and its linkerd proxy respectively
# see global.proxy.resources for details.
#publicAPIResources:
#publicAPIProxyResources:

# tap configuration
tap:
  # if empty, Helm will auto-generate these fields
  crtPEM: |

  keyPEM: |

# set resources for tap and its linkerd proxy respectively
# see global.proxy.resources for details.
#tapResources:
#tapProxyResources:

# web configuration
webImage: gcr.io/linkerd-io/web
# set resources for web UI and its linkerd proxy respectively
# see global.proxy.resources for details.
#webResources:
#webProxyResources:


# If the namespace is controlled by an external tool or can't be installed with Helm
# you can disable its installation. In this case:
# - The namespace created by the external tool must match the namespace value above
# - The external tool needs to create the namespace with the label:
#     config.linkerd.io/admission-webhooks: disabled
installNamespace: true

# Node selection constraints for control-plane components
# https://kubernetes.io/docs/concepts/configuration/assign-pod-node/#nodeselector.
nodeSelector:
  beta.kubernetes.io/os: linux

smiMetrics:
  enabled: false
  image: deislabs/smi-metrics:v0.2.1
  # if empty, Helm will auto-generate these fields
  crtPEM: |

  keyPEM: |

# set resources for smi-metrics and its linkerd proxy respectively
# see global.proxy.resources for details.
#smiMetricsResources:
#smiMetricsProxyResources:

# Configuration for Add-ons

grafana:
  enabled: true
  name: linkerd-grafana
  image: gcr.io/linkerd-io/grafana
  # resources:

tracing:
  enabled: false
  collector:
    name: linkerd-collector
    image: omnition/opencensus-collector:0.1.11
    # resources:
  jaeger:
    name: linkerd-jaeger
    image: jaegertracing/all-in-one:1.17.1
<<<<<<< HEAD
    resources:


# set resources for the sp-validator and its linkerd proxy respectively
# see global.proxy.resources for details.
#spValidatorResources:
#spValidatorProxyResources:
=======
    # resources:
>>>>>>> bfe02490
<|MERGE_RESOLUTION|>--- conflicted
+++ resolved
@@ -132,7 +132,6 @@
       # PEM-encoded ECDSA private key
       keyPEM: |
 
-<<<<<<< HEAD
 # set resources for identity and its linkerd proxy respectively
 # see global.proxy.resources for details.
 #identityResources:
@@ -147,8 +146,6 @@
 #grafanaProxyResources:
 
 
-=======
->>>>>>> bfe02490
 # heartbeat configuration
 disableHeartBeat: false
 heartbeatSchedule: "0 0 * * *"
@@ -263,14 +260,10 @@
   jaeger:
     name: linkerd-jaeger
     image: jaegertracing/all-in-one:1.17.1
-<<<<<<< HEAD
-    resources:
+    # resources:
 
 
 # set resources for the sp-validator and its linkerd proxy respectively
 # see global.proxy.resources for details.
 #spValidatorResources:
-#spValidatorProxyResources:
-=======
-    # resources:
->>>>>>> bfe02490
+#spValidatorProxyResources: