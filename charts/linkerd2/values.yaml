--- conflicted
+++ resolved
@@ -169,9 +169,7 @@
 nodeSelector:
   beta.kubernetes.io/os: linux
 
-<<<<<<< HEAD
 smiMetricsImage: deislabs/smi-metrics:v0.2.0
-=======
 
 # Configuration for Add-ons
 tracing:
@@ -190,4 +188,3 @@
     name: linkerd-jaeger
     image: jaegertracing/all-in-one:1.8
     resources:
->>>>>>> 43e64e48
