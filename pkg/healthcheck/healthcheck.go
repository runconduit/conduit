--- conflicted
+++ resolved
@@ -409,12 +409,7 @@
 	kubeAPI          *k8s.KubernetesAPI
 	kubeVersion      *k8sVersion.Info
 	controlPlanePods []corev1.Pod
-<<<<<<< HEAD
-	apiClient        public.Client
 	LatestVersions   version.Channels
-=======
-	latestVersions   version.Channels
->>>>>>> c6f21e50
 	serverVersion    string
 	linkerdConfig    *l5dcharts.Values
 	uuid             string
@@ -1661,22 +1656,9 @@
 	return hc.kubeAPI
 }
 
-<<<<<<< HEAD
-// PublicAPIClient returns a fully configured public API client. This client is
-// only configured if the KubernetesAPIChecks and LinkerdAPIChecks are
-// configured and run first.
-func (hc *HealthChecker) PublicAPIClient() public.Client {
-	return hc.apiClient
-}
-
 // UUID returns the UUID of the installation
 func (hc *HealthChecker) UUID() string {
 	return hc.uuid
-=======
-// LatestVersions returns the latest versions from Linkerd release channels
-func (hc *HealthChecker) LatestVersions() version.Channels {
-	return hc.latestVersions
->>>>>>> c6f21e50
 }
 
 func (hc *HealthChecker) checkLinkerdConfigConfigMap(ctx context.Context) (string, *l5dcharts.Values, error) {
