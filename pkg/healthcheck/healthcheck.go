--- conflicted
+++ resolved
@@ -194,19 +194,6 @@
 var (
 	retryWindow    = 5 * time.Second
 	requestTimeout = 30 * time.Second
-<<<<<<< HEAD
-
-	expectedServiceAccountNames = []string{
-		"linkerd-controller",
-		"linkerd-identity",
-		"linkerd-prometheus",
-		"linkerd-proxy-injector",
-		"linkerd-sp-validator",
-		"linkerd-web",
-		"linkerd-tap",
-	}
-=======
->>>>>>> d35a98cb
 )
 
 // Resource provides a way to describe a Kubernetes object, kind, and name.
