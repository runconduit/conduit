package healthcheck

import (
	"context"
	"fmt"
	"net/http"
	"strings"
	"time"

	"github.com/linkerd/linkerd2/controller/api/public"
	healthcheckPb "github.com/linkerd/linkerd2/controller/gen/common/healthcheck"
	pb "github.com/linkerd/linkerd2/controller/gen/public"
	"github.com/linkerd/linkerd2/pkg/k8s"
	"github.com/linkerd/linkerd2/pkg/version"
	authorizationapi "k8s.io/api/authorization/v1beta1"
	"k8s.io/api/core/v1"
	k8sVersion "k8s.io/apimachinery/pkg/version"
	"k8s.io/client-go/kubernetes"
)

type Checks int

const (
	// KubernetesAPIChecks adds a series of checks to validate that the caller is
	// configured to interact with a working Kubernetes cluster and that the
	// cluster meets the minimum version requirements, unless the
	// ShouldCheckKubeVersion option is false.
	KubernetesAPIChecks Checks = iota

	// LinkerdPreInstallChecks adds a check to validate that the control plane
	// namespace does not already exist. This check only runs as part of the set
	// of pre-install checks.
	// This check is dependent on the output of KubernetesAPIChecks, so those
	// checks must be added first.
	LinkerdPreInstallChecks

	// LinkerdDataPlaneChecks adds a data plane check to validate that the proxy
	// containers are in the ready state.
	// This check is dependent on the output of KubernetesAPIChecks, so those
	// checks must be added first.
	LinkerdDataPlaneChecks

	// LinkerdAPIChecks adds a series of checks to validate that the control plane
	// namespace exists and that it's successfully serving the public API.
	// These checks are dependent on the output of KubernetesAPIChecks, so those
	// checks must be added first.
	LinkerdAPIChecks

	// LinkerdVersionChecks adds a series of checks to validate that the CLI,
	// control plane, and data plane are running the latest available version.
	// These checks are dependent on the output of AddLinkerdAPIChecks, so those
	// checks must be added first, unless the the ShouldCheckControlPlaneVersion
	// and ShouldCheckDataPlaneVersion options are false.
	LinkerdVersionChecks

	KubernetesAPICategory     = "kubernetes-api"
	LinkerdPreInstallCategory = "kubernetes-setup"
	LinkerdDataPlaneCategory  = "linkerd-data-plane"
	LinkerdAPICategory        = "linkerd-api"
	LinkerdVersionCategory    = "linkerd-version"
)

var (
	maxRetries  = 60
	retryWindow = 5 * time.Second
)

type checker struct {
	category      string
	description   string
	fatal         bool
	retryDeadline time.Time
	check         func() error
	checkRPC      func() (*healthcheckPb.SelfCheckResponse, error)
}

type CheckResult struct {
	Category    string
	Description string
	Retry       bool
	Err         error
}

type checkObserver func(*CheckResult)

type HealthCheckOptions struct {
	ControlPlaneNamespace          string
	DataPlaneNamespace             string
	KubeConfig                     string
	APIAddr                        string
	VersionOverride                string
	RetryDeadline                  time.Time
	ShouldCheckKubeVersion         bool
	ShouldCheckControlPlaneVersion bool
	ShouldCheckDataPlaneVersion    bool
}

type HealthChecker struct {
	checkers []*checker
	*HealthCheckOptions

	// these fields are set in the process of running checks
<<<<<<< HEAD
	kubeAPI       *k8s.KubernetesAPI
	httpClient    *http.Client
	kubeVersion   *k8sVersion.Info
	apiClient     pb.ApiClient
	latestVersion string
=======
	kubeAPI          *k8s.KubernetesAPI
	httpClient       *http.Client
	clientset        *kubernetes.Clientset
	kubeVersion      *k8sVersion.Info
	controlPlanePods []v1.Pod
	apiClient        pb.ApiClient
	dataPlanePods    []v1.Pod
	latestVersion    string
>>>>>>> 0d584fdf
}

func NewHealthChecker(checks []Checks, options *HealthCheckOptions) *HealthChecker {
	hc := &HealthChecker{
		checkers:           make([]*checker, 0),
		HealthCheckOptions: options,
	}

	for _, check := range checks {
		switch check {
		case KubernetesAPIChecks:
			hc.addKubernetesAPIChecks()
		case LinkerdPreInstallChecks:
			hc.addLinkerdPreInstallChecks()
		case LinkerdDataPlaneChecks:
			hc.addLinkerdDataPlaneChecks()
		case LinkerdAPIChecks:
			hc.addLinkerdAPIChecks()
		case LinkerdVersionChecks:
			hc.addLinkerdVersionChecks()
		}
	}

	return hc
}

func (hc *HealthChecker) addKubernetesAPIChecks() {
	hc.checkers = append(hc.checkers, &checker{
		category:    KubernetesAPICategory,
		description: "can initialize the client",
		fatal:       true,
		check: func() (err error) {
			hc.kubeAPI, err = k8s.NewAPI(hc.KubeConfig)
			return
		},
	})

	hc.checkers = append(hc.checkers, &checker{
		category:    KubernetesAPICategory,
		description: "can query the Kubernetes API",
		fatal:       true,
		check: func() (err error) {
			hc.httpClient, err = hc.kubeAPI.NewClient()
			if err != nil {
				return
			}
			hc.kubeVersion, err = hc.kubeAPI.GetVersionInfo(hc.httpClient)
			return
		},
	})

	if hc.ShouldCheckKubeVersion {
		hc.checkers = append(hc.checkers, &checker{
			category:    KubernetesAPICategory,
			description: "is running the minimum Kubernetes API version",
			fatal:       false,
			check: func() error {
				return hc.kubeAPI.CheckVersion(hc.kubeVersion)
			},
		})
	}
}

func (hc *HealthChecker) addLinkerdPreInstallChecks() {
	hc.checkers = append(hc.checkers, &checker{
		category:    LinkerdPreInstallCategory,
		description: "control plane namespace does not already exist",
		fatal:       false,
		check: func() error {
			exists, err := hc.kubeAPI.NamespaceExists(hc.httpClient, hc.ControlPlaneNamespace)
			if err != nil {
				return err
			}
			if exists {
				return fmt.Errorf("The \"%s\" namespace already exists", hc.ControlPlaneNamespace)
			}
			return nil
		},
	})

	hc.checkers = append(hc.checkers, &checker{
		category:    LinkerdPreInstallCategory,
		description: "can create Namespaces",
		fatal:       true,
		check: func() error {
			return hc.checkCanCreate("", "", "v1", "Namespace")
		},
	})

	hc.checkers = append(hc.checkers, &checker{
		category:    LinkerdPreInstallCategory,
		description: "can create ClusterRoles",
		fatal:       true,
		check: func() error {
			return hc.checkCanCreate("", "rbac.authorization.k8s.io", "v1beta1", "ClusterRole")
		},
	})

	hc.checkers = append(hc.checkers, &checker{
		category:    LinkerdPreInstallCategory,
		description: "can create ClusterRoleBindings",
		fatal:       true,
		check: func() error {
			return hc.checkCanCreate("", "rbac.authorization.k8s.io", "v1beta1", "ClusterRoleBinding")
		},
	})

	hc.checkers = append(hc.checkers, &checker{
		category:    LinkerdPreInstallCategory,
		description: "can create ServiceAccounts",
		fatal:       true,
		check: func() error {
			return hc.checkCanCreate(hc.ControlPlaneNamespace, "", "v1", "ServiceAccount")
		},
	})

	hc.checkers = append(hc.checkers, &checker{
		category:    LinkerdPreInstallCategory,
		description: "can create Services",
		fatal:       true,
		check: func() error {
			return hc.checkCanCreate(hc.ControlPlaneNamespace, "", "v1", "Service")
		},
	})

	hc.checkers = append(hc.checkers, &checker{
		category:    LinkerdPreInstallCategory,
		description: "can create Deployments",
		fatal:       true,
		check: func() error {
			return hc.checkCanCreate(hc.ControlPlaneNamespace, "extensions", "v1beta1", "Deployments")
		},
	})

	hc.checkers = append(hc.checkers, &checker{
		category:    LinkerdPreInstallCategory,
		description: "can create ConfigMaps",
		fatal:       true,
		check: func() error {
			return hc.checkCanCreate(hc.ControlPlaneNamespace, "", "v1", "ConfigMap")
		},
	})
}

func (hc *HealthChecker) addLinkerdAPIChecks() {
	hc.checkers = append(hc.checkers, &checker{
		category:    LinkerdAPICategory,
		description: "control plane namespace exists",
		fatal:       true,
		check: func() error {
			return hc.checkNamespace(hc.ControlPlaneNamespace)
		},
	})

	hc.checkers = append(hc.checkers, &checker{
		category:      LinkerdAPICategory,
		description:   "control plane pods are ready",
		retryDeadline: hc.RetryDeadline,
		fatal:         true,
		check: func() error {
			var err error
			hc.controlPlanePods, err = hc.kubeAPI.GetPodsByNamespace(hc.httpClient, hc.ControlPlaneNamespace)
			if err != nil {
				return err
			}
			return validateControlPlanePods(hc.controlPlanePods)
		},
	})

	hc.checkers = append(hc.checkers, &checker{
		category:    LinkerdAPICategory,
		description: "can initialize the client",
		fatal:       true,
		check: func() (err error) {
			if hc.APIAddr != "" {
				hc.apiClient, err = public.NewInternalClient(hc.ControlPlaneNamespace, hc.APIAddr)
			} else {
				hc.apiClient, err = public.NewExternalClient(hc.ControlPlaneNamespace, hc.kubeAPI)
			}
			return
		},
	})

	hc.checkers = append(hc.checkers, &checker{
		category:    LinkerdAPICategory,
		description: "can query the control plane API",
		fatal:       true,
		checkRPC: func() (*healthcheckPb.SelfCheckResponse, error) {
			ctx, cancel := context.WithTimeout(context.Background(), 5*time.Second)
			defer cancel()
			return hc.apiClient.SelfCheck(ctx, &healthcheckPb.SelfCheckRequest{})
		},
	})
}

func (hc *HealthChecker) addLinkerdDataPlaneChecks() {
	if hc.DataPlaneNamespace != "" {
		hc.checkers = append(hc.checkers, &checker{
			category:    LinkerdDataPlaneCategory,
			description: "data plane namespace exists",
			fatal:       true,
			check: func() error {
				return hc.checkNamespace(hc.DataPlaneNamespace)
			},
		})
	}

	hc.checkers = append(hc.checkers, &checker{
		category:      LinkerdDataPlaneCategory,
		description:   "data plane proxies are ready",
		retryDeadline: hc.RetryDeadline,
		fatal:         true,
		check: func() error {
			pods, err := hc.getDataPlanePods()
			if err != nil {
				return err
			}

			return validateDataPlanePods(pods, hc.DataPlaneNamespace)
		},
	})

	hc.checkers = append(hc.checkers, &checker{
		category:      LinkerdDataPlaneCategory,
		description:   "data plane proxy metrics are present in Prometheus",
		retryDeadline: hc.RetryDeadline,
		fatal:         false,
		check: func() error {
			pods, err := hc.getDataPlanePods()
			if err != nil {
				return err
			}

			return validateDataPlanePodReporting(pods)
		},
	})
}

func (hc *HealthChecker) addLinkerdVersionChecks() {
	hc.checkers = append(hc.checkers, &checker{
		category:    LinkerdVersionCategory,
		description: "can determine the latest version",
		fatal:       true,
		check: func() (err error) {
			if hc.VersionOverride != "" {
				hc.latestVersion = hc.VersionOverride
			} else {
				// The UUID is only known to the web process. At some point we may want
				// to consider providing it in the Public API.
				uuid := "unknown"
				for _, pod := range hc.controlPlanePods {
					if strings.Split(pod.Name, "-")[0] == "web" {
						for _, container := range pod.Spec.Containers {
							if container.Name == "web" {
								for _, arg := range container.Args {
									if strings.HasPrefix(arg, "-uuid=") {
										uuid = strings.TrimPrefix(arg, "-uuid=")
									}
								}
							}
						}
					}
				}
				hc.latestVersion, err = version.GetLatestVersion(uuid, "cli")
			}
			return
		},
	})

	hc.checkers = append(hc.checkers, &checker{
		category:    LinkerdVersionCategory,
		description: "cli is up-to-date",
		fatal:       false,
		check: func() error {
			return version.CheckClientVersion(hc.latestVersion)
		},
	})

	if hc.ShouldCheckControlPlaneVersion {
		hc.checkers = append(hc.checkers, &checker{
			category:    LinkerdVersionCategory,
			description: "control plane is up-to-date",
			fatal:       false,
			check: func() error {
				return version.CheckServerVersion(hc.apiClient, hc.latestVersion)
			},
		})
	}

	if hc.ShouldCheckDataPlaneVersion {
		hc.checkers = append(hc.checkers, &checker{
			category:    LinkerdVersionCategory,
			description: "data plane is up-to-date",
			fatal:       false,
			check: func() error {
				pods, err := hc.getDataPlanePods()
				if err != nil {
					return err
				}

				for _, pod := range pods {
					if pod.ProxyVersion != hc.latestVersion {
						return fmt.Errorf("%s is running version %s but the latest version is %s",
							pod.Name, pod.ProxyVersion, hc.latestVersion)
					}
				}
				return nil
			},
		})
	}
}

// Add adds an arbitrary checker. This should only be used for testing. For
// production code, pass in the desired set of checks when calling
// NewHeathChecker.
func (hc *HealthChecker) Add(category, description string, check func() error) {
	hc.checkers = append(hc.checkers, &checker{
		category:    category,
		description: description,
		check:       check,
	})
}

// RunChecks runs all configured checkers, and passes the results of each
// check to the observer. If a check fails and is marked as fatal, then all
// remaining checks are skipped. If at least one check fails, RunChecks returns
// false; if all checks passed, RunChecks returns true.
func (hc *HealthChecker) RunChecks(observer checkObserver) bool {
	success := true

	for _, checker := range hc.checkers {
		if checker.check != nil {
			if !hc.runCheck(checker, observer) {
				success = false
				if checker.fatal {
					break
				}
			}
		}

		if checker.checkRPC != nil {
			if !hc.runCheckRPC(checker, observer) {
				success = false
				if checker.fatal {
					break
				}
			}
		}
	}

	return success
}

func (hc *HealthChecker) runCheck(c *checker, observer checkObserver) bool {
	for {
		err := c.check()
		checkResult := &CheckResult{
			Category:    c.category,
			Description: c.description,
			Err:         err,
		}

		if err != nil && time.Now().Before(c.retryDeadline) {
			checkResult.Retry = true
			observer(checkResult)
			time.Sleep(retryWindow)
			continue
		}

		observer(checkResult)
		return err == nil
	}
}

func (hc *HealthChecker) runCheckRPC(c *checker, observer checkObserver) bool {
	checkRsp, err := c.checkRPC()
	observer(&CheckResult{
		Category:    c.category,
		Description: c.description,
		Err:         err,
	})
	if err != nil {
		return false
	}

	for _, check := range checkRsp.Results {
		var err error
		if check.Status != healthcheckPb.CheckStatus_OK {
			err = fmt.Errorf(check.FriendlyMessageToUser)
		}
		observer(&CheckResult{
			Category:    fmt.Sprintf("%s[%s]", c.category, check.SubsystemName),
			Description: check.CheckDescription,
			Err:         err,
		})
		if err != nil {
			return false
		}
	}

	return true
}

// PublicAPIClient returns a fully configured public API client. This client is
// only configured if the KubernetesAPIChecks and LinkerdAPIChecks are
// configured and run first.
func (hc *HealthChecker) PublicAPIClient() pb.ApiClient {
	return hc.apiClient
}

func (hc *HealthChecker) checkNamespace(namespace string) error {
	exists, err := hc.kubeAPI.NamespaceExists(hc.httpClient, namespace)
	if err != nil {
		return err
	}
	if !exists {
		return fmt.Errorf("The \"%s\" namespace does not exist", namespace)
	}
	return nil
}

<<<<<<< HEAD
func (hc *HealthChecker) getDataPlanePods() ([]*pb.Pod, error) {
	req := &pb.ListPodsRequest{}
	if hc.DataPlaneNamespace != "" {
		req.Namespace = hc.DataPlaneNamespace
	}

	resp, err := hc.apiClient.ListPods(context.Background(), req)
	if err != nil {
		return nil, err
	}

	pods := make([]*pb.Pod, 0)
	for _, pod := range resp.GetPods() {
		if pod.ControllerNamespace == hc.ControlPlaneNamespace {
			pods = append(pods, pod)
		}
	}

	return pods, nil
=======
func (hc *HealthChecker) checkCanCreate(namespace, group, version, resource string) error {
	if hc.clientset == nil {
		var err error
		hc.clientset, err = kubernetes.NewForConfig(hc.kubeAPI.Config)
		if err != nil {
			return err
		}
	}

	auth := hc.clientset.AuthorizationV1beta1()

	sar := &authorizationapi.SelfSubjectAccessReview{
		Spec: authorizationapi.SelfSubjectAccessReviewSpec{
			ResourceAttributes: &authorizationapi.ResourceAttributes{
				Namespace: namespace,
				Verb:      "create",
				Group:     group,
				Version:   version,
				Resource:  resource,
			},
		},
	}

	response, err := auth.SelfSubjectAccessReviews().Create(sar)
	if err != nil {
		return err
	}

	if !response.Status.Allowed {
		if len(response.Status.Reason) > 0 {
			return fmt.Errorf("Missing permissions to create %s: %v", resource, response.Status.Reason)
		}
		return fmt.Errorf("Missing permissions to create %s", resource)
	}
	return nil
>>>>>>> 0d584fdf
}

func validateControlPlanePods(pods []v1.Pod) error {
	statuses := make(map[string][]v1.ContainerStatus)

	for _, pod := range pods {
		if pod.Status.Phase == v1.PodRunning {
			name := strings.Split(pod.Name, "-")[0]
			if _, found := statuses[name]; !found {
				statuses[name] = make([]v1.ContainerStatus, 0)
			}
			statuses[name] = append(statuses[name], pod.Status.ContainerStatuses...)
		}
	}

	names := []string{"controller", "grafana", "prometheus", "web"}
	if _, found := statuses["ca"]; found {
		names = append(names, "ca")
	}

	for _, name := range names {
		containers, found := statuses[name]
		if !found {
			return fmt.Errorf("No running pods for \"%s\"", name)
		}
		for _, container := range containers {
			if !container.Ready {
				return fmt.Errorf("The \"%s\" pod's \"%s\" container is not ready", name,
					container.Name)
			}
		}
	}

	return nil
}

func validateDataPlanePods(pods []*pb.Pod, targetNamespace string) error {
	if len(pods) == 0 {
		msg := fmt.Sprintf("No \"%s\" containers found", k8s.ProxyContainerName)
		if targetNamespace != "" {
			msg += fmt.Sprintf(" in the \"%s\" namespace", targetNamespace)
		}
		return fmt.Errorf(msg)
	}

	for _, pod := range pods {
		if pod.Status != "Running" {
			return fmt.Errorf("The \"%s\" pod is not running",
				pod.Name)
		}

		if !pod.ProxyReady {
			return fmt.Errorf("The \"%s\" container in the \"%s\" pod is not ready",
				k8s.ProxyContainerName, pod.Name)
		}
	}

	return nil
}

func validateDataPlanePodReporting(pods []*pb.Pod) error {
	notInPrometheus := []string{}

	for _, p := range pods {
		// the `Added` field indicates the pod was found in Prometheus
		if !p.Added {
			notInPrometheus = append(notInPrometheus, p.Name)
		}
	}

	errMsg := ""
	if len(notInPrometheus) > 0 {
		errMsg = fmt.Sprintf("Data plane metrics not found for %s.", strings.Join(notInPrometheus, ", "))
	}

	if errMsg != "" {
		return fmt.Errorf(errMsg)
	}

	return nil
}<|MERGE_RESOLUTION|>--- conflicted
+++ resolved
@@ -100,22 +100,13 @@
 	*HealthCheckOptions
 
 	// these fields are set in the process of running checks
-<<<<<<< HEAD
-	kubeAPI       *k8s.KubernetesAPI
-	httpClient    *http.Client
-	kubeVersion   *k8sVersion.Info
-	apiClient     pb.ApiClient
-	latestVersion string
-=======
 	kubeAPI          *k8s.KubernetesAPI
 	httpClient       *http.Client
 	clientset        *kubernetes.Clientset
 	kubeVersion      *k8sVersion.Info
 	controlPlanePods []v1.Pod
 	apiClient        pb.ApiClient
-	dataPlanePods    []v1.Pod
 	latestVersion    string
->>>>>>> 0d584fdf
 }
 
 func NewHealthChecker(checks []Checks, options *HealthCheckOptions) *HealthChecker {
@@ -537,7 +528,6 @@
 	return nil
 }
 
-<<<<<<< HEAD
 func (hc *HealthChecker) getDataPlanePods() ([]*pb.Pod, error) {
 	req := &pb.ListPodsRequest{}
 	if hc.DataPlaneNamespace != "" {
@@ -557,7 +547,8 @@
 	}
 
 	return pods, nil
-=======
+}
+
 func (hc *HealthChecker) checkCanCreate(namespace, group, version, resource string) error {
 	if hc.clientset == nil {
 		var err error
@@ -593,7 +584,6 @@
 		return fmt.Errorf("Missing permissions to create %s", resource)
 	}
 	return nil
->>>>>>> 0d584fdf
 }
 
 func validateControlPlanePods(pods []v1.Pod) error {
