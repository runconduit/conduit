--- conflicted
+++ resolved
@@ -1297,11 +1297,11 @@
 					},
 				},
 			},
-<<<<<<< HEAD
-		},
-		{
-			ID: LinkerdControlPlaneProxyChecks,
-			checkers: []Checker{
+			false,
+		),
+		NewCategory(
+			LinkerdControlPlaneProxyChecks,
+			[]Checker{
 				{
 					description:         "control plane proxies are healthy",
 					hintAnchor:          "l5d-cp-proxy-healthy",
@@ -1339,17 +1339,11 @@
 					},
 				},
 			},
-		},
-		{
-			ID: LinkerdDataPlaneChecks,
-			checkers: []Checker{
-=======
 			false,
 		),
 		NewCategory(
 			LinkerdDataPlaneChecks,
 			[]Checker{
->>>>>>> 5ab9f1c3
 				{
 					description: "data plane namespace exists",
 					hintAnchor:  "l5d-data-plane-exists",
