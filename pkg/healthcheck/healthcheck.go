--- conflicted
+++ resolved
@@ -408,12 +408,7 @@
 		Options: options,
 	}
 
-<<<<<<< HEAD
 	hc.categories = hc.allCategories()
-	hc.categories = append(hc.categories, hc.multiClusterCategory()...)
-=======
-	hc.categories = append(hc.allCategories(), hc.addOnCategories()...)
->>>>>>> f6c8d27d
 
 	checkMap := map[CategoryID]struct{}{}
 	for _, category := range categoryIDs {
