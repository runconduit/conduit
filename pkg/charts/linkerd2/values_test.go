--- conflicted
+++ resolved
@@ -240,11 +240,7 @@
 
 		expected.Global.Proxy.Resources = &Resources{
 			CPU: Constraints{
-<<<<<<< HEAD
-				Limit:   "1",
-=======
 				Limit:   "",
->>>>>>> 04e15c85
 				Request: controllerResources.CPU.Request,
 			},
 			Memory: Constraints{
