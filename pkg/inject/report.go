package inject

import (
	"fmt"
	"strings"

	"github.com/linkerd/linkerd2/pkg/healthcheck"
	"github.com/linkerd/linkerd2/pkg/k8s"
	v1 "k8s.io/api/core/v1"
)

const (
	hostNetworkEnabled             = "host_network_enabled"
	sidecarExists                  = "sidecar_already_exists"
	unsupportedResource            = "unsupported_resource"
	injectEnableAnnotationAbsent   = "injection_enable_annotation_absent"
	injectDisableAnnotationPresent = "injection_disable_annotation_present"
	annotationAtNamespace          = "namespace"
	annotationAtWorkload           = "workload"
)

var (
	// Reasons is a map of inject skip reasons with human readable sentences
	Reasons = map[string]string{
		hostNetworkEnabled:             "hostNetwork is enabled",
		sidecarExists:                  "pod has a sidecar injected already",
		unsupportedResource:            "this resource kind is unsupported",
		injectEnableAnnotationAbsent:   fmt.Sprintf("neither the namespace nor the pod have the annotation \"%s:%s\"", k8s.ProxyInjectAnnotation, k8s.ProxyInjectEnabled),
		injectDisableAnnotationPresent: fmt.Sprintf("pod has the annotation \"%s:%s\"", k8s.ProxyInjectAnnotation, k8s.ProxyInjectDisabled),
	}
)

// Report contains the Kind and Name for a given workload along with booleans
// describing the result of the injection transformation
type Report struct {
	Kind                 string
	Name                 string
	HostNetwork          bool
	Sidecar              bool
	UDP                  bool // true if any port in any container has `protocol: UDP`
	UnsupportedResource  bool
	InjectDisabled       bool
	InjectDisabledReason string
	InjectAnnotationAt   string
	TracingEnabled       bool

	// Uninjected consists of two boolean flags to indicate if a proxy and
	// proxy-init containers have been uninjected in this report
	Uninjected struct {
		// Proxy is true if a proxy container has been uninjected
		Proxy bool

		// ProxyInit is true if a proxy-init container has been uninjected
		ProxyInit bool
	}
}

// newReport returns a new Report struct, initialized with the Kind and Name
// from conf
func newReport(conf *ResourceConfig) *Report {
	var name string
	if m := conf.workload.Meta; m != nil {
		name = m.Name
	} else if m := conf.pod.meta; m != nil {
		name = m.Name
		if name == "" {
			name = m.GenerateName
		}
	}

	report := &Report{
		Kind: strings.ToLower(conf.workload.metaType.Kind),
		Name: name,
	}

	if conf.pod.meta != nil && conf.pod.spec != nil {
		report.InjectDisabled, report.InjectDisabledReason, report.InjectAnnotationAt = report.disableByAnnotation(conf)
		report.HostNetwork = conf.pod.spec.HostNetwork
		report.Sidecar = healthcheck.HasExistingSidecars(conf.pod.spec)
		report.UDP = checkUDPPorts(conf.pod.spec)
		report.TracingEnabled = conf.pod.meta.Annotations[k8s.ProxyTraceCollectorSvcAddr] != "" || conf.nsAnnotations[k8s.ProxyTraceCollectorSvcAddr] != ""
	} else {
<<<<<<< HEAD
		if !conf.IsNamespace() {
=======
		if report.Kind != k8s.Namespace {
>>>>>>> b49fcdc0
			report.UnsupportedResource = true
		}
	}

	return report
}

// ResName returns a string "Kind/Name" for the workload referred in the report r
func (r *Report) ResName() string {
	return fmt.Sprintf("%s/%s", r.Kind, r.Name)
}

// Injectable returns false if the report flags indicate that the workload is on a host network
// or there is already a sidecar or the resource is not supported or inject is explicitly disabled.
// If false, the second returned value describes the reason.
func (r *Report) Injectable() (bool, []string) {
	var reasons []string
	if r.HostNetwork {
		reasons = append(reasons, hostNetworkEnabled)
	}
	if r.Sidecar {
		reasons = append(reasons, sidecarExists)
	}
	if r.UnsupportedResource {
		reasons = append(reasons, unsupportedResource)
	}
	if r.InjectDisabled {
		reasons = append(reasons, r.InjectDisabledReason)
	}

	if len(reasons) > 0 {
		return false, reasons
	}
	return true, nil
}

func checkUDPPorts(t *v1.PodSpec) bool {
	// Check for ports with `protocol: UDP`, which will not be routed by Linkerd
	for _, container := range t.Containers {
		for _, port := range container.Ports {
			if port.Protocol == v1.ProtocolUDP {
				return true
			}
		}
	}
	return false
}

// disabledByAnnotation checks annotations for both workload, namespace and returns
// if disabled, Inject Disabled reason and the resource where that annotation was present
func (r *Report) disableByAnnotation(conf *ResourceConfig) (bool, string, string) {
	// truth table of the effects of the inject annotation:
	//
	// origin  | namespace | pod      | inject?  | return
	// ------- | --------- | -------- | -------- | ------
	// webhook | enabled   | enabled  | yes      | false
	// webhook | enabled   | ""       | yes      | false
	// webhook | enabled   | disabled | no       | true
	// webhook | disabled  | enabled  | yes      | false
	// webhook | ""        | enabled  | yes      | false
	// webhook | disabled  | disabled | no       | true
	// webhook | ""        | disabled | no       | true
	// webhook | disabled  | ""       | no       | true
	// webhook | ""        | ""       | no       | true
	// cli     | n/a       | enabled  | yes      | false
	// cli     | n/a       | ""       | yes      | false
	// cli     | n/a       | disabled | no       | true

	podAnnotation := conf.pod.meta.Annotations[k8s.ProxyInjectAnnotation]
	nsAnnotation := conf.nsAnnotations[k8s.ProxyInjectAnnotation]

	if conf.origin == OriginCLI {
		return podAnnotation == k8s.ProxyInjectDisabled, "", ""
	}

	if nsAnnotation == k8s.ProxyInjectEnabled {
		if podAnnotation == k8s.ProxyInjectDisabled {
			return true, injectDisableAnnotationPresent, annotationAtWorkload
		}
		return false, "", annotationAtNamespace
	}

	if podAnnotation != k8s.ProxyInjectEnabled {
		return true, injectEnableAnnotationAbsent, ""
	}

	return false, "", annotationAtWorkload
}<|MERGE_RESOLUTION|>--- conflicted
+++ resolved
@@ -80,11 +80,7 @@
 		report.UDP = checkUDPPorts(conf.pod.spec)
 		report.TracingEnabled = conf.pod.meta.Annotations[k8s.ProxyTraceCollectorSvcAddr] != "" || conf.nsAnnotations[k8s.ProxyTraceCollectorSvcAddr] != ""
 	} else {
-<<<<<<< HEAD
-		if !conf.IsNamespace() {
-=======
 		if report.Kind != k8s.Namespace {
->>>>>>> b49fcdc0
 			report.UnsupportedResource = true
 		}
 	}
