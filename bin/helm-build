--- conflicted
+++ resolved
@@ -5,12 +5,8 @@
 setValues() {
     sed -i "s/$1/$2/" charts/linkerd2/values.yaml
     sed -i "s/$1/$2/" charts/linkerd2-cni/values.yaml
-<<<<<<< HEAD
     sed -i "s/$1/$2/" multicluster/charts/linkerd2-multicluster/values.yaml
-=======
-    sed -i "s/$1/$2/" charts/linkerd2-multicluster/values.yaml
     sed -i "s/$1/$2/" jaeger/charts/jaeger/values.yaml
->>>>>>> 83241fef
 }
 
 showErr() {
