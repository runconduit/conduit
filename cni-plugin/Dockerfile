--- conflicted
+++ resolved
@@ -1,9 +1,5 @@
 ## compile cni-plugin utility
-<<<<<<< HEAD
-FROM gcr.io/linkerd-io/go-deps:46e9be61 as golang
-=======
 FROM gcr.io/linkerd-io/go-deps:d0918050 as golang
->>>>>>> 10db65bc
 WORKDIR /linkerd-build
 COPY pkg pkg
 COPY controller controller
