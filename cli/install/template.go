package install

// Template provides the base template for the `conduit install` command.
const Template = `### Namespace ###
kind: Namespace
apiVersion: v1
metadata:
  name: {{.Namespace}}

### Service Account Controller ###
---
kind: ServiceAccount
apiVersion: v1
metadata:
  name: conduit-controller
  namespace: {{.Namespace}}

### RBAC ###
---
kind: ClusterRole
apiVersion: rbac.authorization.k8s.io/v1beta1
metadata:
  name: conduit-controller
rules:
- apiGroups: ["extensions"]
  resources: ["deployments", "replicasets"]
  verbs: ["list", "get", "watch"]
- apiGroups: [""]
  resources: ["pods", "endpoints", "services"]
  verbs: ["list", "get", "watch"]

---
kind: ClusterRoleBinding
apiVersion: rbac.authorization.k8s.io/v1beta1
metadata:
  name: conduit-controller
  namespace: {{.Namespace}}
roleRef:
  apiGroup: rbac.authorization.k8s.io
  kind: ClusterRole
  name: conduit-controller
subjects:
- kind: ServiceAccount
  name: conduit-controller
  namespace: {{.Namespace}}

### Service Account Prometheus ###
---
kind: ServiceAccount
apiVersion: v1
metadata:
  name: conduit-prometheus
  namespace: {{.Namespace}}

### RBAC ###
---
kind: ClusterRole
apiVersion: rbac.authorization.k8s.io/v1beta1
metadata:
  name: conduit-prometheus
rules:
- apiGroups: [""]
  resources: ["pods"]
  verbs: ["list", "watch"]

---
kind: ClusterRoleBinding
apiVersion: rbac.authorization.k8s.io/v1beta1
metadata:
  name: conduit-prometheus
  namespace: {{.Namespace}}
roleRef:
  apiGroup: rbac.authorization.k8s.io
  kind: ClusterRole
  name: conduit-prometheus
subjects:
- kind: ServiceAccount
  name: conduit-prometheus
  namespace: {{.Namespace}}

### Controller ###
---
kind: Service
apiVersion: v1
metadata:
  name: api
  namespace: {{.Namespace}}
  labels:
    {{.ControllerComponentLabel}}: controller
  annotations:
    {{.CreatedByAnnotation}}: {{.CliVersion}}
spec:
  type: ClusterIP
  selector:
    {{.ControllerComponentLabel}}: controller
  ports:
  - name: http
    port: 8085
    targetPort: 8085

---
kind: Service
apiVersion: v1
metadata:
  name: proxy-api
  namespace: {{.Namespace}}
  labels:
    {{.ControllerComponentLabel}}: controller
  annotations:
    {{.CreatedByAnnotation}}: {{.CliVersion}}
spec:
  type: ClusterIP
  selector:
    {{.ControllerComponentLabel}}: controller
  ports:
  - name: grpc
    port: 8086
    targetPort: 8086

---
kind: Deployment
apiVersion: extensions/v1beta1
metadata:
  name: controller
  namespace: {{.Namespace}}
  labels:
    {{.ControllerComponentLabel}}: controller
  annotations:
    {{.CreatedByAnnotation}}: {{.CliVersion}}
spec:
  replicas: {{.ControllerReplicas}}
  template:
    metadata:
      labels:
        {{.ControllerComponentLabel}}: controller
      annotations:
        {{.CreatedByAnnotation}}: {{.CliVersion}}
    spec:
      serviceAccount: conduit-controller
      containers:
      - name: public-api
        ports:
        - name: http
          containerPort: 8085
        - name: admin-http
          containerPort: 9995
        image: {{.ControllerImage}}
        imagePullPolicy: {{.ImagePullPolicy}}
        args:
        - "public-api"
<<<<<<< HEAD
=======
        - "-addr=:8085"
        - "-metrics-addr=:9995"
        - "-telemetry-addr=127.0.0.1:8087"
        - "-tap-addr=127.0.0.1:8088"
        - "-controller-namespace={{.Namespace}}"
>>>>>>> 9cdc485e
        - "-log-level={{.ControllerLogLevel}}"
        - "-logtostderr=true"
      - name: destination
        ports:
        - name: grpc
          containerPort: 8089
        - name: admin-http
          containerPort: 9999
        image: {{.ControllerImage}}
        imagePullPolicy: {{.ImagePullPolicy}}
        args:
        - "destination"
        - "-log-level={{.ControllerLogLevel}}"
        - "-logtostderr=true"
      - name: proxy-api
        ports:
        - name: grpc
          containerPort: 8086
        - name: admin-http
          containerPort: 9996
        image: {{.ControllerImage}}
        imagePullPolicy: {{.ImagePullPolicy}}
        args:
        - "proxy-api"
        - "-log-level={{.ControllerLogLevel}}"
        - "-logtostderr=true"
      - name: tap
        ports:
        - name: grpc
          containerPort: 8088
        - name: admin-http
          containerPort: 9998
        image: {{.ControllerImage}}
        imagePullPolicy: {{.ImagePullPolicy}}
        args:
        - "tap"
        - "-log-level={{.ControllerLogLevel}}"
        - "-logtostderr=true"
      - name: telemetry
        ports:
        - name: grpc
          containerPort: 8087
        - name: admin-http
          containerPort: 9997
        image: {{.ControllerImage}}
        imagePullPolicy: {{.ImagePullPolicy}}
        args:
        - "telemetry"
        - "-ignore-namespaces=kube-system"
        - "-prometheus-url=http://prometheus.{{.Namespace}}.svc.cluster.local:9090"
        - "-log-level={{.ControllerLogLevel}}"
        - "-logtostderr=true"

### Web ###
---
kind: Service
apiVersion: v1
metadata:
  name: web
  namespace: {{.Namespace}}
  labels:
    {{.ControllerComponentLabel}}: web
  annotations:
    {{.CreatedByAnnotation}}: {{.CliVersion}}
spec:
  type: ClusterIP
  selector:
    {{.ControllerComponentLabel}}: web
  ports:
  - name: http
    port: 8084
    targetPort: 8084
  - name: admin-http
    port: 9994
    targetPort: 9994

---
kind: Deployment
apiVersion: extensions/v1beta1
metadata:
  name: web
  namespace: {{.Namespace}}
  labels:
    {{.ControllerComponentLabel}}: web
  annotations:
    {{.CreatedByAnnotation}}: {{.CliVersion}}
spec:
  replicas: {{.WebReplicas}}
  template:
    metadata:
      labels:
        {{.ControllerComponentLabel}}: web
      annotations:
        {{.CreatedByAnnotation}}: {{.CliVersion}}
    spec:
      containers:
      - name: web
        ports:
        - name: http
          containerPort: 8084
        - name: admin-http
          containerPort: 9994
        image: {{.WebImage}}
        imagePullPolicy: {{.ImagePullPolicy}}
        args:
        - "-api-addr=api.{{.Namespace}}.svc.cluster.local:8085"
        - "-static-dir=/dist"
        - "-template-dir=/templates"
        - "-uuid={{.UUID}}"
        - "-controller-namespace={{.Namespace}}"
        - "-log-level={{.ControllerLogLevel}}"

### Prometheus ###
---
kind: Service
apiVersion: v1
metadata:
  name: prometheus
  namespace: {{.Namespace}}
  labels:
    {{.ControllerComponentLabel}}: prometheus
  annotations:
    {{.CreatedByAnnotation}}: {{.CliVersion}}
spec:
  type: ClusterIP
  selector:
    {{.ControllerComponentLabel}}: prometheus
  ports:
  - name: http
    port: 9090
    targetPort: 9090

---
kind: Deployment
apiVersion: extensions/v1beta1
metadata:
  name: prometheus
  namespace: {{.Namespace}}
  labels:
    {{.ControllerComponentLabel}}: prometheus
  annotations:
    {{.CreatedByAnnotation}}: {{.CliVersion}}
spec:
  replicas: {{.PrometheusReplicas}}
  template:
    metadata:
      labels:
        {{.ControllerComponentLabel}}: prometheus
      annotations:
        {{.CreatedByAnnotation}}: {{.CliVersion}}
    spec:
      serviceAccount: conduit-prometheus
      volumes:
      - name: prometheus-config
        configMap:
          name: prometheus-config
      containers:
      - name: prometheus
        ports:
        - name: http
          containerPort: 9090
        volumeMounts:
        - name: prometheus-config
          mountPath: /etc/prometheus
          readOnly: true
        image: {{.PrometheusImage}}
        imagePullPolicy: {{.ImagePullPolicy}}
        args:
        - "--storage.tsdb.retention=6h"
        - "--config.file=/etc/prometheus/prometheus.yml"

---
kind: ConfigMap
apiVersion: v1
metadata:
  name: prometheus-config
  namespace: {{.Namespace}}
  labels:
    {{.ControllerComponentLabel}}: prometheus
  annotations:
    {{.CreatedByAnnotation}}: {{.CliVersion}}
data:
  prometheus.yml: |-
    global:
      scrape_interval: 10s
      evaluation_interval: 10s

    scrape_configs:
    - job_name: 'prometheus'
      static_configs:
      - targets: ['localhost:9090']

    - job_name: 'controller'
      kubernetes_sd_configs:
      - role: pod
        namespaces:
          names: ['{{.Namespace}}']
      relabel_configs:
      - source_labels: [__meta_kubernetes_pod_container_port_name]
        action: keep
        regex: ^admin-http$
      - source_labels: [__meta_kubernetes_pod_container_name]
        action: replace
        target_label: job

### Grafana ###
---
kind: Service
apiVersion: v1
metadata:
  name: grafana
  namespace: {{.Namespace}}
  labels:
    {{.ControllerComponentLabel}}: grafana
  annotations:
    {{.CreatedByAnnotation}}: {{.CliVersion}}
spec:
  type: ClusterIP
  selector:
    {{.ControllerComponentLabel}}: grafana
  ports:
  - name: http
    port: 3000
    targetPort: 3000

---
kind: Deployment
apiVersion: extensions/v1beta1
metadata:
  name: grafana
  namespace: {{.Namespace}}
  labels:
    {{.ControllerComponentLabel}}: grafana
  annotations:
    {{.CreatedByAnnotation}}: {{.CliVersion}}
spec:
  replicas: 1
  template:
    metadata:
      labels:
        {{.ControllerComponentLabel}}: grafana
      annotations:
        {{.CreatedByAnnotation}}: {{.CliVersion}}
    spec:
      volumes:
      - name: grafana-config
        configMap:
          name: grafana-config
          items:
          - key: grafana.ini
            path: grafana.ini
          - key: datasources.yaml
            path: provisioning/datasources/datasources.yaml
          - key: dashboards.yaml
            path: provisioning/dashboards/dashboards.yaml
      - name: grafana-dashboards
        configMap:
          name: grafana-dashboards
      - name: grafana-dashboard-home
        configMap:
          name: grafana-dashboards
          items:
          - key: conduit-viz.json
            path: home.json
      containers:
      - name: grafana
        ports:
        - name: http
          containerPort: 3000
        volumeMounts:
        - name: grafana-config
          mountPath: /etc/grafana
          readOnly: true
        - name: grafana-dashboards
          mountPath: /var/lib/grafana/dashboards
          readOnly: false
        - name: grafana-dashboard-home
          mountPath: /usr/share/grafana/public/dashboards
          readOnly: true
        image: {{.GrafanaImage}}
        imagePullPolicy: {{.ImagePullPolicy}}

---
kind: ConfigMap
apiVersion: v1
metadata:
  name: grafana-config
  namespace: {{.Namespace}}
  labels:
    {{.ControllerComponentLabel}}: grafana
  annotations:
    {{.CreatedByAnnotation}}: {{.CliVersion}}
data:
  grafana.ini: |-
    instance_name = conduit-grafana

    [auth]
    disable_login_form = true

    [auth.anonymous]
    enabled = true
    org_role = Editor

    [auth.basic]
    enabled = false

    [analytics]
    check_for_updates = false

  datasources.yaml: |-
    apiVersion: 1
    datasources:
    - name: prometheus
      type: prometheus
      access: proxy
      orgId: 1
      url: http://prometheus.{{.Namespace}}.svc.cluster.local:9090
      isDefault: true
      jsonData:
        timeInterval: "5s"
      version: 1
      editable: true

  dashboards.yaml: |-
    apiVersion: 1
    providers:
    - name: 'default'
      orgId: 1
      folder: ''
      type: file
      disableDeletion: true
      editable: true
      options:
        path: /var/lib/grafana/dashboards
        homeDashboardId: conduit-viz

---
kind: ConfigMap
apiVersion: v1
metadata:
  name: grafana-dashboards
  namespace: {{.Namespace}}
  labels:
    {{.ControllerComponentLabel}}: grafana
  annotations:
    {{.CreatedByAnnotation}}: {{.CliVersion}}
data:
  conduit-viz.json: |-
    {{.VizDashboard}}

  conduit-health.json: |-
    {{.HealthDashboard}}
`<|MERGE_RESOLUTION|>--- conflicted
+++ resolved
@@ -148,14 +148,7 @@
         imagePullPolicy: {{.ImagePullPolicy}}
         args:
         - "public-api"
-<<<<<<< HEAD
-=======
-        - "-addr=:8085"
-        - "-metrics-addr=:9995"
-        - "-telemetry-addr=127.0.0.1:8087"
-        - "-tap-addr=127.0.0.1:8088"
         - "-controller-namespace={{.Namespace}}"
->>>>>>> 9cdc485e
         - "-log-level={{.ControllerLogLevel}}"
         - "-logtostderr=true"
       - name: destination
@@ -261,7 +254,7 @@
         image: {{.WebImage}}
         imagePullPolicy: {{.ImagePullPolicy}}
         args:
-        - "-api-addr=api.{{.Namespace}}.svc.cluster.local:8085"
+        - "-api-addr=api.{{.Namespace}}.svc.cluster.local.:8085"
         - "-static-dir=/dist"
         - "-template-dir=/templates"
         - "-uuid={{.UUID}}"
