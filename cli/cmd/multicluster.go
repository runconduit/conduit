package cmd

import (
	"bufio"
	"bytes"
	"context"
	"errors"
	"fmt"
	"io"
	"os"
	"strings"

	"k8s.io/apimachinery/pkg/runtime"

	"github.com/linkerd/linkerd2/cli/table"
	configPb "github.com/linkerd/linkerd2/controller/gen/config"
	pb "github.com/linkerd/linkerd2/controller/gen/public"
	"github.com/linkerd/linkerd2/pkg/charts"
	"github.com/linkerd/linkerd2/pkg/charts/multicluster"
	mccharts "github.com/linkerd/linkerd2/pkg/charts/multicluster"
	"github.com/linkerd/linkerd2/pkg/healthcheck"
	"github.com/linkerd/linkerd2/pkg/k8s"
	"github.com/linkerd/linkerd2/pkg/version"
	"github.com/spf13/cobra"
	corev1 "k8s.io/api/core/v1"
	kerrors "k8s.io/apimachinery/pkg/api/errors"
	metav1 "k8s.io/apimachinery/pkg/apis/meta/v1"
	yamlDecoder "k8s.io/apimachinery/pkg/util/yaml"
	"k8s.io/client-go/tools/clientcmd"
	"k8s.io/client-go/tools/clientcmd/api"
	"k8s.io/helm/pkg/chartutil"
	"sigs.k8s.io/yaml"
)

const (
	defaultMulticlusterNamespace                 = "linkerd-multicluster"
	helmMulticlusterRemoteSetuprDefaultChartName = "linkerd2-multicluster-remote-setup"
	tokenKey                                     = "token"
	defaultServiceAccountName                    = "linkerd-service-mirror-remote-access"
	defaultClusterName                           = "remote"
)

type (
	getCredentialsOptions struct {
		namespace               string
		serviceAccountName      string
		serviceAccountNamespace string
		clusterName             string
		remoteClusterDomain     string
	}

	setupRemoteClusterOptions struct {
		namespace          string
		serviceAccountName string
		gatewayName        string
		probePort          uint32
		incomingPort       uint32
		probePeriodSeconds uint32
		probePath          string
		nginxImageVersion  string
		nginxImage         string
	}

	exportServiceOptions struct {
		gatewayNamespace string
		gatewayName      string
	}

	gatewaysOptions struct {
		gatewayNamespace string
		clusterName      string
		timeWindow       string
	}
)

func newSetupRemoteClusterOptionsWithDefault() (*setupRemoteClusterOptions, error) {
	defaults, err := mccharts.NewValues()
	if err != nil {
		return nil, err
	}

	return &setupRemoteClusterOptions{
		serviceAccountName: defaults.ServiceAccountName,
		namespace:          defaults.Namespace,
		gatewayName:        defaults.GatewayName,
		probePort:          defaults.ProbePort,
		incomingPort:       defaults.IncomingPort,
		probePeriodSeconds: defaults.ProbePeriodSeconds,
		probePath:          defaults.ProbePath,
		nginxImageVersion:  defaults.NginxImageVersion,
		nginxImage:         defaults.NginxImage,
	}, nil

}

func getLinkerdConfigMap() (*configPb.All, error) {
	kubeAPI, err := k8s.NewAPI(kubeconfigPath, kubeContext, impersonate, impersonateGroup, 0)
	if err != nil {
		return nil, err
	}

	_, global, err := healthcheck.FetchLinkerdConfigMap(kubeAPI, controlPlaneNamespace)
	if err != nil {
		return nil, err
	}

	return global, nil
}

func buildMulticlusterSetupValues(opts *setupRemoteClusterOptions) (*multicluster.Values, error) {

	global, err := getLinkerdConfigMap()
	if err != nil {
		if kerrors.IsNotFound(err) {
			return nil, errors.New("you need Linkerd to be installed in order to setup a remote cluster")
		}
		return nil, err
	}

	defaults, err := mccharts.NewValues()
	if err != nil {
		return nil, err
	}

	if opts.probePort == defaults.LocalProbePort {
		return nil, fmt.Errorf("The probe port needs to be different from %d which is the local probe port", defaults.LocalProbePort)
	}

	defaults.GatewayName = opts.gatewayName
	defaults.Namespace = opts.namespace
	defaults.IdentityTrustDomain = global.Global.IdentityContext.TrustDomain
	defaults.IncomingPort = opts.incomingPort
	defaults.LinkerdNamespace = controlPlaneNamespace
	defaults.ProbePath = opts.probePath
	defaults.ProbePeriodSeconds = opts.probePeriodSeconds
	defaults.ProbePort = opts.probePort
	defaults.ProxyOutboundPort = global.Proxy.OutboundPort.Port
	defaults.ServiceAccountName = opts.serviceAccountName
	defaults.NginxImageVersion = opts.nginxImageVersion
	defaults.NginxImage = opts.nginxImage
	defaults.LinkerdVersion = version.Version

	return defaults, nil
}

func newGatewaysCommand() *cobra.Command {

	opts := gatewaysOptions{}

	cmd := &cobra.Command{
		Use:   "gateways",
		Short: "Display stats information about the remote gateways",
		Args:  cobra.NoArgs,
		RunE: func(cmd *cobra.Command, args []string) error {
			req := &pb.GatewaysRequest{
				RemoteClusterName: opts.clusterName,
				GatewayNamespace:  opts.gatewayNamespace,
				TimeWindow:        opts.timeWindow,
			}

			client := checkPublicAPIClientOrExit()
			resp, err := requestGatewaysFromAPI(client, req)
			if err != nil {
				return err
			}
			renderGateways(resp.GetOk().GatewaysTable.Rows, stdout)
			return nil
		},
	}

	cmd.Flags().StringVar(&opts.clusterName, "cluster-name", "", "the name of the remote cluster")
	cmd.Flags().StringVar(&opts.gatewayNamespace, "gateway-namespace", "", "the namespace in which the gateway resides on the remote cluster")
	cmd.Flags().StringVarP(&opts.timeWindow, "time-window", "t", "1m", "Time window (for example: \"15s\", \"1m\", \"10m\", \"1h\"). Needs to be at least 15s.")

	return cmd
}

func newSetupRemoteCommand() *cobra.Command {
	options, err := newSetupRemoteClusterOptionsWithDefault()
	if err != nil {
		fmt.Fprintf(os.Stderr, "%s", err)
		os.Exit(1)
	}

	cmd := &cobra.Command{
		Use:   "setup-remote",
		Short: "Sets up the remote cluster by creating the gateway and necessary credentials",
		Args:  cobra.NoArgs,
		RunE: func(cmd *cobra.Command, args []string) error {

			values, err := buildMulticlusterSetupValues(options)

			if options.namespace == controlPlaneNamespace {
				return errors.New("you need to specify a namespace different than the one in which Linkerd is installed")
			}

			if err != nil {
				return err
			}

			// Render raw values and create chart config
			rawValues, err := yaml.Marshal(values)
			if err != nil {
				return err
			}

			files := []*chartutil.BufferedFile{
				{Name: chartutil.ChartfileName},
				{Name: "templates/namespace.yaml"},
				{Name: "templates/gateway.yaml"},
				{Name: "templates/service-mirror-rbac.yaml"},
			}

			chart := &charts.Chart{
				Name:      helmMulticlusterRemoteSetuprDefaultChartName,
				Dir:       helmMulticlusterRemoteSetuprDefaultChartName,
				Namespace: controlPlaneNamespace,
				RawValues: rawValues,
				Files:     files,
			}
			buf, err := chart.RenderNoPartials()
			if err != nil {
				return err
			}
			stdout.Write(buf.Bytes())
			stdout.Write([]byte("---\n"))

			return nil
		},
	}

	cmd.Flags().StringVar(&options.gatewayName, "gateway-name", options.gatewayName, "the name of the gateway")
	cmd.Flags().StringVar(&options.namespace, "namespace", options.namespace, "the namespace in which the gateway and service account will be installed")
	cmd.Flags().Uint32Var(&options.probePort, "probe-port", options.probePort, "the liveness check port of the gateway")
	cmd.Flags().Uint32Var(&options.incomingPort, "incoming-port", options.incomingPort, "the port on the gateway used for all incomming traffic")
	cmd.Flags().StringVar(&options.probePath, "probe-path", options.probePath, "the path that will be exercised by the liveness checks")
	cmd.Flags().Uint32Var(&options.probePeriodSeconds, "probe-period", options.probePeriodSeconds, "the interval at which the gateway will be checked for being alive in seconds")
	cmd.Flags().StringVar(&options.serviceAccountName, "service-account-name", options.serviceAccountName, "the name of the service account")
	cmd.Flags().StringVar(&options.nginxImageVersion, "nginx-image-version", options.nginxImageVersion, "the version of nginx to be used")
	cmd.Flags().StringVar(&options.nginxImage, "nginx-image", options.nginxImage, "the nginx image to be used")

	return cmd
}

func newGetCredentialsCommand() *cobra.Command {
	opts := getCredentialsOptions{}

	cmd := &cobra.Command{
		Use:   "get-credentials",
		Short: "Get cluster credentials as a secret",
		Args:  cobra.NoArgs,
		RunE: func(cmd *cobra.Command, args []string) error {

			_, err := getLinkerdConfigMap()
			if err != nil {
				if kerrors.IsNotFound(err) {
					return errors.New("you need Linkerd to be installed on a cluster in order to get its credentials")
				}
				return err
			}

			rules := clientcmd.NewDefaultClientConfigLoadingRules()
			rules.ExplicitPath = kubeconfigPath
			loader := clientcmd.NewNonInteractiveDeferredLoadingClientConfig(rules, &clientcmd.ConfigOverrides{})
			config, err := loader.RawConfig()
			if err != nil {
				return err
			}

			if kubeContext != "" {
				config.CurrentContext = kubeContext
			}

			k, err := k8s.NewAPI(kubeconfigPath, config.CurrentContext, impersonate, impersonateGroup, 0)
			if err != nil {
				return err
			}

			sa, err := k.CoreV1().ServiceAccounts(opts.serviceAccountNamespace).Get(opts.serviceAccountName, metav1.GetOptions{})
			if err != nil {
				return err
			}

			var secretName string
			for _, s := range sa.Secrets {
				if strings.HasPrefix(s.Name, fmt.Sprintf("%s-token", sa.Name)) {
					secretName = s.Name
					break
				}
			}
			if secretName == "" {
				return fmt.Errorf("could not find service account token secret for %s", sa.Name)
			}

			secret, err := k.CoreV1().Secrets(opts.serviceAccountNamespace).Get(secretName, metav1.GetOptions{})
			if err != nil {
				return err
			}

			token, ok := secret.Data[tokenKey]
			if !ok {
				return fmt.Errorf("could not find the token data in the service account secret")
			}

			context, ok := config.Contexts[config.CurrentContext]
			if !ok {
				return fmt.Errorf("could not extract current context from config")
			}

			context.AuthInfo = opts.serviceAccountName
			config.Contexts = map[string]*api.Context{
				config.CurrentContext: context,
			}
			config.AuthInfos = map[string]*api.AuthInfo{
				opts.serviceAccountName: {
					Token: string(token),
				},
			}

			cluster := config.Clusters[context.Cluster]

			config.Clusters = map[string]*api.Cluster{
				context.Cluster: cluster,
			}

			kubeconfig, err := clientcmd.Write(config)
			if err != nil {
				return err
			}

			creds := corev1.Secret{
				Type:     k8s.MirrorSecretType,
				TypeMeta: metav1.TypeMeta{Kind: "Secret", APIVersion: "v1"},
				ObjectMeta: metav1.ObjectMeta{
					Name:      fmt.Sprintf("cluster-credentials-%s", opts.clusterName),
					Namespace: opts.namespace,
					Annotations: map[string]string{
						k8s.RemoteClusterNameLabel:                  opts.clusterName,
						k8s.RemoteClusterDomainAnnotation:           opts.remoteClusterDomain,
						k8s.RemoteClusterLinkerdNamespaceAnnotation: controlPlaneNamespace,
					},
				},
				Data: map[string][]byte{
					k8s.ConfigKeyName: kubeconfig,
				},
			}

			out, err := yaml.Marshal(creds)
			if err != nil {
				return err
			}
			fmt.Println(string(out))

			return nil
		},
	}

	cmd.Flags().StringVar(&opts.namespace, "namespace", defaultMulticlusterNamespace, "the namespace in which the secret will be created")
	cmd.Flags().StringVar(&opts.serviceAccountName, "service-account-name", defaultServiceAccountName, "the name of the service account")
	cmd.Flags().StringVar(&opts.serviceAccountNamespace, "service-account-namespace", defaultMulticlusterNamespace, "the namespace in which the svc account resides on the remote cluster")
	cmd.Flags().StringVar(&opts.clusterName, "cluster-name", defaultClusterName, "cluster name")
	cmd.Flags().StringVar(&opts.remoteClusterDomain, "remote-cluster-domain", defaultClusterDomain, "custom remote cluster domain")

	return cmd
}

type exportReport struct {
	resourceKind string
	resourceName string
	exported     bool
}

func transform(bytes []byte, gatewayName, gatewayNamespace string) ([]byte, []*exportReport, error) {
	var metaType metav1.TypeMeta

	if err := yaml.Unmarshal(bytes, &metaType); err != nil {
		return nil, nil, err
	}

	if metaType.Kind == "Service" {
		var service corev1.Service
		if err := yaml.Unmarshal(bytes, &service); err != nil {
			return nil, nil, err
		}

		if service.Annotations == nil {
			service.Annotations = map[string]string{}
		}
		report := &exportReport{
			resourceKind: strings.ToLower(metaType.Kind),
			resourceName: service.Name,
		}

		if service.Labels != nil {
			if _, isMirroredResource := service.Labels[k8s.MirroredResourceLabel]; isMirroredResource {
				report.exported = false
				return bytes, []*exportReport{report}, nil
			}
		}

		service.Annotations[k8s.GatewayNameAnnotation] = gatewayName
		service.Annotations[k8s.GatewayNsAnnotation] = gatewayNamespace

		transformed, err := yaml.Marshal(service)

		if err != nil {
			return nil, nil, err
		}
		report.exported = true
		return transformed, []*exportReport{report}, nil
	}

	report := &exportReport{
		resourceKind: strings.ToLower(metaType.Kind),
		exported:     false,
	}

	return bytes, []*exportReport{report}, nil
}

func generateReport(reports []*exportReport, reportsOut io.Writer) error {
	unexportedResources := map[string]int{}

	for _, r := range reports {
		if r.exported {
			if _, err := reportsOut.Write([]byte(fmt.Sprintf("%s \"%s\" exported\n", r.resourceKind, r.resourceName))); err != nil {
				return err
			}
		} else {
			if val, ok := unexportedResources[r.resourceKind]; ok {
				unexportedResources[r.resourceKind] = val + 1
			} else {
				unexportedResources[r.resourceKind] = 1
			}
		}
	}

	if len(unexportedResources) > 0 {
		reportsOut.Write([]byte("\n"))
		reportsOut.Write([]byte("Number of skipped resources:\n"))
	}

	for res, num := range unexportedResources {
		reportsOut.Write([]byte(fmt.Sprintf("%ss: %d\n", res, num)))
	}

	return nil
}

func transformList(bytes []byte, gatewayName, gatewayNamespace string) ([]byte, []*exportReport, error) {
	var sourceList corev1.List
	if err := yaml.Unmarshal(bytes, &sourceList); err != nil {
		return nil, nil, err
	}

	reports := []*exportReport{}
	items := []runtime.RawExtension{}

	for _, item := range sourceList.Items {
		result, report, err := transform(item.Raw, gatewayName, gatewayNamespace)
		if err != nil {
			return nil, nil, err
		}

		exported, err := yaml.YAMLToJSON(result)
		if err != nil {
			return nil, nil, err
		}

		items = append(items, runtime.RawExtension{Raw: exported})
		reports = append(reports, report...)
	}

	sourceList.Items = items
	result, err := yaml.Marshal(sourceList)
	if err != nil {
		return nil, nil, err
	}
	return result, reports, nil
}

func processExportYaml(in io.Reader, out io.Writer, gatewayName, gatewayNamespace string) ([]*exportReport, error) {
	reader := yamlDecoder.NewYAMLReader(bufio.NewReaderSize(in, 4096))
	var reports []*exportReport
	// Iterate over all YAML objects in the input
	for {
		// Read a single YAML object
		bytes, err := reader.Read()
		if err == io.EOF {
			break
		}
		if err != nil {
			return nil, err
		}

		isList, err := kindIsList(bytes)
		if err != nil {
			return nil, err
		}

		var result []byte
		var currentReports []*exportReport

		if isList {
			result, currentReports, err = transformList(bytes, gatewayName, gatewayNamespace)

		} else {
			result, currentReports, err = transform(bytes, gatewayName, gatewayNamespace)
		}

		if err != nil {
			return nil, err
		}

		reports = append(reports, currentReports...)
		out.Write(result)
		out.Write([]byte("---\n"))
	}

	return reports, nil
}

func transformExportInput(inputs []io.Reader, errWriter, outWriter io.Writer, gatewayName, gatewayNamespace string) int {
	postTransformBuf := &bytes.Buffer{}
	reportBuf := &bytes.Buffer{}
	var finalReports []*exportReport
	for _, input := range inputs {
		reports, err := processExportYaml(input, postTransformBuf, gatewayName, gatewayNamespace)
		if err != nil {
			fmt.Fprintf(errWriter, "Error transforming resources: %v\n", err)
			return 1
		}
		_, err = io.Copy(outWriter, postTransformBuf)

		if err != nil {
			fmt.Fprintf(errWriter, "Error printing YAML: %v\n", err)
			return 1
		}

		finalReports = append(finalReports, reports...)
	}

	// print error report after yaml output, for better visibility
	if err := generateReport(finalReports, reportBuf); err != nil {
		fmt.Fprintf(errWriter, "Error generating reports: %v\n", err)
		return 1
	}
	errWriter.Write([]byte("\n"))
	io.Copy(errWriter, reportBuf)
	errWriter.Write([]byte("\n"))
	return 0
}

func newExportServiceCommand() *cobra.Command {
	opts := exportServiceOptions{}

	cmd := &cobra.Command{
		Use:   "export-service",
		Short: "Exposes a remote service to be mirrored",
		RunE: func(cmd *cobra.Command, args []string) error {

			if len(args) < 1 {
				return fmt.Errorf("please specify a kubernetes resource file")
			}

			if opts.gatewayName == "" {
				return errors.New("The --gateway-name flag needs to be set")
			}

			if opts.gatewayNamespace == "" {
				return errors.New("The --gateway-namespace flag needs to be set")
			}

			in, err := read(args[0])
			if err != nil {
				return err
			}
			exitCode := transformExportInput(in, stderr, stdout, opts.gatewayName, opts.gatewayNamespace)
			os.Exit(exitCode)
			return nil
		},
	}

	cmd.Flags().StringVar(&opts.gatewayName, "gateway-name", "linkerd-gateway", "the name of the gateway")
	cmd.Flags().StringVar(&opts.gatewayNamespace, "gateway-namespace", defaultMulticlusterNamespace, "the namespace of the gateway")

	return cmd
}

func newCmdMulticluster() *cobra.Command {

	multiclusterCmd := &cobra.Command{
<<<<<<< HEAD

		Hidden:  true,
=======
>>>>>>> 1844fd57
		Use:     "multicluster [flags]",
		Aliases: []string{"mc"},
		Args:    cobra.NoArgs,
		Short:   "Manages the multicluster setup for Linkerd",
		Long: `Manages the multicluster setup for Linkerd.

This command provides subcommands to manage the multicluster support
functionality of Linkerd. You can use it to deploy credentials to
remote clusters, extract them as well as export remote services to be
available across clusters.`,
		Example: `  # Setup remote cluster.
  linkerd --context=cluster-a multicluster setup-remote | kubectl --context=cluster-a apply -f -

  # Extract mirroring cluster credentials from cluster A and install them on cluster B
  linkerd --context=cluster-a multicluster get-credentials --cluster-name=remote | kubectl apply --context=cluster-b -f -

  # Export services from cluster to be available to other clusters
  kubectl get svc -o yaml | linkerd export-service - | kubectl apply -f -

  # Exporting a file from a remote URL
  linkerd export-service http://url.to/yml | kubectl apply -f -

  # Exporting all the resources inside a folder and its sub-folders.
  linkerd export-service  <folder> | kubectl apply -f -`,
	}

	multiclusterCmd.AddCommand(newGetCredentialsCommand())
	multiclusterCmd.AddCommand(newSetupRemoteCommand())
	multiclusterCmd.AddCommand(newExportServiceCommand())
	multiclusterCmd.AddCommand(newGatewaysCommand())

	return multiclusterCmd
}

func requestGatewaysFromAPI(client pb.ApiClient, req *pb.GatewaysRequest) (*pb.GatewaysResponse, error) {
	resp, err := client.Gateways(context.Background(), req)
	if err != nil {
		return nil, fmt.Errorf("Gateways API error: %v", err)
	}
	if e := resp.GetError(); e != nil {
		return nil, fmt.Errorf("Gateways API response error: %v", e.Error)
	}
	return resp, nil
}

func renderGateways(rows []*pb.GatewaysTable_Row, w io.Writer) {
	t := buildGatewaysTable()
	t.Data = []table.Row{}
	for _, row := range rows {
		row := row // Copy to satisfy golint.
		t.Data = append(t.Data, gatewaysRowToTableRow(row))
	}
	t.Render(w)
}

var (
	gatewayNameHeader      = "NAME"
	gatewayNamespaceHeader = "NAMESPACE"
	clusterNameHeader      = "CLUSTER"
	aliveHeader            = "ALIVE"
	pairedServicesHeader   = "NUM_SVC"
	latencyP50Header       = "LATENCY_P50"
	latencyP95Header       = "LATENCY_P95"
	latencyP99Header       = "LATENCY_P99"
)

func buildGatewaysTable() table.Table {
	columns := []table.Column{
		table.Column{
			Header:    clusterNameHeader,
			Width:     7,
			Flexible:  true,
			LeftAlign: true,
		},
		table.Column{
			Header:    gatewayNamespaceHeader,
			Width:     9,
			Flexible:  true,
			LeftAlign: true,
		},
		table.Column{
			Header:    gatewayNameHeader,
			Width:     4,
			Flexible:  true,
			LeftAlign: true,
		},
		table.Column{
			Header:    aliveHeader,
			Width:     5,
			Flexible:  true,
			LeftAlign: true,
		},
		table.Column{
			Header: pairedServicesHeader,
			Width:  9,
		},
		table.Column{
			Header: latencyP50Header,
			Width:  11,
		},
		table.Column{
			Header: latencyP95Header,
			Width:  11,
		},
		table.Column{
			Header: latencyP99Header,
			Width:  11,
		},
	}
	t := table.NewTable(columns, []table.Row{})
	t.Sort = []int{0, 1} // Sort by namespace, then name.
	return t
}

func gatewaysRowToTableRow(row *pb.GatewaysTable_Row) []string {
	valueOrPlaceholder := func(value string) string {
		if row.Alive {
			return value
		}
		return "-"
	}

	alive := "False"

	if row.Alive {
		alive = "True"
	}
	return []string{
		row.ClusterName,
		row.Namespace,
		row.Name,
		alive,
		fmt.Sprint(row.PairedServices),
		valueOrPlaceholder(fmt.Sprintf("%dms", row.LatencyMsP50)),
		valueOrPlaceholder(fmt.Sprintf("%dms", row.LatencyMsP95)),
		valueOrPlaceholder(fmt.Sprintf("%dms", row.LatencyMsP99)),
	}

}<|MERGE_RESOLUTION|>--- conflicted
+++ resolved
@@ -590,11 +590,6 @@
 func newCmdMulticluster() *cobra.Command {
 
 	multiclusterCmd := &cobra.Command{
-<<<<<<< HEAD
-
-		Hidden:  true,
-=======
->>>>>>> 1844fd57
 		Use:     "multicluster [flags]",
 		Aliases: []string{"mc"},
 		Args:    cobra.NoArgs,
