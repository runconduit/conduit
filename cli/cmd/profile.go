--- conflicted
+++ resolved
@@ -129,13 +129,9 @@
 			if options.template {
 				return profiles.RenderProfileTemplate(options.namespace, options.name, os.Stdout)
 			} else if options.openAPI != "" {
-<<<<<<< HEAD
 				return profiles.RenderOpenAPI(options.openAPI, options.namespace, options.name, os.Stdout)
-=======
-				return profiles.RenderOpenAPI(options.openAPI, options.namespace, options.name, controlPlaneNamespace, os.Stdout)
 			} else if options.tap != "" {
-				return profiles.RenderTapOutputProfile(cliPublicAPIClient(), options.tap, options.namespace, options.name, controlPlaneNamespace, options.tapDuration, int(options.tapRouteLimit), os.Stdout)
->>>>>>> a11b9933
+				return profiles.RenderTapOutputProfile(cliPublicAPIClient(), options.tap, options.namespace, options.name, options.tapDuration, int(options.tapRouteLimit), os.Stdout)
 			} else if options.proto != "" {
 				return profiles.RenderProto(options.proto, options.namespace, options.name, os.Stdout)
 			}
