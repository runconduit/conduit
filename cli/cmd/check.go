--- conflicted
+++ resolved
@@ -182,11 +182,6 @@
 
 		if stage != configStage {
 			checks = append(checks, healthcheck.LinkerdControlPlaneExistenceChecks)
-<<<<<<< HEAD
-			checks = append(checks, healthcheck.LinkerdAPIChecks)
-			checks = append(checks, healthcheck.LinkerdControlPlaneProxyChecks)
-=======
->>>>>>> c6f21e50
 			checks = append(checks, healthcheck.LinkerdIdentity)
 			checks = append(checks, healthcheck.LinkerdWebhooksAndAPISvcTLS)
 
