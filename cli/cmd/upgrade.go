--- conflicted
+++ resolved
@@ -15,6 +15,7 @@
 	"github.com/linkerd/linkerd2/pkg/healthcheck"
 	"github.com/linkerd/linkerd2/pkg/k8s"
 	"github.com/linkerd/linkerd2/pkg/tls"
+	"github.com/prometheus/common/log"
 	"github.com/spf13/cobra"
 	"github.com/spf13/pflag"
 	corev1 "k8s.io/api/core/v1"
@@ -254,58 +255,21 @@
 		}
 	}
 
+	// Add-On Config repair
+	err = repairAddOnConfig(values)
+	if err != nil {
+		log.Warnf("Repairing Add-On Config Failied: %v", err)
+	}
+
 	err = flag.ApplySetFlags(values, flags)
 	if err != nil {
 		return bytes.Buffer{}, err
 	}
 
-<<<<<<< HEAD
-	tapTLS, err := fetchTLSSecret(ctx, k, k8s.TapServiceName, options)
-	if err != nil {
-		if !kerrors.IsNotFound(err) {
-			return nil, fmt.Errorf("could not fetch existing tap secret: %s", err)
-		}
-		tapTLS = &charts.TLS{}
-	}
-	values.Tap = &charts.Tap{TLS: tapTLS}
-
-	values.Stage = stage
-
-	if !options.addOnOverwrite {
-		// Update Add-Ons Configuration from the linkerd-value cm
-		cmRawValues, _ := k8s.GetAddOnsConfigMap(ctx, k, controlPlaneNamespace)
-		if cmRawValues != nil {
-			//Cm is present now get the data
-			cmData, ok := cmRawValues["values"]
-			if !ok {
-				return nil, fmt.Errorf("values subpath not found in %s configmap", k8s.AddOnsConfigMapName)
-			}
-			rawValues, err := yaml.Marshal(values)
-			if err != nil {
-				return nil, err
-			}
-
-			// repair Add-On configs
-			repairedCm, err := repairAddOnConfig([]byte(cmData))
-			if err == nil {
-				// Update only if there is no error
-				cmData = string(repairedCm)
-			}
-
-			// over-write add-on values with cmValues
-			// Merge Add-On Values with Values
-			if rawValues, err = mergeRaw(rawValues, []byte(cmData)); err != nil {
-				return nil, err
-			}
-
-			if err = yaml.Unmarshal(rawValues, &values); err != nil {
-				return nil, err
-=======
 	if values.Identity.Issuer.Scheme == string(corev1.SecretTypeTLS) {
 		for _, flag := range flags {
 			if (flag.Name() == "identity-issuer-certificate-file" || flag.Name() == "identity-issuer-key-file") && flag.IsSet() {
 				return bytes.Buffer{}, errors.New("cannot update issuer certificates if you are using external cert management solution")
->>>>>>> 41c1fc65
 			}
 		}
 	}
@@ -314,72 +278,10 @@
 	if err != nil {
 		return bytes.Buffer{}, err
 	}
-<<<<<<< HEAD
-
-	return values, nil
-}
-
-func repairAddOnConfig(rawValues []byte) ([]byte, error) {
-
-	var values map[string]interface{}
-	err := yaml.Unmarshal(rawValues, &values)
-	if err != nil {
-		return nil, err
-	}
-
-	// Grafana Depreciation Fix
-	// Convert into Map instead of Values, as the latter returns with empty values
-	if grafana, err := healthcheck.GetMap(values, "grafana"); err == nil {
-		image, err := healthcheck.GetMap(grafana, "image")
-		if err == nil {
-			// Remove image.name tag if only name is present and set to the older image tag
-			if val, err := healthcheck.GetString(image, "name"); err == nil && val == "gcr.io/linkerd-io/grafana" {
-				delete(image, "name")
-			}
-
-			// Remove image tag if its a empty map
-			if len(image) == 0 {
-				delete(grafana, "image")
-			}
-		}
-
-		// Handle removal of grafana.name field
-		name, err := healthcheck.GetString(grafana, "name")
-		if err == nil {
-			// If default, remove it as its no longer needed
-			if name == "linkerd-grafana" {
-				delete(grafana, "name")
-			}
-		}
-
-	}
-	rawValues, err = yaml.Marshal(values)
-	if err != nil {
-		return nil, err
-	}
-	return rawValues, nil
-}
-
-func setFlagsFromInstall(flags *pflag.FlagSet, installFlags []*pb.Install_Flag) {
-	for _, i := range installFlags {
-		if f := flags.Lookup(i.GetName()); f != nil && !f.Changed {
-			// The function recordFlags() stores the string representation of flags in the ConfigMap
-			// so a stringSlice is stored e.g. as [a,b].
-			// To avoid having f.Value.Set() interpreting that as a string we need to remove
-			// the brackets
-			value := i.GetValue()
-			if f.Value.Type() == "stringSlice" {
-				value = strings.Trim(value, "[]")
-			}
-
-			f.Value.Set(value)
-			f.Changed = true
-=======
 	if !force && values.Identity.Issuer.Scheme == k8s.IdentityIssuerSchemeLinkerd {
 		err = ensureIssuerCertWorksWithAllProxies(ctx, k, values)
 		if err != nil {
 			return bytes.Buffer{}, err
->>>>>>> 41c1fc65
 		}
 	}
 
@@ -424,6 +326,57 @@
 	return values, nil
 }
 
+func repairAddOnConfig(values *l5dcharts.Values) error {
+
+	// Convert into a Map
+	rawGrafana, err := yaml.Marshal(values.Grafana)
+	if err != nil {
+		return err
+	}
+
+	var valuesMap map[string]interface{}
+	err = yaml.Unmarshal(rawGrafana, &valuesMap)
+	if err != nil {
+		return err
+	}
+
+	// Grafana Depreciation Fix
+	// Convert into Map instead of Values, as the latter returns with empty values
+	image, err := healthcheck.GetMap(valuesMap, "image")
+	if err == nil {
+		// Remove image.name tag if only name is present and set to the older image tag
+		if val, err := healthcheck.GetString(image, "name"); err == nil && val == "gcr.io/linkerd-io/grafana" {
+			delete(image, "name")
+		}
+
+		// Remove image tag if its a empty map
+		if len(image) == 0 {
+			delete(valuesMap, "image")
+		}
+	}
+
+	// Handle removal of grafana.name field
+	name, err := healthcheck.GetString(valuesMap, "name")
+	if err == nil {
+		// If default, remove it as its no longer needed
+		if name == "linkerd-grafana" {
+			delete(valuesMap, "name")
+		}
+	}
+
+	var grafana l5dcharts.Grafana
+	rawGrafana, err = yaml.Marshal(valuesMap)
+	if err != nil {
+		return err
+	}
+	err = yaml.Unmarshal(rawGrafana, &grafana)
+	if err != nil {
+		return err
+	}
+	values.Grafana = grafana
+	return nil
+}
+
 // upgradeErrorf prints the error message and quits the upgrade process
 func upgradeErrorf(format string, a ...interface{}) {
 	template := fmt.Sprintf("%s %s\n%s\n", failStatus, format, failMessage)
