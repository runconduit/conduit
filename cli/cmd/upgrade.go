--- conflicted
+++ resolved
@@ -233,17 +233,19 @@
 	}
 
 	var identity *installIdentityValues
+	var linkerdIdentityIssuer *installLinkerdIdentityIssuerValues
+	var awsAcmPcaIdentityIssuer *installAwsAcmPcaIdentityIssuerValues
 	idctx := configs.GetGlobal().GetIdentityContext()
 	if idctx.GetTrustDomain() == "" || idctx.GetTrustAnchorsPem() == "" {
 		// If there wasn't an idctx, or if it doesn't specify the required fields, we
 		// must be upgrading from a version that didn't support identity, so generate it anew...
-		identity, err = options.identityOptions.genValues()
+		identity, linkerdIdentityIssuer, err = options.identityOptions.genValues()
 		if err != nil {
 			return nil, nil, fmt.Errorf("unable to generate issuer credentials: %s", err)
 		}
-		configs.GetGlobal().IdentityContext = identity.toIdentityContext()
+		configs.GetGlobal().IdentityContext = identityContextFrom(identity, linkerdIdentityIssuer, awsAcmPcaIdentityIssuer)
 	} else {
-		identity, err = fetchIdentityValues(k, idctx)
+		identity, linkerdIdentityIssuer, awsAcmPcaIdentityIssuer, err = fetchIdentityValues(k, idctx)
 		if err != nil {
 			return nil, nil, fmt.Errorf("unable to fetch the existing issuer credentials from Kubernetes: %s", err)
 		}
@@ -256,6 +258,8 @@
 		return nil, nil, fmt.Errorf("could not build install configuration: %s", err)
 	}
 	values.Identity = identity
+	values.LinkerdIdentityIssuer = linkerdIdentityIssuer
+	values.AwsAcmPcaIdentityIssuer = awsAcmPcaIdentityIssuer
 
 	// if exist, re-use the proxy injector, profile validator and tap TLS secrets.
 	// otherwise, let Helm generate them by creating an empty charts.TLS struct here.
@@ -340,39 +344,47 @@
 //
 // This bypasses the public API so that we can access secrets and validate
 // permissions.
-func fetchIdentityValues(k kubernetes.Interface, idctx *pb.IdentityContext) (*installIdentityValues, error) {
+func fetchIdentityValues(k kubernetes.Interface, idctx *pb.IdentityContext) (*installIdentityValues, *installLinkerdIdentityIssuerValues, *installAwsAcmPcaIdentityIssuerValues, error) {
 	if idctx == nil {
-		return nil, nil
+		return nil, nil, nil, nil
 	}
 
 	keyPEM, crtPEM, expiry, err := fetchIssuer(k, idctx.GetTrustAnchorsPem())
 	if err != nil {
-		return nil, err
-	}
-
-	return &installIdentityValues{
-<<<<<<< HEAD
+		return nil, nil, nil, err
+	}
+
+	identityValues := &installIdentityValues{
 		TrustDomain:     idctx.GetTrustDomain(),
 		TrustAnchorsPEM: idctx.GetTrustAnchorsPem(),
 		Issuer: &charts.Issuer{
-			ClockSkewAllowance:  idctx.GetClockSkewAllowance().String(),
-			IssuanceLifetime:    idctx.GetIssuanceLifetime().String(),
+			IssuanceLifetime: idctx.GetIssuer().GetIssuanceLifetime().String(),
+			IssuerType:       idctx.GetIssuer().GetIssuerType(),
+		},
+	}
+
+	var linkerdIdentityIssuerValues *installLinkerdIdentityIssuerValues
+	if identityValues.Issuer.IssuerType == charts.LinkerdIdentityIssuerType {
+		linkerdIdentityIssuerValues = &installLinkerdIdentityIssuerValues{
+			ClockSkewAllowance:  idctx.GetLinkerdIdentityIssuer().GetClockSkewAllowance().String(),
 			CrtExpiry:           expiry,
-=======
-		Replicas:         replicas,
-		TrustDomain:      idctx.GetTrustDomain(),
-		TrustAnchorsPEM:  idctx.GetTrustAnchorsPem(),
-		IssuanceLifetime: idctx.GetIssuanceLifetime().String(),
-		LinkerdIdentityIssuer: &linkerdIdentityIssuerValues{
-			ClockSkewAllowance:  idctx.GetClockSkewAllowance().String(),
->>>>>>> 00bd5602
 			CrtExpiryAnnotation: k8s.IdentityIssuerExpiryAnnotation,
 			TLS: &charts.TLS{
 				KeyPEM: keyPEM,
 				CrtPEM: crtPEM,
 			},
-		},
-	}, nil
+		}
+	}
+
+	var awsAcmPcaIdentityIssuerValues *installAwsAcmPcaIdentityIssuerValues
+	if identityValues.Issuer.IssuerType == charts.AwsAcmPcaIdentityIssuerType {
+		awsAcmPcaIdentityIssuerValues = &installAwsAcmPcaIdentityIssuerValues{
+			CaArn:    idctx.GetAwsacmpcaIdentityIssuer().GetCaArn(),
+			CaRegion: idctx.GetAwsacmpcaIdentityIssuer().GetCaRegion(),
+		}
+	}
+
+	return identityValues, linkerdIdentityIssuerValues, awsAcmPcaIdentityIssuerValues, nil
 }
 
 func fetchIssuer(k kubernetes.Interface, trustPEM string) (string, string, time.Time, error) {
