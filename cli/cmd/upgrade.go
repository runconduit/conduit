--- conflicted
+++ resolved
@@ -339,18 +339,6 @@
 	}
 	values.Tap = &charts.Tap{TLS: tapTLS}
 
-<<<<<<< HEAD
-=======
-	smiMetricsTLS, err := fetchK8sTLSSecret(k, k8s.SmiMetricsServiceName, options)
-	if err != nil {
-		if !kerrors.IsNotFound(err) {
-			return nil, fmt.Errorf("could not fetch existing SMI metrics secret: %s", err)
-		}
-		smiMetricsTLS = &charts.TLS{}
-	}
-	values.SMIMetrics.TLS = smiMetricsTLS
-
->>>>>>> 4876a94e
 	values.Stage = stage
 
 	if !options.addOnOverwrite {
