--- conflicted
+++ resolved
@@ -67,24 +67,15 @@
 }
 
 type installOptions struct {
-<<<<<<< HEAD
 	controllerReplicas   uint
 	controllerLogLevel   string
 	proxyAutoInject      bool
 	singleNamespace      bool
 	highAvailability     bool
+  controllerUID      int64
 	disableH2Upgrade     bool
 	prometheusVolumeName string
 	grafanaVolumeName    string
-=======
-	controllerReplicas uint
-	controllerLogLevel string
-	proxyAutoInject    bool
-	singleNamespace    bool
-	highAvailability   bool
-	controllerUID      int64
-	disableH2Upgrade   bool
->>>>>>> 8e4d9d2e
 	*proxyConfigOptions
 }
 
@@ -96,26 +87,16 @@
 
 func newInstallOptions() *installOptions {
 	return &installOptions{
-<<<<<<< HEAD
 		controllerReplicas:   defaultControllerReplicas,
 		controllerLogLevel:   "info",
 		proxyAutoInject:      false,
 		singleNamespace:      false,
 		highAvailability:     false,
+    controllerUID:        2103,
 		disableH2Upgrade:     false,
 		prometheusVolumeName: "",
 		grafanaVolumeName:    "",
 		proxyConfigOptions:   newProxyConfigOptions(),
-=======
-		controllerReplicas: defaultControllerReplicas,
-		controllerLogLevel: "info",
-		proxyAutoInject:    false,
-		singleNamespace:    false,
-		highAvailability:   false,
-		controllerUID:      2103,
-		disableH2Upgrade:   false,
-		proxyConfigOptions: newProxyConfigOptions(),
->>>>>>> 8e4d9d2e
 	}
 }
 
