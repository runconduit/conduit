--- conflicted
+++ resolved
@@ -1116,13 +1116,7 @@
 		identityContext.Awsacmpca = awsacmpcaContext
 	}
 
-<<<<<<< HEAD
-	return &pb.IdentityContext{
-		TrustDomain:        idvals.TrustDomain,
-		TrustAnchorsPem:    idvals.TrustAnchorsPEM,
-		IssuanceLifetime:   ptypes.DurationProto(il),
-		ClockSkewAllowance: ptypes.DurationProto(csa),
-	}
+	return identityContext
 }
 
 func webhookCommonName(webhook string) string {
@@ -1144,7 +1138,4 @@
 	}
 
 	return nil
-=======
-	return identityContext
->>>>>>> 00bd5602
 }