package cmd

import (
	"bytes"
	"errors"
	"fmt"
	"io"
	"io/ioutil"
	"os"
	"path"
	"strings"
	"time"

	"github.com/golang/protobuf/ptypes"
	"github.com/google/uuid"
	"github.com/linkerd/linkerd2/cli/static"
	pb "github.com/linkerd/linkerd2/controller/gen/config"
	"github.com/linkerd/linkerd2/pkg/config"
	"github.com/linkerd/linkerd2/pkg/healthcheck"
	"github.com/linkerd/linkerd2/pkg/k8s"
	"github.com/linkerd/linkerd2/pkg/tls"
	"github.com/linkerd/linkerd2/pkg/version"
	log "github.com/sirupsen/logrus"
	"github.com/spf13/cobra"
	"github.com/spf13/pflag"
	kerrors "k8s.io/apimachinery/pkg/api/errors"
	metav1 "k8s.io/apimachinery/pkg/apis/meta/v1"
	"k8s.io/apimachinery/pkg/util/validation"
	"k8s.io/helm/pkg/chartutil"
	"k8s.io/helm/pkg/proto/hapi/chart"
	"k8s.io/helm/pkg/renderutil"
	"k8s.io/helm/pkg/timeconv"
	"sigs.k8s.io/yaml"
)

type (
	installValues struct {
		stage string

		Namespace                string
		ControllerImage          string
		WebImage                 string
		PrometheusImage          string
		GrafanaImage             string
		ImagePullPolicy          string
		UUID                     string
		CliVersion               string
		ControllerReplicas       uint
		ControllerLogLevel       string
		PrometheusLogLevel       string
		ControllerComponentLabel string
		ControllerNamespaceLabel string
		CreatedByAnnotation      string
		ProxyContainerName       string
		ProxyInjectAnnotation    string
		ProxyInjectDisabled      string
		LinkerdNamespaceLabel    string
		ControllerUID            int64
		EnableH2Upgrade          bool
		HighAvailability         bool
		RequiredHostAntiAffinity bool
		NoInitContainer          bool
		WebhookFailurePolicy     string
		OmitWebhookSideEffects   bool

		Configs configJSONs

		DestinationResources,
		GrafanaResources,
		IdentityResources,
		PrometheusResources,
		ProxyInjectorResources,
		PublicAPIResources,
		SPValidatorResources,
		TapResources,
		WebResources *resources

		Identity         *installIdentityValues
		ProxyInjector    *proxyInjectorValues
		ProfileValidator *profileValidatorValues
	}

	configJSONs struct{ Global, Proxy, Install string }

	resources   struct{ CPU, Memory constraints }
	constraints struct{ Request, Limit string }

	installIdentityValues struct {
		Replicas uint

		TrustDomain     string
		TrustAnchorsPEM string

		Issuer *issuerValues
	}

	issuerValues struct {
		ClockSkewAllowance string
		IssuanceLifetime   string

		KeyPEM, CrtPEM string

		CrtExpiry time.Time

		CrtExpiryAnnotation string
	}

	proxyInjectorValues struct {
		*tlsValues
	}

	profileValidatorValues struct {
		*tlsValues
	}

	tlsValues struct {
		KeyPEM, CrtPEM string
	}

	// installOptions holds values for command line flags that apply to the install
	// command. All fields in this struct should have corresponding flags added in
	// the newCmdInstall func later in this file. It also embeds proxyConfigOptions
	// in order to hold values for command line flags that apply to both inject and
	// install.
	installOptions struct {
<<<<<<< HEAD
		controlPlaneVersion      string
		controllerReplicas       uint
		controllerLogLevel       string
		highAvailability         bool
		requiredHostAntiAffinity bool
		controllerUID            int64
		disableH2Upgrade         bool
		noInitContainer          bool
		skipChecks               bool
		identityOptions          *installIdentityOptions
=======
		controlPlaneVersion    string
		controllerReplicas     uint
		controllerLogLevel     string
		highAvailability       bool
		controllerUID          int64
		disableH2Upgrade       bool
		noInitContainer        bool
		skipChecks             bool
		omitWebhookSideEffects bool
		identityOptions        *installIdentityOptions
>>>>>>> a63c9ced
		*proxyConfigOptions

		recordedFlags []*pb.Install_Flag

		// function pointers that can be overridden for tests
		generateUUID       func() string
		generateWebhookTLS func(webhook string) (*tlsValues, error)
	}

	installIdentityOptions struct {
		replicas    uint
		trustDomain string

		issuanceLifetime   time.Duration
		clockSkewAllowance time.Duration

		trustPEMFile, crtPEMFile, keyPEMFile string
	}
)

const (
	configStage       = "config"
	controlPlaneStage = "control-plane"

	prometheusImage                   = "prom/prometheus:v2.10.0"
	prometheusProxyOutboundCapacity   = 10000
	defaultControllerReplicas         = 1
	defaultHAControllerReplicas       = 3
	defaultIdentityTrustDomain        = "cluster.local"
	defaultIdentityIssuanceLifetime   = 24 * time.Hour
	defaultIdentityClockSkewAllowance = 20 * time.Second

	errMsgGlobalResourcesExist = `Unable to install the Linkerd control plane. It appears that there is an existing installation:

%s

If you are sure you'd like to have a fresh install, remove these resources with:

    linkerd install --ignore-cluster | kubectl delete -f -

Otherwise, you can use the --ignore-cluster flag to overwrite the existing global resources.
`

	errMsgLinkerdConfigConfigMapNotFound = "Can't install the Linkerd control plane in the '%s' namespace. Reason: %s.\nIf this is expected, use the --ignore-cluster flag to continue the installation.\n"
	errMsgGlobalResourcesMissing         = "Can't install the Linkerd control plane in the '%s' namespace. The required Linkerd global resources are missing.\nIf this is expected, use the --skip-checks flag to continue the installation.\n"
)

// newInstallOptionsWithDefaults initializes install options with default
// control plane and proxy options.
//
// These options may be overridden on the CLI at install-time and will be
// persisted in Linkerd's control plane configuration to be used at
// injection-time.
func newInstallOptionsWithDefaults() *installOptions {
	return &installOptions{
<<<<<<< HEAD
		controlPlaneVersion:      version.Version,
		controllerReplicas:       defaultControllerReplicas,
		controllerLogLevel:       "info",
		highAvailability:         false,
		requiredHostAntiAffinity: false,
		controllerUID:            2103,
		disableH2Upgrade:         false,
		noInitContainer:          false,
=======
		controlPlaneVersion:    version.Version,
		controllerReplicas:     defaultControllerReplicas,
		controllerLogLevel:     "info",
		highAvailability:       false,
		controllerUID:          2103,
		disableH2Upgrade:       false,
		noInitContainer:        false,
		omitWebhookSideEffects: false,
>>>>>>> a63c9ced
		proxyConfigOptions: &proxyConfigOptions{
			proxyVersion:           version.Version,
			ignoreCluster:          false,
			proxyImage:             defaultDockerRegistry + "/proxy",
			initImage:              defaultDockerRegistry + "/proxy-init",
			initImageVersion:       version.ProxyInitVersion,
			dockerRegistry:         defaultDockerRegistry,
			imagePullPolicy:        "IfNotPresent",
			ignoreInboundPorts:     nil,
			ignoreOutboundPorts:    nil,
			proxyUID:               2102,
			proxyLogLevel:          "warn,linkerd2_proxy=info",
			proxyControlPort:       4190,
			proxyAdminPort:         4191,
			proxyInboundPort:       4143,
			proxyOutboundPort:      4140,
			proxyCPURequest:        "",
			proxyMemoryRequest:     "",
			proxyCPULimit:          "",
			proxyMemoryLimit:       "",
			enableExternalProfiles: false,
		},
		identityOptions: newInstallIdentityOptionsWithDefaults(),

		generateUUID: func() string {
			id, err := uuid.NewRandom()
			if err != nil {
				log.Fatalf("Could not generate UUID: %s", err)
			}
			return id.String()
		},

		generateWebhookTLS: func(webhook string) (*tlsValues, error) {
			root, err := tls.GenerateRootCAWithDefaults(webhookCommonName(webhook))
			if err != nil {
				return nil, fmt.Errorf("failed to generate root certificate for control plane CA: %s", err)
			}

			return &tlsValues{
				KeyPEM: root.Cred.EncodePrivateKeyPEM(),
				CrtPEM: root.Cred.Crt.EncodeCertificatePEM(),
			}, nil
		},
	}
}

func newInstallIdentityOptionsWithDefaults() *installIdentityOptions {
	return &installIdentityOptions{
		trustDomain:        defaultIdentityTrustDomain,
		issuanceLifetime:   defaultIdentityIssuanceLifetime,
		clockSkewAllowance: defaultIdentityClockSkewAllowance,
	}
}

// newCmdInstallConfig is a subcommand for `linkerd install config`
func newCmdInstallConfig(options *installOptions, parentFlags *pflag.FlagSet) *cobra.Command {
	cmd := &cobra.Command{
		Use:   "config [flags]",
		Args:  cobra.NoArgs,
		Short: "Output Kubernetes cluster-wide resources to install Linkerd",
		Long: `Output Kubernetes cluster-wide resources to install Linkerd.

This command provides Kubernetes configs necessary to install cluster-wide
resources for the Linkerd control plane. This command should be followed by
"linkerd install control-plane".`,
		Example: `  # Default install.
  linkerd install config | kubectl apply -f -

  # Install Linkerd into a non-default namespace.
  linkerd install config -l linkerdtest | kubectl apply -f -`,
		RunE: func(cmd *cobra.Command, args []string) error {
			if err := errIfGlobalResourcesExist(); err != nil && !options.ignoreCluster {
				fmt.Fprintf(os.Stderr, errMsgGlobalResourcesExist, err)
				os.Exit(1)
			}

			return installRunE(options, configStage, parentFlags)
		},
	}

	cniEnabledFlag := parentFlags.Lookup("linkerd-cni-enabled")
	cmd.Flags().AddFlag(cniEnabledFlag)

	return cmd
}

// newCmdInstallControlPlane is a subcommand for `linkerd install control-plane`
func newCmdInstallControlPlane(options *installOptions, parentFlags *pflag.FlagSet) *cobra.Command {
	// The base flags are recorded separately so that they can be serialized into
	// the configuration in validateAndBuild.
	flags := options.recordableFlagSet()
	installOnlyFlags := options.installOnlyFlagSet()

	cmd := &cobra.Command{
		Use:   "control-plane [flags]",
		Args:  cobra.NoArgs,
		Short: "Output Kubernetes control plane resources to install Linkerd",
		Long: `Output Kubernetes control plane resources to install Linkerd.

This command provides Kubernetes configs necessary to install the Linkerd
control plane. It should be run after "linkerd install config".`,
		Example: `  # Default install.
  linkerd install control-plane | kubectl apply -f -

  # Install Linkerd into a non-default namespace.
  linkerd install control-plane -l linkerdtest | kubectl apply -f -`,
		RunE: func(cmd *cobra.Command, args []string) error {
			// check if global resources exist to determine if the `install config`
			// stage succeeded
			if err := errIfGlobalResourcesExist(); err == nil && !options.skipChecks {
				fmt.Fprintf(os.Stderr, errMsgGlobalResourcesMissing, controlPlaneNamespace)
				os.Exit(1)
			}

			if err := errIfLinkerdConfigConfigMapExists(); err != nil && !options.ignoreCluster {
				fmt.Fprintf(os.Stderr, errMsgLinkerdConfigConfigMapNotFound, controlPlaneNamespace, err.Error())
				os.Exit(1)
			}

			return installRunE(options, controlPlaneStage, flags)
		},
	}

	cniEnabledFlag := parentFlags.Lookup("linkerd-cni-enabled")
	cmd.Flags().AddFlag(cniEnabledFlag)

	cmd.PersistentFlags().BoolVar(
		&options.skipChecks, "skip-checks", options.skipChecks,
		`Skip checks for namespace existence`,
	)
	cmd.PersistentFlags().AddFlagSet(flags)
	// Some flags are not available during upgrade, etc.
	cmd.PersistentFlags().AddFlagSet(installOnlyFlags)

	return cmd
}

func newCmdInstall() *cobra.Command {
	options := newInstallOptionsWithDefaults()

	// The base flags are recorded separately so that they can be serialized into
	// the configuration in validateAndBuild.
	flags := options.recordableFlagSet()
	installOnlyFlags := options.installOnlyFlagSet()
	installPersistentFlags := options.installPersistentFlagSet()

	cmd := &cobra.Command{
		Use:   "install [flags]",
		Args:  cobra.NoArgs,
		Short: "Output Kubernetes configs to install Linkerd",
		Long: `Output Kubernetes configs to install Linkerd.

This command provides all Kubernetes configs necessary to install the Linkerd
control plane.`,
		Example: `  # Default install.
  linkerd install | kubectl apply -f -

  # Install Linkerd into a non-default namespace.
  linkerd install -l linkerdtest | kubectl apply -f -

  # Installation may also be broken up into two stages by user privilege, via
  # subcommands.`,
		RunE: func(cmd *cobra.Command, args []string) error {
			if err := errIfGlobalResourcesExist(); err != nil && !options.ignoreCluster {
				fmt.Fprintf(os.Stderr, errMsgGlobalResourcesExist, err)
				os.Exit(1)
			}

			return installRunE(options, "", flags)
		},
	}

	cmd.Flags().AddFlagSet(flags)

	// Some flags are not available during upgrade, etc.
	cmd.Flags().AddFlagSet(installOnlyFlags)
	cmd.PersistentFlags().AddFlagSet(installPersistentFlags)

	cmd.AddCommand(newCmdInstallConfig(options, flags))
	cmd.AddCommand(newCmdInstallControlPlane(options, flags))

	return cmd
}

func installRunE(options *installOptions, stage string, flags *pflag.FlagSet) error {
	values, configs, err := options.validateAndBuild(stage, flags)
	if err != nil {
		return err
	}

	return values.render(os.Stdout, configs)
}

func (options *installOptions) validateAndBuild(stage string, flags *pflag.FlagSet) (*installValues, *pb.All, error) {
	if err := options.validate(); err != nil {
		return nil, nil, err
	}
	options.handleHA()
	options.recordFlags(flags)

	identityValues, err := options.identityOptions.validateAndBuild()
	if err != nil {
		return nil, nil, err
	}

	configs := options.configs(identityValues.toIdentityContext())

	values, err := options.buildValuesWithoutIdentity(configs)
	if err != nil {
		return nil, nil, err
	}
	values.Identity = identityValues

	proxyInjectorTLS, err := options.generateWebhookTLS(k8s.ProxyInjectorWebhookServiceName)
	if err != nil {
		return nil, nil, err
	}
	values.ProxyInjector = &proxyInjectorValues{proxyInjectorTLS}

	profileValidatorTLS, err := options.generateWebhookTLS(k8s.SPValidatorWebhookServiceName)
	if err != nil {
		return nil, nil, err
	}
	values.ProfileValidator = &profileValidatorValues{profileValidatorTLS}

	values.stage = stage

	return values, configs, nil
}

// recordableFlagSet returns flags usable during install or upgrade.
func (options *installOptions) recordableFlagSet() *pflag.FlagSet {
	e := pflag.ExitOnError

	flags := pflag.NewFlagSet("install", e)

	flags.AddFlagSet(options.proxyConfigOptions.flagSet(e))

	flags.UintVar(
		&options.controllerReplicas, "controller-replicas", options.controllerReplicas,
		"Replicas of the controller to deploy",
	)

	flags.BoolVar(&options.noInitContainer, "linkerd-cni-enabled", options.noInitContainer,
		"Experimental: Omit the NET_ADMIN capability in the PSP and the proxy-init container when injecting the proxy; requires the linkerd-cni plugin to already be installed",
	)

	flags.StringVar(
		&options.controllerLogLevel, "controller-log-level", options.controllerLogLevel,
		"Log level for the controller and web components",
	)
	flags.BoolVar(
		&options.highAvailability, "ha", options.highAvailability,
		"Enable HA deployment config for the control plane (default false)",
	)
	flags.BoolVar(
		&options.requiredHostAntiAffinity, "required-host-anti-affinity", options.requiredHostAntiAffinity,
		"Experimental: ",
	)
	flags.Int64Var(
		&options.controllerUID, "controller-uid", options.controllerUID,
		"Run the control plane components under this user ID",
	)
	flags.BoolVar(
		&options.disableH2Upgrade, "disable-h2-upgrade", options.disableH2Upgrade,
		"Prevents the controller from instructing proxies to perform transparent HTTP/2 upgrading (default false)",
	)
	flags.DurationVar(
		&options.identityOptions.issuanceLifetime, "identity-issuance-lifetime", options.identityOptions.issuanceLifetime,
		"The amount of time for which the Identity issuer should certify identity",
	)
	flags.DurationVar(
		&options.identityOptions.clockSkewAllowance, "identity-clock-skew-allowance", options.identityOptions.clockSkewAllowance,
		"The amount of time to allow for clock skew within a Linkerd cluster",
	)
	flags.BoolVar(
		&options.omitWebhookSideEffects, "omit-webhook-side-effects", options.omitWebhookSideEffects,
		"Omit the sideEffects flag in the webhook manifests, This flag must be provided during install or upgrade for Kubernetes versions pre 1.12",
	)

	flags.StringVarP(&options.controlPlaneVersion, "control-plane-version", "", options.controlPlaneVersion, "(Development) Tag to be used for the control plane component images")
	flags.MarkHidden("control-plane-version")

	return flags
}

// installOnlyFlagSet includes flags that are only accessible at install-time
// and not at upgrade-time.
func (options *installOptions) installOnlyFlagSet() *pflag.FlagSet {
	flags := pflag.NewFlagSet("install-only", pflag.ExitOnError)

	flags.StringVar(
		&options.identityOptions.trustDomain, "identity-trust-domain", options.identityOptions.trustDomain,
		"Configures the name suffix used for identities.",
	)
	flags.StringVar(
		&options.identityOptions.trustPEMFile, "identity-trust-anchors-file", options.identityOptions.trustPEMFile,
		"A path to a PEM-encoded file containing Linkerd Identity trust anchors (generated by default)",
	)
	flags.StringVar(
		&options.identityOptions.crtPEMFile, "identity-issuer-certificate-file", options.identityOptions.crtPEMFile,
		"A path to a PEM-encoded file containing the Linkerd Identity issuer certificate (generated by default)",
	)
	flags.StringVar(
		&options.identityOptions.keyPEMFile, "identity-issuer-key-file", options.identityOptions.keyPEMFile,
		"A path to a PEM-encoded file containing the Linkerd Identity issuer private key (generated by default)",
	)

	return flags
}

// installPersistentFlagSet includes flags that are only accessible at
// install-time, not at upgrade-time, and are also used by install subcommands.
func (options *installOptions) installPersistentFlagSet() *pflag.FlagSet {
	flags := pflag.NewFlagSet("install-persist", pflag.ExitOnError)

	flags.BoolVar(
		&options.ignoreCluster, "ignore-cluster", options.ignoreCluster,
		"Ignore the current Kubernetes cluster when checking for existing cluster configuration (default false)",
	)

	return flags
}

func (options *installOptions) recordFlags(flags *pflag.FlagSet) {
	if flags == nil {
		return
	}

	flags.VisitAll(func(f *pflag.Flag) {
		if f.Changed {
			switch f.Name {
			case "ignore-cluster", "control-plane-version", "proxy-version":
				// These flags don't make sense to record.
			default:
				options.recordedFlags = append(options.recordedFlags, &pb.Install_Flag{
					Name:  f.Name,
					Value: f.Value.String(),
				})
			}
		}
	})
}

func (options *installOptions) validate() error {
	if options.controlPlaneVersion != "" && !alphaNumDashDot.MatchString(options.controlPlaneVersion) {
		return fmt.Errorf("%s is not a valid version", options.controlPlaneVersion)
	}

	if options.identityOptions == nil {
		// Programmer error: identityOptions may be empty, but it must be set by the constructor.
		panic("missing identity options")
	}

	if _, err := log.ParseLevel(options.controllerLogLevel); err != nil {
		return fmt.Errorf("--controller-log-level must be one of: panic, fatal, error, warn, info, debug")
	}

	if err := options.proxyConfigOptions.validate(); err != nil {
		return err
	}
	if options.proxyLogLevel == "" {
		return errors.New("--proxy-log-level must not be empty")
	}

	if !options.highAvailability && options.requiredHostAntiAffinity {
		return fmt.Errorf("--required-host-anti-affinity needs ha flag to be switched on")
	}

	return nil
}

func (options *installOptions) handleHA() {
	if options.highAvailability {
		if options.controllerReplicas == defaultControllerReplicas {
			options.controllerReplicas = defaultHAControllerReplicas
		}

		if options.proxyCPURequest == "" {
			options.proxyCPURequest = "100m"
		}

		if options.proxyMemoryRequest == "" {
			options.proxyMemoryRequest = "20Mi"
		}
	}

	options.identityOptions.replicas = options.controllerReplicas
}

func (options *installOptions) buildValuesWithoutIdentity(configs *pb.All) (*installValues, error) {
	globalJSON, proxyJSON, installJSON, err := config.ToJSON(configs)
	if err != nil {
		return nil, err
	}

	values := &installValues{
		// Container images:
		ControllerImage: fmt.Sprintf("%s/controller:%s", options.dockerRegistry, configs.GetGlobal().GetVersion()),
		WebImage:        fmt.Sprintf("%s/web:%s", options.dockerRegistry, configs.GetGlobal().GetVersion()),
		GrafanaImage:    fmt.Sprintf("%s/grafana:%s", options.dockerRegistry, configs.GetGlobal().GetVersion()),
		PrometheusImage: prometheusImage,
		ImagePullPolicy: options.imagePullPolicy,

		// Kubernetes labels/annotations/resources:
		CreatedByAnnotation:      k8s.CreatedByAnnotation,
		CliVersion:               k8s.CreatedByAnnotationValue(),
		ControllerComponentLabel: k8s.ControllerComponentLabel,
		ControllerNamespaceLabel: k8s.ControllerNSLabel,
		ProxyContainerName:       k8s.ProxyContainerName,
		ProxyInjectAnnotation:    k8s.ProxyInjectAnnotation,
		ProxyInjectDisabled:      k8s.ProxyInjectDisabled,
		LinkerdNamespaceLabel:    k8s.LinkerdNamespaceLabel,

		// Controller configuration:
<<<<<<< HEAD
		Namespace:                controlPlaneNamespace,
		UUID:                     configs.GetInstall().GetUuid(),
		ControllerReplicas:       options.controllerReplicas,
		ControllerLogLevel:       options.controllerLogLevel,
		ControllerUID:            options.controllerUID,
		HighAvailability:         options.highAvailability,
		RequiredHostAntiAffinity: options.requiredHostAntiAffinity,
		EnableH2Upgrade:          !options.disableH2Upgrade,
		NoInitContainer:          options.noInitContainer,
		PrometheusLogLevel:       toPromLogLevel(strings.ToLower(options.controllerLogLevel)),
=======
		Namespace:              controlPlaneNamespace,
		UUID:                   configs.GetInstall().GetUuid(),
		ControllerReplicas:     options.controllerReplicas,
		ControllerLogLevel:     options.controllerLogLevel,
		ControllerUID:          options.controllerUID,
		EnableH2Upgrade:        !options.disableH2Upgrade,
		NoInitContainer:        options.noInitContainer,
		WebhookFailurePolicy:   "Ignore",
		OmitWebhookSideEffects: options.omitWebhookSideEffects,
		PrometheusLogLevel:     toPromLogLevel(strings.ToLower(options.controllerLogLevel)),
>>>>>>> a63c9ced

		Configs: configJSONs{
			Global:  globalJSON,
			Proxy:   proxyJSON,
			Install: installJSON,
		},

		DestinationResources:   &resources{},
		GrafanaResources:       &resources{},
		IdentityResources:      &resources{},
		PrometheusResources:    &resources{},
		ProxyInjectorResources: &resources{},
		PublicAPIResources:     &resources{},
		SPValidatorResources:   &resources{},
		TapResources:           &resources{},
		WebResources:           &resources{},
	}

	if options.highAvailability {
		values.WebhookFailurePolicy = "Fail"

		defaultConstraints := &resources{
			CPU:    constraints{Request: "100m"},
			Memory: constraints{Request: "50Mi"},
		}
		// Copy constraints to each so that further modification isn't global.
		*values.DestinationResources = *defaultConstraints
		*values.GrafanaResources = *defaultConstraints
		*values.ProxyInjectorResources = *defaultConstraints
		*values.PublicAPIResources = *defaultConstraints
		*values.SPValidatorResources = *defaultConstraints
		*values.TapResources = *defaultConstraints
		*values.WebResources = *defaultConstraints

		// The identity controller maintains no internal state, so it need not request
		// 50Mi.
		*values.IdentityResources = *defaultConstraints
		values.IdentityResources.Memory = constraints{Request: "10Mi"}

		values.PrometheusResources = &resources{
			CPU:    constraints{Request: "300m"},
			Memory: constraints{Request: "300Mi"},
		}
	}

	return values, nil
}

func toPromLogLevel(level string) string {
	switch level {
	case "panic", "fatal":
		return "error"
	default:
		return level
	}
}

// TODO: are `installValues.Configs` and `configs` redundant?
func (values *installValues) render(w io.Writer, configs *pb.All) error {
	// Render raw values and create chart config
	rawValues, err := yaml.Marshal(values)
	if err != nil {
		return err
	}
	chrtConfig := &chart.Config{Raw: string(rawValues), Values: map[string]*chart.Value{}}

	files := []*chartutil.BufferedFile{
		{Name: chartutil.ChartfileName},
	}

	if values.stage == "" || values.stage == configStage {
		files = append(files, []*chartutil.BufferedFile{
			{Name: "templates/namespace.yaml"},
			{Name: "templates/identity-rbac.yaml"},
			{Name: "templates/controller-rbac.yaml"},
			{Name: "templates/web-rbac.yaml"},
			{Name: "templates/serviceprofile-crd.yaml"},
			{Name: "templates/trafficsplit-crd.yaml"},
			{Name: "templates/prometheus-rbac.yaml"},
			{Name: "templates/grafana-rbac.yaml"},
			{Name: "templates/proxy_injector-rbac.yaml"},
			{Name: "templates/sp_validator-rbac.yaml"},
			{Name: "templates/tap-rbac.yaml"},
			{Name: "templates/psp.yaml"},
		}...)
	}

	if values.stage == "" || values.stage == controlPlaneStage {
		files = append(files, []*chartutil.BufferedFile{
			{Name: "templates/_resources.yaml"},
			{Name: "templates/config.yaml"},
			{Name: "templates/identity.yaml"},
			{Name: "templates/controller.yaml"},
			{Name: "templates/web.yaml"},
			{Name: "templates/prometheus.yaml"},
			{Name: "templates/grafana.yaml"},
			{Name: "templates/proxy_injector.yaml"},
			{Name: "templates/sp_validator.yaml"},
			{Name: "templates/tap.yaml"},
		}...)
	}

	// Read templates into bytes
	for _, f := range files {
		data, err := readIntoBytes(f.Name)
		if err != nil {
			return err
		}
		f.Data = data
	}

	// Create chart and render templates
	chrt, err := chartutil.LoadFiles(files)
	if err != nil {
		return err
	}

	renderOpts := renderutil.Options{
		ReleaseOptions: chartutil.ReleaseOptions{
			Name:      "linkerd",
			IsInstall: true,
			IsUpgrade: false,
			Time:      timeconv.Now(),
			Namespace: controlPlaneNamespace,
		},
		KubeVersion: "",
	}

	renderedTemplates, err := renderutil.Render(chrt, chrtConfig, renderOpts)
	if err != nil {
		return err
	}

	// Merge templates and inject
	var buf bytes.Buffer
	for _, tmpl := range files {
		t := path.Join(renderOpts.ReleaseOptions.Name, tmpl.Name)
		if _, err := buf.WriteString(renderedTemplates[t]); err != nil {
			return err
		}
	}

	// Skip outbound port 443 to enable Kubernetes API access without the proxy.
	// Once Kubernetes supports sidecar containers, this may be removed, as that
	// will guarantee the proxy is running prior to control-plane startup.
	configs.Proxy.IgnoreOutboundPorts = append(configs.Proxy.IgnoreOutboundPorts, &pb.Port{Port: 443})

	return processYAML(&buf, w, ioutil.Discard, resourceTransformerInject{
		injectProxy: true,
		configs:     configs,
		proxyOutboundCapacity: map[string]uint{
			values.PrometheusImage: prometheusProxyOutboundCapacity,
		},
	})
}

func readIntoBytes(filename string) ([]byte, error) {
	file, err := static.Templates.Open(filename)
	if err != nil {
		return nil, err
	}
	defer file.Close()

	buf := new(bytes.Buffer)
	buf.ReadFrom(file)

	return buf.Bytes(), nil
}

func (options *installOptions) configs(identity *pb.IdentityContext) *pb.All {
	return &pb.All{
		Global:  options.globalConfig(identity),
		Proxy:   options.proxyConfig(),
		Install: options.installConfig(),
	}
}

func (options *installOptions) globalConfig(identity *pb.IdentityContext) *pb.Global {
	return &pb.Global{
		LinkerdNamespace:       controlPlaneNamespace,
		CniEnabled:             options.noInitContainer,
		Version:                options.controlPlaneVersion,
		IdentityContext:        identity,
		OmitWebhookSideEffects: options.omitWebhookSideEffects,
	}
}

func (options *installOptions) installConfig() *pb.Install {
	installID := ""
	if options.generateUUID != nil {
		installID = options.generateUUID()
	}

	return &pb.Install{
		Uuid:       installID,
		CliVersion: version.Version,
		Flags:      options.recordedFlags,
	}
}

func (options *installOptions) proxyConfig() *pb.Proxy {
	ignoreInboundPorts := []*pb.Port{}
	for _, port := range options.ignoreInboundPorts {
		ignoreInboundPorts = append(ignoreInboundPorts, &pb.Port{Port: uint32(port)})
	}

	ignoreOutboundPorts := []*pb.Port{}
	for _, port := range options.ignoreOutboundPorts {
		ignoreOutboundPorts = append(ignoreOutboundPorts, &pb.Port{Port: uint32(port)})
	}

	return &pb.Proxy{
		ProxyImage: &pb.Image{
			ImageName:  registryOverride(options.proxyImage, options.dockerRegistry),
			PullPolicy: options.imagePullPolicy,
		},
		ProxyInitImage: &pb.Image{
			ImageName:  registryOverride(options.initImage, options.dockerRegistry),
			PullPolicy: options.imagePullPolicy,
		},
		ControlPort: &pb.Port{
			Port: uint32(options.proxyControlPort),
		},
		IgnoreInboundPorts:  ignoreInboundPorts,
		IgnoreOutboundPorts: ignoreOutboundPorts,
		InboundPort: &pb.Port{
			Port: uint32(options.proxyInboundPort),
		},
		AdminPort: &pb.Port{
			Port: uint32(options.proxyAdminPort),
		},
		OutboundPort: &pb.Port{
			Port: uint32(options.proxyOutboundPort),
		},
		Resource: &pb.ResourceRequirements{
			RequestCpu:    options.proxyCPURequest,
			RequestMemory: options.proxyMemoryRequest,
			LimitCpu:      options.proxyCPULimit,
			LimitMemory:   options.proxyMemoryLimit,
		},
		ProxyUid: options.proxyUID,
		LogLevel: &pb.LogLevel{
			Level: options.proxyLogLevel,
		},
		DisableExternalProfiles: !options.enableExternalProfiles,
		ProxyVersion:            options.proxyVersion,
		ProxyInitImageVersion:   options.initImageVersion,
	}
}

func errIfGlobalResourcesExist() error {
	checks := []healthcheck.CategoryID{
		healthcheck.KubernetesAPIChecks,
		healthcheck.LinkerdPreInstallGlobalResourcesChecks,
	}

	hc := healthcheck.NewHealthChecker(checks, &healthcheck.Options{
		ControlPlaneNamespace: controlPlaneNamespace,
		KubeConfig:            kubeconfigPath,
	})

	errMsgs := []string{}
	hc.RunChecks(func(result *healthcheck.CheckResult) {
		if result.Err != nil {
			if re, ok := result.Err.(*healthcheck.ResourceError); ok {
				// resource error, print in kind.group/name format
				for _, res := range re.Resources {
					errMsgs = append(errMsgs, res.String())
				}
			} else {
				// unknown error, just print it
				errMsgs = append(errMsgs, result.Err.Error())
			}
		}
	})

	if len(errMsgs) > 0 {
		return errors.New(strings.Join(errMsgs, "\n"))
	}

	return nil
}

func errIfLinkerdConfigConfigMapExists() error {
	kubeAPI, err := k8s.NewAPI(kubeconfigPath, kubeContext, 0)
	if err != nil {
		return err
	}

	_, err = kubeAPI.CoreV1().Namespaces().Get(controlPlaneNamespace, metav1.GetOptions{})
	if err != nil {
		return err
	}

	_, err = healthcheck.FetchLinkerdConfigMap(kubeAPI, controlPlaneNamespace)
	if err != nil {
		if kerrors.IsNotFound(err) {
			return nil
		}
		return err
	}

	return fmt.Errorf("'linkerd-config' config map already exists")
}

func (idopts *installIdentityOptions) validate() error {
	if idopts == nil {
		return nil
	}

	if idopts.trustDomain != "" {
		if errs := validation.IsDNS1123Subdomain(idopts.trustDomain); len(errs) > 0 {
			return fmt.Errorf("invalid trust domain '%s': %s", idopts.trustDomain, errs[0])
		}
	}

	if idopts.trustPEMFile != "" || idopts.crtPEMFile != "" || idopts.keyPEMFile != "" {
		if idopts.trustPEMFile == "" {
			return errors.New("a trust anchors file must be specified if other credentials are provided")
		}
		if idopts.crtPEMFile == "" {
			return errors.New("a certificate file must be specified if other credentials are provided")
		}
		if idopts.keyPEMFile == "" {
			return errors.New("a private key file must be specified if other credentials are provided")
		}

		for _, f := range []string{idopts.trustPEMFile, idopts.crtPEMFile, idopts.keyPEMFile} {
			stat, err := os.Stat(f)
			if err != nil {
				return fmt.Errorf("missing file: %s", err)
			}
			if stat.IsDir() {
				return fmt.Errorf("not a file: %s", f)
			}
		}
	}

	return nil
}

func (idopts *installIdentityOptions) validateAndBuild() (*installIdentityValues, error) {
	if idopts == nil {
		return nil, nil
	}

	if err := idopts.validate(); err != nil {
		return nil, err
	}

	if idopts.trustPEMFile != "" && idopts.crtPEMFile != "" && idopts.keyPEMFile != "" {
		return idopts.readValues()
	}

	return idopts.genValues()
}

func (idopts *installIdentityOptions) issuerName() string {
	return fmt.Sprintf("identity.%s.%s", controlPlaneNamespace, idopts.trustDomain)
}

func (idopts *installIdentityOptions) genValues() (*installIdentityValues, error) {
	root, err := tls.GenerateRootCAWithDefaults(idopts.issuerName())
	if err != nil {
		return nil, fmt.Errorf("failed to generate root certificate for identity: %s", err)
	}

	return &installIdentityValues{
		Replicas:        idopts.replicas,
		TrustDomain:     idopts.trustDomain,
		TrustAnchorsPEM: root.Cred.Crt.EncodeCertificatePEM(),
		Issuer: &issuerValues{
			ClockSkewAllowance:  idopts.clockSkewAllowance.String(),
			IssuanceLifetime:    idopts.issuanceLifetime.String(),
			CrtExpiryAnnotation: k8s.IdentityIssuerExpiryAnnotation,

			KeyPEM: root.Cred.EncodePrivateKeyPEM(),
			CrtPEM: root.Cred.Crt.EncodeCertificatePEM(),

			CrtExpiry: root.Cred.Crt.Certificate.NotAfter,
		},
	}, nil
}

// readValues attempts to read an issuer configuration from disk
// to produce an `installIdentityValues`.
//
// The identity options must have already been validated.
func (idopts *installIdentityOptions) readValues() (*installIdentityValues, error) {
	creds, err := tls.ReadPEMCreds(idopts.keyPEMFile, idopts.crtPEMFile)
	if err != nil {
		return nil, err
	}

	trustb, err := ioutil.ReadFile(idopts.trustPEMFile)
	if err != nil {
		return nil, err
	}
	trustAnchorsPEM := string(trustb)
	roots, err := tls.DecodePEMCertPool(trustAnchorsPEM)
	if err != nil {
		return nil, err
	}

	if err := creds.Verify(roots, idopts.issuerName()); err != nil {
		return nil, fmt.Errorf("invalid credentials: %s", err)
	}

	return &installIdentityValues{
		Replicas:        idopts.replicas,
		TrustDomain:     idopts.trustDomain,
		TrustAnchorsPEM: trustAnchorsPEM,
		Issuer: &issuerValues{
			ClockSkewAllowance:  idopts.clockSkewAllowance.String(),
			IssuanceLifetime:    idopts.issuanceLifetime.String(),
			CrtExpiryAnnotation: k8s.IdentityIssuerExpiryAnnotation,

			KeyPEM: creds.EncodePrivateKeyPEM(),
			CrtPEM: creds.EncodeCertificatePEM(),

			CrtExpiry: creds.Crt.Certificate.NotAfter,
		},
	}, nil
}

func (idvals *installIdentityValues) toIdentityContext() *pb.IdentityContext {
	if idvals == nil {
		return nil
	}

	il, err := time.ParseDuration(idvals.Issuer.IssuanceLifetime)
	if err != nil {
		il = defaultIdentityIssuanceLifetime
	}

	csa, err := time.ParseDuration(idvals.Issuer.ClockSkewAllowance)
	if err != nil {
		csa = defaultIdentityClockSkewAllowance
	}

	return &pb.IdentityContext{
		TrustDomain:        idvals.TrustDomain,
		TrustAnchorsPem:    idvals.TrustAnchorsPEM,
		IssuanceLifetime:   ptypes.DurationProto(il),
		ClockSkewAllowance: ptypes.DurationProto(csa),
	}
}

func webhookCommonName(webhook string) string {
	return fmt.Sprintf("%s.%s.svc", webhook, controlPlaneNamespace)
}

func webhookSecretName(webhook string) string {
	return fmt.Sprintf("%s-tls", webhook)
}

func verifyWebhookTLS(value *tlsValues, webhook string) error {
	crt, err := tls.DecodePEMCrt(value.CrtPEM)
	if err != nil {
		return err
	}
	roots := crt.CertPool()
	if err := crt.Verify(roots, webhookCommonName(webhook)); err != nil {
		return err
	}

	return nil
}<|MERGE_RESOLUTION|>--- conflicted
+++ resolved
@@ -123,7 +123,6 @@
 	// in order to hold values for command line flags that apply to both inject and
 	// install.
 	installOptions struct {
-<<<<<<< HEAD
 		controlPlaneVersion      string
 		controllerReplicas       uint
 		controllerLogLevel       string
@@ -133,19 +132,8 @@
 		disableH2Upgrade         bool
 		noInitContainer          bool
 		skipChecks               bool
+		omitWebhookSideEffects   bool
 		identityOptions          *installIdentityOptions
-=======
-		controlPlaneVersion    string
-		controllerReplicas     uint
-		controllerLogLevel     string
-		highAvailability       bool
-		controllerUID          int64
-		disableH2Upgrade       bool
-		noInitContainer        bool
-		skipChecks             bool
-		omitWebhookSideEffects bool
-		identityOptions        *installIdentityOptions
->>>>>>> a63c9ced
 		*proxyConfigOptions
 
 		recordedFlags []*pb.Install_Flag
@@ -201,7 +189,6 @@
 // injection-time.
 func newInstallOptionsWithDefaults() *installOptions {
 	return &installOptions{
-<<<<<<< HEAD
 		controlPlaneVersion:      version.Version,
 		controllerReplicas:       defaultControllerReplicas,
 		controllerLogLevel:       "info",
@@ -210,16 +197,7 @@
 		controllerUID:            2103,
 		disableH2Upgrade:         false,
 		noInitContainer:          false,
-=======
-		controlPlaneVersion:    version.Version,
-		controllerReplicas:     defaultControllerReplicas,
-		controllerLogLevel:     "info",
-		highAvailability:       false,
-		controllerUID:          2103,
-		disableH2Upgrade:       false,
-		noInitContainer:        false,
-		omitWebhookSideEffects: false,
->>>>>>> a63c9ced
+		omitWebhookSideEffects:   false,
 		proxyConfigOptions: &proxyConfigOptions{
 			proxyVersion:           version.Version,
 			ignoreCluster:          false,
@@ -635,7 +613,6 @@
 		LinkerdNamespaceLabel:    k8s.LinkerdNamespaceLabel,
 
 		// Controller configuration:
-<<<<<<< HEAD
 		Namespace:                controlPlaneNamespace,
 		UUID:                     configs.GetInstall().GetUuid(),
 		ControllerReplicas:       options.controllerReplicas,
@@ -645,19 +622,9 @@
 		RequiredHostAntiAffinity: options.requiredHostAntiAffinity,
 		EnableH2Upgrade:          !options.disableH2Upgrade,
 		NoInitContainer:          options.noInitContainer,
+		WebhookFailurePolicy:     "Ignore",
+		OmitWebhookSideEffects:   options.omitWebhookSideEffects,
 		PrometheusLogLevel:       toPromLogLevel(strings.ToLower(options.controllerLogLevel)),
-=======
-		Namespace:              controlPlaneNamespace,
-		UUID:                   configs.GetInstall().GetUuid(),
-		ControllerReplicas:     options.controllerReplicas,
-		ControllerLogLevel:     options.controllerLogLevel,
-		ControllerUID:          options.controllerUID,
-		EnableH2Upgrade:        !options.disableH2Upgrade,
-		NoInitContainer:        options.noInitContainer,
-		WebhookFailurePolicy:   "Ignore",
-		OmitWebhookSideEffects: options.omitWebhookSideEffects,
-		PrometheusLogLevel:     toPromLogLevel(strings.ToLower(options.controllerLogLevel)),
->>>>>>> a63c9ced
 
 		Configs: configJSONs{
 			Global:  globalJSON,
