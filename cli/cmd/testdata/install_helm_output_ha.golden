--- conflicted
+++ resolved
@@ -2010,8 +2010,6 @@
             topologyKey: kubernetes.io/hostname
       containers:
       - args:
-<<<<<<< HEAD
-=======
         - --storage.tsdb.path=/data
         - --storage.tsdb.retention.time=6h
         - --config.file=/etc/prometheus/prometheus.yml
@@ -2251,7 +2249,6 @@
             topologyKey: kubernetes.io/hostname
       containers:
       - args:
->>>>>>> bb0b71c6
         - proxy-injector
         - -log-level=info
         image: gcr.io/linkerd-io/controller:linkerd-version
