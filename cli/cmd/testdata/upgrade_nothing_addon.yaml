---
###
### Linkerd Namespace
###
---
kind: Namespace
apiVersion: v1
metadata:
  name: linkerd
  annotations:
    linkerd.io/inject: disabled
  labels:
    linkerd.io/is-control-plane: "true"
    config.linkerd.io/admission-webhooks: disabled
    linkerd.io/control-plane-ns: linkerd
---
###
### Identity Controller Service RBAC
###
---
kind: ClusterRole
apiVersion: rbac.authorization.k8s.io/v1
metadata:
  name: linkerd-linkerd-identity
  labels:
    linkerd.io/control-plane-component: identity
    linkerd.io/control-plane-ns: linkerd
rules:
- apiGroups: ["authentication.k8s.io"]
  resources: ["tokenreviews"]
  verbs: ["create"]
- apiGroups: ["apps"]
  resources: ["deployments"]
  verbs: ["get"]
- apiGroups: [""]
  resources: ["events"]
  verbs: ["create", "patch"]
---
kind: ClusterRoleBinding
apiVersion: rbac.authorization.k8s.io/v1
metadata:
  name: linkerd-linkerd-identity
  labels:
    linkerd.io/control-plane-component: identity
    linkerd.io/control-plane-ns: linkerd
roleRef:
  apiGroup: rbac.authorization.k8s.io
  kind: ClusterRole
  name: linkerd-linkerd-identity
subjects:
- kind: ServiceAccount
  name: linkerd-identity
  namespace: linkerd
---
kind: ServiceAccount
apiVersion: v1
metadata:
  name: linkerd-identity
  namespace: linkerd
  labels:
    linkerd.io/control-plane-component: identity
    linkerd.io/control-plane-ns: linkerd
---
###
### Controller RBAC
###
---
kind: ClusterRole
apiVersion: rbac.authorization.k8s.io/v1
metadata:
  name: linkerd-linkerd-controller
  labels:
    linkerd.io/control-plane-component: controller
    linkerd.io/control-plane-ns: linkerd
rules:
- apiGroups: ["extensions", "apps"]
  resources: ["daemonsets", "deployments", "replicasets", "statefulsets"]
  verbs: ["list", "get", "watch"]
- apiGroups: ["extensions", "batch"]
  resources: ["cronjobs", "jobs"]
  verbs: ["list" , "get", "watch"]
- apiGroups: [""]
  resources: ["pods", "endpoints", "services", "replicationcontrollers", "namespaces"]
  verbs: ["list", "get", "watch"]
- apiGroups: ["linkerd.io"]
  resources: ["serviceprofiles"]
  verbs: ["list", "get", "watch"]
- apiGroups: ["split.smi-spec.io"]
  resources: ["trafficsplits"]
  verbs: ["list", "get", "watch"]
---
kind: ClusterRoleBinding
apiVersion: rbac.authorization.k8s.io/v1
metadata:
  name: linkerd-linkerd-controller
  labels:
    linkerd.io/control-plane-component: controller
    linkerd.io/control-plane-ns: linkerd
roleRef:
  apiGroup: rbac.authorization.k8s.io
  kind: ClusterRole
  name: linkerd-linkerd-controller
subjects:
- kind: ServiceAccount
  name: linkerd-controller
  namespace: linkerd
---
kind: ServiceAccount
apiVersion: v1
metadata:
  name: linkerd-controller
  namespace: linkerd
  labels:
    linkerd.io/control-plane-component: controller
    linkerd.io/control-plane-ns: linkerd
---
###
### Destination Controller Service
###
---
kind: ClusterRole
apiVersion: rbac.authorization.k8s.io/v1
metadata:
  name: linkerd-linkerd-destination
  labels:
    linkerd.io/control-plane-component: destination
    linkerd.io/control-plane-ns: linkerd
rules:
- apiGroups: ["apps"]
  resources: ["replicasets"]
  verbs: ["list", "get", "watch"]
- apiGroups: ["batch"]
  resources: ["jobs"]
  verbs: ["list", "get", "watch"]
- apiGroups: [""]
  resources: ["pods", "endpoints", "services"]
  verbs: ["list", "get", "watch"]
- apiGroups: ["linkerd.io"]
  resources: ["serviceprofiles"]
  verbs: ["list", "get", "watch"]
- apiGroups: ["split.smi-spec.io"]
  resources: ["trafficsplits"]
  verbs: ["list", "get", "watch"]
- apiGroups: ["discovery.k8s.io"]
  resources: ["endpointslices"]
  verbs: ["list", "get", "watch"]
---
kind: ClusterRoleBinding
apiVersion: rbac.authorization.k8s.io/v1
metadata:
  name: linkerd-linkerd-destination
  labels:
    linkerd.io/control-plane-component: destination
    linkerd.io/control-plane-ns: linkerd
roleRef:
  apiGroup: rbac.authorization.k8s.io
  kind: ClusterRole
  name: linkerd-linkerd-destination
subjects:
- kind: ServiceAccount
  name: linkerd-destination
  namespace: linkerd
---
kind: ServiceAccount
apiVersion: v1
metadata:
  name: linkerd-destination
  namespace: linkerd
  labels:
    linkerd.io/control-plane-component: destination
    linkerd.io/control-plane-ns: linkerd
---
###
### Heartbeat RBAC
###
---
apiVersion: rbac.authorization.k8s.io/v1
kind: Role
metadata:
  name: linkerd-heartbeat
  namespace: linkerd
  labels:
    linkerd.io/control-plane-ns: linkerd
rules:
- apiGroups: [""]
  resources: ["configmaps"]
  verbs: ["get"]
  resourceNames: ["linkerd-config"]
---
apiVersion: rbac.authorization.k8s.io/v1
kind: RoleBinding
metadata:
  name: linkerd-heartbeat
  namespace: linkerd
  labels:
    linkerd.io/control-plane-ns: linkerd
roleRef:
  kind: Role
  name: linkerd-heartbeat
  apiGroup: rbac.authorization.k8s.io
subjects:
- kind: ServiceAccount
  name: linkerd-heartbeat
  namespace: linkerd
---
kind: ServiceAccount
apiVersion: v1
metadata:
  name: linkerd-heartbeat
  namespace: linkerd
  labels:
    linkerd.io/control-plane-component: heartbeat
    linkerd.io/control-plane-ns: linkerd
---
###
### Web RBAC
###
---
apiVersion: rbac.authorization.k8s.io/v1
kind: Role
metadata:
  name: linkerd-web
  namespace: linkerd
  labels:
    linkerd.io/control-plane-component: web
    linkerd.io/control-plane-ns: linkerd
rules:
- apiGroups: [""]
  resources: ["configmaps"]
  verbs: ["get"]
  resourceNames: ["linkerd-config"]
- apiGroups: [""]
  resources: ["namespaces", "configmaps"]
  verbs: ["get"]
- apiGroups: [""]
  resources: ["serviceaccounts", "pods"]
  verbs: ["list"]
- apiGroups: ["apps"]
  resources: ["replicasets"]
  verbs: ["list"]
---
apiVersion: rbac.authorization.k8s.io/v1
kind: RoleBinding
metadata:
  name: linkerd-web
  namespace: linkerd
  labels:
    linkerd.io/control-plane-component: web
    linkerd.io/control-plane-ns: linkerd
roleRef:
  kind: Role
  name: linkerd-web
  apiGroup: rbac.authorization.k8s.io
subjects:
- kind: ServiceAccount
  name: linkerd-web
  namespace: linkerd
---
apiVersion: rbac.authorization.k8s.io/v1
kind: ClusterRole
metadata:
  name: linkerd-linkerd-web-check
  labels:
    linkerd.io/control-plane-component: web
    linkerd.io/control-plane-ns: linkerd
rules:
- apiGroups: ["rbac.authorization.k8s.io"]
  resources: ["clusterroles", "clusterrolebindings"]
  verbs: ["list"]
- apiGroups: ["apiextensions.k8s.io"]
  resources: ["customresourcedefinitions"]
  verbs: ["list"]
- apiGroups: ["admissionregistration.k8s.io"]
  resources: ["mutatingwebhookconfigurations", "validatingwebhookconfigurations"]
  verbs: ["list"]
- apiGroups: ["policy"]
  resources: ["podsecuritypolicies"]
  verbs: ["list"]
- apiGroups: ["linkerd.io"]
  resources: ["serviceprofiles"]
  verbs: ["list"]
- apiGroups: ["apiregistration.k8s.io"]
  resources: ["apiservices"]
  verbs: ["get"]
---
apiVersion: rbac.authorization.k8s.io/v1
kind: ClusterRoleBinding
metadata:
  name: linkerd-linkerd-web-check
  labels:
    linkerd.io/control-plane-component: web
    linkerd.io/control-plane-ns: linkerd
roleRef:
  kind: ClusterRole
  name: linkerd-linkerd-web-check
  apiGroup: rbac.authorization.k8s.io
subjects:
- kind: ServiceAccount
  name: linkerd-web
  namespace: linkerd
---
kind: ClusterRoleBinding
apiVersion: rbac.authorization.k8s.io/v1
metadata:
  name: linkerd-linkerd-web-admin
  labels:
    linkerd.io/control-plane-component: web
    linkerd.io/control-plane-ns: linkerd
roleRef:
  apiGroup: rbac.authorization.k8s.io
  kind: ClusterRole
  name: linkerd-linkerd-tap-admin
subjects:
- kind: ServiceAccount
  name: linkerd-web
  namespace: linkerd
---
kind: ServiceAccount
apiVersion: v1
metadata:
  name: linkerd-web
  namespace: linkerd
  labels:
    linkerd.io/control-plane-component: web
    linkerd.io/control-plane-ns: linkerd
---
###
### Service Profile CRD
###
---
apiVersion: apiextensions.k8s.io/v1beta1
kind: CustomResourceDefinition
metadata:
  name: serviceprofiles.linkerd.io
  annotations:
    linkerd.io/created-by: linkerd/cli dev-undefined
  labels:
    linkerd.io/control-plane-ns: linkerd
spec:
  group: linkerd.io
  versions:
  - name: v1alpha1
    served: true
    storage: false
  - name: v1alpha2
    served: true
    storage: true
  scope: Namespaced
  names:
    plural: serviceprofiles
    singular: serviceprofile
    kind: ServiceProfile
    shortNames:
    - sp
---
###
### TrafficSplit CRD
### Copied from https://github.com/deislabs/smi-sdk-go/blob/cea7e1e9372304bbb6c74a3f6ca788d9eaa9cc58/crds/split.yaml
###
---
apiVersion: apiextensions.k8s.io/v1beta1
kind: CustomResourceDefinition
metadata:
  name: trafficsplits.split.smi-spec.io
  annotations:
    linkerd.io/created-by: linkerd/cli dev-undefined
  labels:
    linkerd.io/control-plane-ns: linkerd
spec:
  group: split.smi-spec.io
  version: v1alpha1
  scope: Namespaced
  names:
    kind: TrafficSplit
    shortNames:
      - ts
    plural: trafficsplits
    singular: trafficsplit
  additionalPrinterColumns:
  - name: Service
    type: string
    description: The apex service of this split.
    JSONPath: .spec.service
---
###
### Proxy Injector RBAC
###
---
kind: ClusterRole
apiVersion: rbac.authorization.k8s.io/v1
metadata:
  name: linkerd-linkerd-proxy-injector
  labels:
    linkerd.io/control-plane-component: proxy-injector
    linkerd.io/control-plane-ns: linkerd
rules:
- apiGroups: [""]
  resources: ["events"]
  verbs: ["create", "patch"]
- apiGroups: [""]
  resources: ["namespaces", "replicationcontrollers"]
  verbs: ["list", "get", "watch"]
- apiGroups: [""]
  resources: ["pods"]
  verbs: ["list", "watch"]
- apiGroups: ["extensions", "apps"]
  resources: ["deployments", "replicasets", "daemonsets", "statefulsets"]
  verbs: ["list", "get", "watch"]
- apiGroups: ["extensions", "batch"]
  resources: ["cronjobs", "jobs"]
  verbs: ["list", "get", "watch"]
---
kind: ClusterRoleBinding
apiVersion: rbac.authorization.k8s.io/v1
metadata:
  name: linkerd-linkerd-proxy-injector
  labels:
    linkerd.io/control-plane-component: proxy-injector
    linkerd.io/control-plane-ns: linkerd
subjects:
- kind: ServiceAccount
  name: linkerd-proxy-injector
  namespace: linkerd
  apiGroup: ""
roleRef:
  kind: ClusterRole
  name: linkerd-linkerd-proxy-injector
  apiGroup: rbac.authorization.k8s.io
---
kind: ServiceAccount
apiVersion: v1
metadata:
  name: linkerd-proxy-injector
  namespace: linkerd
  labels:
    linkerd.io/control-plane-component: proxy-injector
    linkerd.io/control-plane-ns: linkerd
---
kind: Secret
apiVersion: v1
metadata:
  name: linkerd-proxy-injector-tls
  namespace: linkerd
  labels:
    linkerd.io/control-plane-component: proxy-injector
    linkerd.io/control-plane-ns: linkerd
  annotations:
    linkerd.io/created-by: linkerd/cli dev-undefined
type: Opaque
data:
  crt.pem: LS0tLS1CRUdJTiBDRVJUSUZJQ0FURS0tLS0tCk1JSURKakNDQWc2Z0F3SUJBZ0lRVjFrSXJhRG1sdzNTVzY5UXNRWjNQREFOQmdrcWhraUc5dzBCQVFzRkFEQXQKTVNzd0tRWURWUVFERXlKc2FXNXJaWEprTFhCeWIzaDVMV2x1YW1WamRHOXlMbXhwYm10bGNtUXVjM1pqTUI0WApEVEU1TURnd056SXhNelkwTUZvWERUSXdNRGd3TmpJeE16WTBNRm93TFRFck1Da0dBMVVFQXhNaWJHbHVhMlZ5ClpDMXdjbTk0ZVMxcGJtcGxZM1J2Y2k1c2FXNXJaWEprTG5OMll6Q0NBU0l3RFFZSktvWklodmNOQVFFQkJRQUQKZ2dFUEFEQ0NBUW9DZ2dFQkFOek5iMmd0VVU2SmsxVDV4Smx3dTNlSmViSml4T01Vc3QyMzVkSWJXU1F2OUlNagpXRTR1Z3dlbk1ZSDh5V1ppV1F5NCsya0h3c1JkdWNxM3lqZUIrMmFsUll6enBLcFUvdHVxVi9XT2U3VVpxcGRaCkNsNTUzNXlmUzMzNndadjFrWlRlU3g1dHc0d3YwaU9vVG9jVGlsSm1tOGVsWDJUN0toajJVam5oSDNWUXFxbjEKcERRUGIvalRMOVcySlZYL2luOXdvTEptc294aFNkR2MxTDRsVnlvWEFOSVdSWENwQVYzVlo5MXV6SHFqaWYyZgpyWnBaRTQ0QWtaM1hWRnVlaldtcTZURWxHL1M1YnBkaExDcy8zWE41T1lZUXVYbXlTdHEyb055ZzFUOEx6RmxECmJ6eXZBSldmSXV6d3hZa051NTljbkhaUjBRY2liUDF5NTQ0QlV2c0NBd0VBQWFOQ01FQXdEZ1lEVlIwUEFRSC8KQkFRREFnS2tNQjBHQTFVZEpRUVdNQlFHQ0NzR0FRVUZCd01CQmdnckJnRUZCUWNEQWpBUEJnTlZIUk1CQWY4RQpCVEFEQVFIL01BMEdDU3FHU0liM0RRRUJDd1VBQTRJQkFRQjBNZERONWRuaUgxYS96UGI5QWFBT2JqaFBEUC9FCngreVlRU3VDYXpyeFZCUlpPeGdpUkUyN1JjZ05BRGZmOVRkRU9ER1BrUVY4aTRnVVVOdi9VanljODYxdW55SG0KR3FacEp0OFROZ0pWN2VHR00wUWlrNkFYZTdLT1N0aFdzVVZDSHlGMUFyam01U2dRUHRsREttVGk1bDBCZ1pyKwpBblVzOVllNHhUSFFFYSswSFN3NXNjdnFsVDhYS0ZCanoza2hJbHFVd3IvSy9seVZITDcwQTMyUi9UODh5Z1YzClQ4MitwS1R5T3lZU1IrZG1ZUWdxcW00ajVhVVp5aURPZVFHR1kycEZNQnJMY0tGZjFqcmJHWXlVQVNrdlh6NXoKaHZIOUtJWXFOckdhMDloTFBjb00rMW9CNHNnY2RKdFpCV2pCRWdiTHdwWEJJdUVFVXY5cno0dDAKLS0tLS1FTkQgQ0VSVElGSUNBVEUtLS0tLQ==
  key.pem: LS0tLS1CRUdJTiBSU0EgUFJJVkFURSBLRVktLS0tLQpNSUlFcEFJQkFBS0NBUUVBM00xdmFDMVJUb21UVlBuRW1YQzdkNGw1c21MRTR4U3kzYmZsMGh0WkpDLzBneU5ZClRpNkRCNmN4Z2Z6SlptSlpETGo3YVFmQ3hGMjV5cmZLTjRIN1pxVkZqUE9rcWxUKzI2cFg5WTU3dFJtcWwxa0sKWG5uZm5KOUxmZnJCbS9XUmxONUxIbTNEakMvU0k2aE9oeE9LVW1hYng2VmZaUHNxR1BaU09lRWZkVkNxcWZXawpOQTl2K05NdjFiWWxWZitLZjNDZ3NtYXlqR0ZKMFp6VXZpVlhLaGNBMGhaRmNLa0JYZFZuM1c3TWVxT0ovWit0Cm1sa1RqZ0NSbmRkVVc1Nk5hYXJwTVNVYjlMbHVsMkVzS3ovZGMzazVoaEM1ZWJKSzJyYWczS0RWUHd2TVdVTnYKUEs4QWxaOGk3UERGaVEyN24xeWNkbEhSQnlKcy9YTG5qZ0ZTK3dJREFRQUJBb0lCQVFDd1BGVEFyUE1wb1l0MApGc3VCd1VZUU9pMWxZWXBPeVpXZWZJcTJNZGZybDA4dFlJZTZGMHZFVHdHb0EvRm9nL1VadjRnRHBBc2tHcjhSCmU3S3VyVlBROFBkYmNwaXF6NTZBREMyYXRIZ3U2MmFLMktuN0VJR1hqRm1BR3ladmFna2g3bSs4d05XRXppS0gKRFc1b1NBTnVrN0doSDNETnM5ODgvMVpRRmt5Nm9BVThzWEhaTEpsNGJoV05UU3FSS0VnT3pIRDRwYWRITzUrMwp3cFVHamg1VklaS1BlMzRqYmMwTVZDOUwwNjhJY3Fibmp6d3g3NnYrQnh6MXFyRFNNMDR2TytGWUZUTVVmWEtyClBZRU5qMEN6UEhUanlwT2FBdFNwZFJTY2x1YzVGMTVmcXpKRnE5dVVLM2VpWFY3amNjTW1Sb0l0bkxMS3Z5VkgKVWJOZ1pnZmhBb0dCQVBpOU40MjRwK1ZxWnJRRTZ3K21kTTh2S2JIb0NPWUNlVDZrYXExMzhLVFJ2Z0MzZGJQNgpRcFpSNXlYNlhQeW1YMnNkZkxQTDk2NE1DeGJlS1ovWmw5UC9zRkxhRDVOc0RXMXZ2djJkYXBhQ1d0U0hwNHFFClJIN2tWWTZmcHZUYmZWN2FWL1JQZlhGbWVrbEJZd05pNTNkNFRYZEhJWC9ONHM0aFgwVzNtMk1yQW9HQkFPTS8KYzk0anJDbGtESUN4YWhUYlp4UHdST1hqVEZvdEpxaGRhandZOXcxdEVIelNnNUY1QVFSaWR4WGxFa0lENVdCRApYeG1JZWF2TDgyRkpUeWFXWlBzUnRkOXNJV3BIM084VDh2TnZLN1Z0SXY2RzZYSy9XUjhHMjhodTl6bVNlMk5HCjVUN2FkL0dMSlZ3Mm9GcTEzNGFIbHdvY00xMUFPa2YwYU9SWGJTZHhBb0dCQU0vT1JQdEJxZ01nUVcxa0xuMkUKczFIa05SRk1xU0tBTG9zSEVaaWErNUMzS2VXdlg4WmM3Z1JucUpVeDlUMmVRVmxiNlRMTTFMK3prQkFxeXR1aApEaGN2SmtBUnJiR2NOQnVab0JhQnpPcXhQUEVSNUFiMU9jUkpQckZJOEZMZ2pIMFNMU2tPdjk1ZG53eFVkRVAvCi9TRHlnTVdGeDViZWl2MXJKQTA2dDdiQkFvR0FVSkg2dnRQZkFuM2FnUFptS2lid0VQMnJMK2E2OTIzeXV0Y0UKQjNMQ2hSd2FNR2RqQm56a2cyMTEwMmw0WTdlRjUrOTdGRTV5OVJwR25FT2xzSVM2SU5wU3BYaHRFSVdTSzZIagpEYlJveHRaL0JjZEhsY3VLQ1pvZzZwdU5RL2hQanc5ZjBEMGRNYUtvQ0YzRjFPT084Tis2Q1hlZUxuM0xMQi9YCjRMMnVrY0VDZ1lCeWxEY2haSHR3YjlxYWFoeVhiQUI2WHAvMTdLUEtZOFltbDBqN0cydm1VMXJUZDdTREhHek4Kc1B5LzErY3FraWkrVVQxc2I0d1RQaW9wTXZxa3hsY05tdzM4L2NRL05ET3JENlEvN1NJN0I3TkNod1BLNFBhWgpCVEo1MW84RktSRTczcDhVYkdDUlNtdjVzYk5aTUMyWlRBaVNWa0MzUHU4QmxGN1VoM3RCeEE9PQotLS0tLUVORCBSU0EgUFJJVkFURSBLRVktLS0tLQ==
---
apiVersion: admissionregistration.k8s.io/v1beta1
kind: MutatingWebhookConfiguration
metadata:
  name: linkerd-proxy-injector-webhook-config
  labels:
    linkerd.io/control-plane-component: proxy-injector
    linkerd.io/control-plane-ns: linkerd
webhooks:
- name: linkerd-proxy-injector.linkerd.io
  namespaceSelector:
    matchExpressions:
    - key: config.linkerd.io/admission-webhooks
      operator: NotIn
      values:
      - disabled
  clientConfig:
    service:
      name: linkerd-proxy-injector
      namespace: linkerd
      path: "/"
    caBundle: LS0tLS1CRUdJTiBDRVJUSUZJQ0FURS0tLS0tCk1JSURKakNDQWc2Z0F3SUJBZ0lRVjFrSXJhRG1sdzNTVzY5UXNRWjNQREFOQmdrcWhraUc5dzBCQVFzRkFEQXQKTVNzd0tRWURWUVFERXlKc2FXNXJaWEprTFhCeWIzaDVMV2x1YW1WamRHOXlMbXhwYm10bGNtUXVjM1pqTUI0WApEVEU1TURnd056SXhNelkwTUZvWERUSXdNRGd3TmpJeE16WTBNRm93TFRFck1Da0dBMVVFQXhNaWJHbHVhMlZ5ClpDMXdjbTk0ZVMxcGJtcGxZM1J2Y2k1c2FXNXJaWEprTG5OMll6Q0NBU0l3RFFZSktvWklodmNOQVFFQkJRQUQKZ2dFUEFEQ0NBUW9DZ2dFQkFOek5iMmd0VVU2SmsxVDV4Smx3dTNlSmViSml4T01Vc3QyMzVkSWJXU1F2OUlNagpXRTR1Z3dlbk1ZSDh5V1ppV1F5NCsya0h3c1JkdWNxM3lqZUIrMmFsUll6enBLcFUvdHVxVi9XT2U3VVpxcGRaCkNsNTUzNXlmUzMzNndadjFrWlRlU3g1dHc0d3YwaU9vVG9jVGlsSm1tOGVsWDJUN0toajJVam5oSDNWUXFxbjEKcERRUGIvalRMOVcySlZYL2luOXdvTEptc294aFNkR2MxTDRsVnlvWEFOSVdSWENwQVYzVlo5MXV6SHFqaWYyZgpyWnBaRTQ0QWtaM1hWRnVlaldtcTZURWxHL1M1YnBkaExDcy8zWE41T1lZUXVYbXlTdHEyb055ZzFUOEx6RmxECmJ6eXZBSldmSXV6d3hZa051NTljbkhaUjBRY2liUDF5NTQ0QlV2c0NBd0VBQWFOQ01FQXdEZ1lEVlIwUEFRSC8KQkFRREFnS2tNQjBHQTFVZEpRUVdNQlFHQ0NzR0FRVUZCd01CQmdnckJnRUZCUWNEQWpBUEJnTlZIUk1CQWY4RQpCVEFEQVFIL01BMEdDU3FHU0liM0RRRUJDd1VBQTRJQkFRQjBNZERONWRuaUgxYS96UGI5QWFBT2JqaFBEUC9FCngreVlRU3VDYXpyeFZCUlpPeGdpUkUyN1JjZ05BRGZmOVRkRU9ER1BrUVY4aTRnVVVOdi9VanljODYxdW55SG0KR3FacEp0OFROZ0pWN2VHR00wUWlrNkFYZTdLT1N0aFdzVVZDSHlGMUFyam01U2dRUHRsREttVGk1bDBCZ1pyKwpBblVzOVllNHhUSFFFYSswSFN3NXNjdnFsVDhYS0ZCanoza2hJbHFVd3IvSy9seVZITDcwQTMyUi9UODh5Z1YzClQ4MitwS1R5T3lZU1IrZG1ZUWdxcW00ajVhVVp5aURPZVFHR1kycEZNQnJMY0tGZjFqcmJHWXlVQVNrdlh6NXoKaHZIOUtJWXFOckdhMDloTFBjb00rMW9CNHNnY2RKdFpCV2pCRWdiTHdwWEJJdUVFVXY5cno0dDAKLS0tLS1FTkQgQ0VSVElGSUNBVEUtLS0tLQ==
  failurePolicy: Ignore
  rules:
  - operations: [ "CREATE" ]
    apiGroups: [""]
    apiVersions: ["v1"]
    resources: ["pods"]
  sideEffects: None
---
###
### Service Profile Validator RBAC
###
---
kind: ClusterRole
apiVersion: rbac.authorization.k8s.io/v1
metadata:
  name: linkerd-linkerd-sp-validator
  labels:
    linkerd.io/control-plane-component: sp-validator
    linkerd.io/control-plane-ns: linkerd
rules:
- apiGroups: [""]
  resources: ["pods"]
  verbs: ["list"]
---
kind: ClusterRoleBinding
apiVersion: rbac.authorization.k8s.io/v1
metadata:
  name: linkerd-linkerd-sp-validator
  labels:
    linkerd.io/control-plane-component: sp-validator
    linkerd.io/control-plane-ns: linkerd
subjects:
- kind: ServiceAccount
  name: linkerd-sp-validator
  namespace: linkerd
  apiGroup: ""
roleRef:
  kind: ClusterRole
  name: linkerd-linkerd-sp-validator
  apiGroup: rbac.authorization.k8s.io
---
kind: ServiceAccount
apiVersion: v1
metadata:
  name: linkerd-sp-validator
  namespace: linkerd
  labels:
    linkerd.io/control-plane-component: sp-validator
    linkerd.io/control-plane-ns: linkerd
---
kind: Secret
apiVersion: v1
metadata:
  name: linkerd-sp-validator-tls
  namespace: linkerd
  labels:
    linkerd.io/control-plane-component: sp-validator
    linkerd.io/control-plane-ns: linkerd
  annotations:
    linkerd.io/created-by: linkerd/cli dev-undefined
type: Opaque
data:
  crt.pem: LS0tLS1CRUdJTiBDRVJUSUZJQ0FURS0tLS0tCk1JSURJakNDQWdxZ0F3SUJBZ0lRQkhsRWhOb3Y0Z1hHT0EzbGFOamErekFOQmdrcWhraUc5dzBCQVFzRkFEQXIKTVNrd0p3WURWUVFERXlCc2FXNXJaWEprTFhOd0xYWmhiR2xrWVhSdmNpNXNhVzVyWlhKa0xuTjJZekFlRncweApPVEE0TURjeU1UTTJOREJhRncweU1EQTRNRFl5TVRNMk5EQmFNQ3N4S1RBbkJnTlZCQU1USUd4cGJtdGxjbVF0CmMzQXRkbUZzYVdSaGRHOXlMbXhwYm10bGNtUXVjM1pqTUlJQklqQU5CZ2txaGtpRzl3MEJBUUVGQUFPQ0FROEEKTUlJQkNnS0NBUUVBdklFVW5YdlBkSDFra2lJM2JPc01wQ0Zpb3FoN0dCK1ZtSmE5Q2RoNEQ3bWhiMWhoMUNYdgpNblZtQVduUE9UYWRvUHRZNFNZZU9pUDBURVQ1enZ1MUlEUzVyZFhUcDlZaHZHWDRMM1NhVk5XdnlsbzNXT1FmCk5sSXZPWFU4bHZHaDAyeE9TK3RZeklSMVh0dmFhOUV6K1QyN0p4ei9meHhnK2tHRmRES3BBK0tQeitvZHRKL1YKYTYvc2N6UWhaczhtTWt3L0Y3MzJxS1JtWG83bm9pTjhYRjAxSFBiT1pVdFpGZjJ6L2hGMHhKaEVMNlRNWTNlNwpZNnZ4UFoyMGVobTR5cUk1Q2RqcWN1WFNwL0xhbFNJOTBsb0ZMMU5SZFRuREgzZ1BNUWM3VE9KenIzQUI0bmxjCmJIU0ZsNkFvN2J1U3EvOTJ4MmdwMjRRT2w0UURkdlVZaVFJREFRQUJvMEl3UURBT0JnTlZIUThCQWY4RUJBTUMKQXFRd0hRWURWUjBsQkJZd0ZBWUlLd1lCQlFVSEF3RUdDQ3NHQVFVRkJ3TUNNQThHQTFVZEV3RUIvd1FGTUFNQgpBZjh3RFFZSktvWklodmNOQVFFTEJRQURnZ0VCQUtJQUc5T2E4SndtSzBUaGVtc2RxdjhvdkhZUk5XTHBWOVBhCkJNejJhQklFQVlvMURxQmFaQWFkdWZKa0k1bmFoTC81K2NaQXp3M2s4RmpYN2plT1ErYmlPaS9TNlU4K0FNZEUKZnZvdVR5N05Kb0xXM1NUclhCcjJnYzY3RUtLQ2JGQmsxYzM3b21KSUhhZU15aWNkRHY0SHRYTExDcUtrYk54aAo0NGQ2YUpzL3lNZm9kZGFhZFN0L1RwMGZtaHNPMTR5OUp3RDFWL2s1M3ppUmxDcXNYVUtBK05vejhqRC8wVkI5CnFyd0dpWGk4S1ZsZS9LYjFDZktOM1VhczdBRHlxbVVEUGNKY2tQMGM5QnBRQzlLYTJqZHhzb0hvWi8vSG5SVGYKalc2dExlcjN1UHZpek5qM2swcWt2SVAydVVJNDg0MkJjQmUrbVB1NlJoeVozdWt4elNVPQotLS0tLUVORCBDRVJUSUZJQ0FURS0tLS0t
  key.pem: LS0tLS1CRUdJTiBSU0EgUFJJVkFURSBLRVktLS0tLQpNSUlFcEFJQkFBS0NBUUVBdklFVW5YdlBkSDFra2lJM2JPc01wQ0Zpb3FoN0dCK1ZtSmE5Q2RoNEQ3bWhiMWhoCjFDWHZNblZtQVduUE9UYWRvUHRZNFNZZU9pUDBURVQ1enZ1MUlEUzVyZFhUcDlZaHZHWDRMM1NhVk5XdnlsbzMKV09RZk5sSXZPWFU4bHZHaDAyeE9TK3RZeklSMVh0dmFhOUV6K1QyN0p4ei9meHhnK2tHRmRES3BBK0tQeitvZAp0Si9WYTYvc2N6UWhaczhtTWt3L0Y3MzJxS1JtWG83bm9pTjhYRjAxSFBiT1pVdFpGZjJ6L2hGMHhKaEVMNlRNClkzZTdZNnZ4UFoyMGVobTR5cUk1Q2RqcWN1WFNwL0xhbFNJOTBsb0ZMMU5SZFRuREgzZ1BNUWM3VE9KenIzQUIKNG5sY2JIU0ZsNkFvN2J1U3EvOTJ4MmdwMjRRT2w0UURkdlVZaVFJREFRQUJBb0lCQVFDU1hGTHFXQWhpdFQyUwpMVmtGaTVjY0ZRUGxzWlVwek5RMVRzem1TUm9uYzRWQjA4alpsTDZkV2dQaWt3b2ZyU1ZFcWdOL2hUNHcvRnVoCm9HaXA2a3ZlL3JFd3BQYWF1U3NtZ2JIcS9za1psM1RQVTY3bnFQQUhHRmFzY1RlakoyZnpwWU5CZFRGVVVvQmoKTDZidTBkZGQ3UzFVR0RMVXVlOGVRQ05qYmpaRzJadnhiclhHQ1hTcjZtankvUTI2UkhrM0JSZXZ6UlFEMXIzbgpsSUxGdm9ueHNoTnVvU2xGVmJlTXNoN0JQQlBkbmR0MGNwZDRLcW5oQ0NCZVk0YUlsNmQ2eVJ1K1h4akhmRWRUCjlFTXhjYjJidEIzWHUrNTBtSWJsd1NEK2ZkVkFJUmFYeFRNMlc2dys4ZEZNSjFidXBRbTRLKy9KMC9UMko5b0sKRWpzdno5WVZBb0dCQU9td2t0NXpMVW5GVkNCR1p1aWJhTGRhcUFncy9pNldDcnJzL2xKd0VMb0grWDA4ZFkyWApIMS95ay8xVzZlbFFWVUEwOWg0dEZXSm1JM3BiT0c4d25iVU53MGVIZmlodkU2N0QvdlpXTi83b2FOUDZrdXdhCmNoTWRvaE5JNmhpSXd0cGo2L3JrVEIvTENtaXFWUHlEWXc2U0tiKzh5TktMZE1VdkFDZUpCRXVqQW9HQkFNNkEKS2NsUHNGeStrUzZDQzh4YkUvMER1eTZxc1BPQ3BBdDVDZWNGMHhHZHhBOXp4ZUdBWkxBTk5vZ0dPRjRrVTQxSwo0V20rRFoyNFFIV2FtWEp4dkhOZlZSdVVwSkR6UFJHcGdWSXJJNEMwMWprN0xxYy9VNEtpK2lYVGxWZDE0cWtJClVzalJTOUVrSU4yN3VIQzRnYnpoRW9PbXlOS0Q0U1JTQ2xyellrM2pBb0dBZUV0MHp4M3JDamFSLzZzOS9pOUIKMEdEU2JxTDZsWENYUlhJSjJOWG5SbHdraWRzOWlBMXJFVEVHRFR0WVhjb0VtSENxNFEzRUhFc0hxRXljMkYvbQpUdlV1dVB0K2JjSUFGODY4eUlISmdXYVJ6ODBGSkpUWWRBNmxCOWhZNlJnOWRiNUtFM1RCMnZ2aDk4NzJ3S1hCCnNCWjlkejN2QXJMWEFVb1lna0Y5L0pFQ2dZQmRObzhtTnhtR0UrT1hHYzdYbFRsRm1ieVJ5UzBORHFpY0lTdnUKSTd2dUZNZ2VyWVRpVU1HaWtxUk43SGpmVGdpRkhBcjZYM2JuL2ZiaTMwRnEzcHBSZmZQOStpLzYya0Z6eW83OApsMHAwVzZ6anNxcFJobzFjeDlLZzVveGdLVytDRzZhNnpYY3ExZU1jRkJPaWxqYkNHdHJ2b0liQU9CV1YvbzU4CkZhY0hQd0tCZ1FERS9nb2sxZ3VEaGVXUmJEaTdpNVVqd0ZqcnRJZ1hVbTA5N29yOW5Mb2dibFdIK0EyWmgvaG8KQ0hmekdLMUtnZytTd1I2YlRhZ29wRGVCMkRnNTk2ODFwTTQ4ZjVYbzV6NkJUejhFMVFPREpIRlkyNlNJNTlIRwpwZFlWMno5QmdxaDZKQWprZWhQWDlYMWFCcTRrVkpCQzg5MDBOUk1pbG1EdlBISjNhU1EyT0E9PQotLS0tLUVORCBSU0EgUFJJVkFURSBLRVktLS0tLQ==
---
apiVersion: admissionregistration.k8s.io/v1beta1
kind: ValidatingWebhookConfiguration
metadata:
  name: linkerd-sp-validator-webhook-config
  labels:
    linkerd.io/control-plane-component: sp-validator
    linkerd.io/control-plane-ns: linkerd
webhooks:
- name: linkerd-sp-validator.linkerd.io
  namespaceSelector:
    matchExpressions:
    - key: config.linkerd.io/admission-webhooks
      operator: NotIn
      values:
      - disabled
  clientConfig:
    service:
      name: linkerd-sp-validator
      namespace: linkerd
      path: "/"
    caBundle: LS0tLS1CRUdJTiBDRVJUSUZJQ0FURS0tLS0tCk1JSURJakNDQWdxZ0F3SUJBZ0lRQkhsRWhOb3Y0Z1hHT0EzbGFOamErekFOQmdrcWhraUc5dzBCQVFzRkFEQXIKTVNrd0p3WURWUVFERXlCc2FXNXJaWEprTFhOd0xYWmhiR2xrWVhSdmNpNXNhVzVyWlhKa0xuTjJZekFlRncweApPVEE0TURjeU1UTTJOREJhRncweU1EQTRNRFl5TVRNMk5EQmFNQ3N4S1RBbkJnTlZCQU1USUd4cGJtdGxjbVF0CmMzQXRkbUZzYVdSaGRHOXlMbXhwYm10bGNtUXVjM1pqTUlJQklqQU5CZ2txaGtpRzl3MEJBUUVGQUFPQ0FROEEKTUlJQkNnS0NBUUVBdklFVW5YdlBkSDFra2lJM2JPc01wQ0Zpb3FoN0dCK1ZtSmE5Q2RoNEQ3bWhiMWhoMUNYdgpNblZtQVduUE9UYWRvUHRZNFNZZU9pUDBURVQ1enZ1MUlEUzVyZFhUcDlZaHZHWDRMM1NhVk5XdnlsbzNXT1FmCk5sSXZPWFU4bHZHaDAyeE9TK3RZeklSMVh0dmFhOUV6K1QyN0p4ei9meHhnK2tHRmRES3BBK0tQeitvZHRKL1YKYTYvc2N6UWhaczhtTWt3L0Y3MzJxS1JtWG83bm9pTjhYRjAxSFBiT1pVdFpGZjJ6L2hGMHhKaEVMNlRNWTNlNwpZNnZ4UFoyMGVobTR5cUk1Q2RqcWN1WFNwL0xhbFNJOTBsb0ZMMU5SZFRuREgzZ1BNUWM3VE9KenIzQUI0bmxjCmJIU0ZsNkFvN2J1U3EvOTJ4MmdwMjRRT2w0UURkdlVZaVFJREFRQUJvMEl3UURBT0JnTlZIUThCQWY4RUJBTUMKQXFRd0hRWURWUjBsQkJZd0ZBWUlLd1lCQlFVSEF3RUdDQ3NHQVFVRkJ3TUNNQThHQTFVZEV3RUIvd1FGTUFNQgpBZjh3RFFZSktvWklodmNOQVFFTEJRQURnZ0VCQUtJQUc5T2E4SndtSzBUaGVtc2RxdjhvdkhZUk5XTHBWOVBhCkJNejJhQklFQVlvMURxQmFaQWFkdWZKa0k1bmFoTC81K2NaQXp3M2s4RmpYN2plT1ErYmlPaS9TNlU4K0FNZEUKZnZvdVR5N05Kb0xXM1NUclhCcjJnYzY3RUtLQ2JGQmsxYzM3b21KSUhhZU15aWNkRHY0SHRYTExDcUtrYk54aAo0NGQ2YUpzL3lNZm9kZGFhZFN0L1RwMGZtaHNPMTR5OUp3RDFWL2s1M3ppUmxDcXNYVUtBK05vejhqRC8wVkI5CnFyd0dpWGk4S1ZsZS9LYjFDZktOM1VhczdBRHlxbVVEUGNKY2tQMGM5QnBRQzlLYTJqZHhzb0hvWi8vSG5SVGYKalc2dExlcjN1UHZpek5qM2swcWt2SVAydVVJNDg0MkJjQmUrbVB1NlJoeVozdWt4elNVPQotLS0tLUVORCBDRVJUSUZJQ0FURS0tLS0t
  failurePolicy: Ignore
  rules:
  - operations: [ "CREATE" , "UPDATE" ]
    apiGroups: ["linkerd.io"]
    apiVersions: ["v1alpha1", "v1alpha2"]
    resources: ["serviceprofiles"]
  sideEffects: None
---
###
### Tap RBAC
###
---
kind: ClusterRole
apiVersion: rbac.authorization.k8s.io/v1
metadata:
  name: linkerd-linkerd-tap
  labels:
    linkerd.io/control-plane-component: tap
    linkerd.io/control-plane-ns: linkerd
rules:
- apiGroups: [""]
  resources: ["pods", "services", "replicationcontrollers", "namespaces", "nodes"]
  verbs: ["list", "get", "watch"]
- apiGroups: ["extensions", "apps"]
  resources: ["daemonsets", "deployments", "replicasets", "statefulsets"]
  verbs: ["list", "get", "watch"]
- apiGroups: ["extensions", "batch"]
  resources: ["cronjobs", "jobs"]
  verbs: ["list" , "get", "watch"]
---
kind: ClusterRole
apiVersion: rbac.authorization.k8s.io/v1
metadata:
  name: linkerd-linkerd-tap-admin
  labels:
    linkerd.io/control-plane-component: tap
    linkerd.io/control-plane-ns: linkerd
rules:
- apiGroups: ["tap.linkerd.io"]
  resources: ["*"]
  verbs: ["watch"]
---
kind: ClusterRoleBinding
apiVersion: rbac.authorization.k8s.io/v1
metadata:
  name: linkerd-linkerd-tap
  labels:
    linkerd.io/control-plane-component: tap
    linkerd.io/control-plane-ns: linkerd
roleRef:
  apiGroup: rbac.authorization.k8s.io
  kind: ClusterRole
  name: linkerd-linkerd-tap
subjects:
- kind: ServiceAccount
  name: linkerd-tap
  namespace: linkerd
---
apiVersion: rbac.authorization.k8s.io/v1
kind: ClusterRoleBinding
metadata:
  name: linkerd-linkerd-tap-auth-delegator
  labels:
    linkerd.io/control-plane-component: tap
    linkerd.io/control-plane-ns: linkerd
roleRef:
  apiGroup: rbac.authorization.k8s.io
  kind: ClusterRole
  name: system:auth-delegator
subjects:
- kind: ServiceAccount
  name: linkerd-tap
  namespace: linkerd
---
kind: ServiceAccount
apiVersion: v1
metadata:
  name: linkerd-tap
  namespace: linkerd
  labels:
    linkerd.io/control-plane-component: tap
    linkerd.io/control-plane-ns: linkerd
---
apiVersion: rbac.authorization.k8s.io/v1
kind: RoleBinding
metadata:
  name: linkerd-linkerd-tap-auth-reader
  namespace: kube-system
  labels:
    linkerd.io/control-plane-component: tap
    linkerd.io/control-plane-ns: linkerd
roleRef:
  apiGroup: rbac.authorization.k8s.io
  kind: Role
  name: extension-apiserver-authentication-reader
subjects:
- kind: ServiceAccount
  name: linkerd-tap
  namespace: linkerd
---
kind: Secret
apiVersion: v1
metadata:
  name: linkerd-tap-tls
  namespace: linkerd
  labels:
    linkerd.io/control-plane-component: tap
    linkerd.io/control-plane-ns: linkerd
  annotations:
    linkerd.io/created-by: linkerd/cli dev-undefined
type: Opaque
data:
  crt.pem: LS0tLS1CRUdJTiBDRVJUSUZJQ0FURS0tLS0tCk1JSURFRENDQWZpZ0F3SUJBZ0lRRlNhSmJjd0ZrMHNvclpsUENLUmhuakFOQmdrcWhraUc5dzBCQVFzRkFEQWkKTVNBd0hnWURWUVFERXhkc2FXNXJaWEprTFhSaGNDNXNhVzVyWlhKa0xuTjJZekFlRncweE9UQTRNRGN5TVRNMgpOREJhRncweU1EQTRNRFl5TVRNMk5EQmFNQ0l4SURBZUJnTlZCQU1URjJ4cGJtdGxjbVF0ZEdGd0xteHBibXRsCmNtUXVjM1pqTUlJQklqQU5CZ2txaGtpRzl3MEJBUUVGQUFPQ0FROEFNSUlCQ2dLQ0FRRUF1UTRhb3hLSWVnUncKZW5FWHY0QVBjWTc0SnNqNUJXSEhwMUJzY1d1Y24weEwrcEo5UnJDRXphOURXcklad2JTazhpNnlHYnpQWTZCaQpHdlIxK0NMRkZNR1VraERuS1lINk9hNzlvTXN3WGZEc1lmKzVFNU12WlZGay9XeW03ck5GWWhqWXNmengzdTY3CldWbFgyRTBGaHBrU1pMUGN6bHNCQzFzN0hxVzV4TnBYUmc2WDJqYlFWZ0xMdUNsL3FjZE05MzRsay81ODNtT3kKeVIwSkQvV3RMc3VxdVIrOWJZSjlVYXUrbGpqZUc3U1h0UVYrdkR5VDNscEZ2SFpraG5sSm53am9XN0RIN3dPNwplK0ZQc3FmOG9nQk8xUlBmUEhNakRZRERoVlJUTWRKVFpZK2VlcFc5VjVGbGJvRFZvOUtOMlhTSVRkbVJsWmF0CjJuRng3TU83YndJREFRQUJvMEl3UURBT0JnTlZIUThCQWY4RUJBTUNBcVF3SFFZRFZSMGxCQll3RkFZSUt3WUIKQlFVSEF3RUdDQ3NHQVFVRkJ3TUNNQThHQTFVZEV3RUIvd1FGTUFNQkFmOHdEUVlKS29aSWh2Y05BUUVMQlFBRApnZ0VCQUZNd3hXVnV1NFMzMi9LSVhsdURsR3dpQjh0YzFCTEVRQzUyY3hhNERodnBGNFkwZmRSOXRwMDN3S1VYClRlRWp6OUMyYzBFTW1EcVpheDVsQmxaaDBtWUFpNFowSUZkbXg4Q0FLYWowUVV1MEdQL1Jmd0taYWFuTjhBbEUKbCtRQjRLWG1ZNjRnOFZUUXR0VXhNL2FZdjkrU0FrMlcvbkZiZTFjUXpHbGFCSVh2WW9Da1N3TDFiTEpDV0N2WQowaEtteFhYdGpHZmpqZXJGTk9CTUdRZkJmQ0czZUJTZE45aS8rOEs3NS9FM21EV01iTGMwVHU2OEFsdWRxVUJRCmZsbngrNXlUaUtlaExhaW9BY0psTldrOVRCSEcySSswLy9tNTM4VGhYbnZ2ZC9uTXdTWitJbEZiVUpvbEo3Rk4KNXVUNG91Vm8xUU9BTlh3Nk5LWU1PT0VURXo0PQotLS0tLUVORCBDRVJUSUZJQ0FURS0tLS0t
  key.pem: LS0tLS1CRUdJTiBSU0EgUFJJVkFURSBLRVktLS0tLQpNSUlFb3dJQkFBS0NBUUVBdVE0YW94S0llZ1J3ZW5FWHY0QVBjWTc0SnNqNUJXSEhwMUJzY1d1Y24weEwrcEo5ClJyQ0V6YTlEV3JJWndiU2s4aTZ5R2J6UFk2QmlHdlIxK0NMRkZNR1VraERuS1lINk9hNzlvTXN3WGZEc1lmKzUKRTVNdlpWRmsvV3ltN3JORlloallzZnp4M3U2N1dWbFgyRTBGaHBrU1pMUGN6bHNCQzFzN0hxVzV4TnBYUmc2WAoyamJRVmdMTHVDbC9xY2RNOTM0bGsvNTgzbU95eVIwSkQvV3RMc3VxdVIrOWJZSjlVYXUrbGpqZUc3U1h0UVYrCnZEeVQzbHBGdkhaa2hubEpud2pvVzdESDd3TzdlK0ZQc3FmOG9nQk8xUlBmUEhNakRZRERoVlJUTWRKVFpZK2UKZXBXOVY1Rmxib0RWbzlLTjJYU0lUZG1SbFphdDJuRng3TU83YndJREFRQUJBb0lCQVFDdUtVNzZjS1BQS2tSdApoK2hReTRZOVdzL0RPTnZjcTlUS2E4OVR3M0tKSGJaWUlld1RUbWYrYUZkY2tVZmFYVmZyc2ZUZWNpdEEyUjNiCnZuMFVSaXp6UnVpN3UzckRQdGV2MkRoTlQwMjY2OWFjdUo2SGhMdFRnSklxVEVxalZrY1Rkc3ppWG11SVkyZ2gKUkF0L3Y2VldzdE56d1M4cmFzeUYwcHZHVVRTUHhVK29Vcm9BYm54TmRnMzRzbzBrR1lDRDJUbGk3ZmRvTWRuQQpRZWovUVp5aFFDTkorUWxJUGEyN2VkN3R5TWNVN3NpdXQ2aGVBRUJqT3AzVXJLS1BwUnc4VHhZNTltZ05oamt2CjVnT3FhZmV2U0ZPZS96TzNnNFpheXVoU3c5N1ZXR3NwZ0NvbmZETy8vNlZabG44cVlkdmQrNWdTTVBtanBKVlIKZCtRcE9BVmhBb0dCQU9VZmUyVkxXR1JlQVlidXhwdWt5OUFtRlkxSGN2eWN3SXlVZmphWEVUNDQvc0hXODdtMwo0MkVaK3BiYUd2ZE5VOVZtNytCblJ2WFBLVzlCaVNDT0dSSVppSDFWTnQ0d0ZMaTI1ZGNIamlZYitxbVNyUGpkCmI3MThHMTN3SU90L1ZsSDFOQW4zUU9qcmdMZm5udFgrUjlLMEtqVzRYbU4yVmpxUGd3MUZBSWdmQW9HQkFNN0QKUmExR29JSnduaHhuTXd0T08zVCtLUnVKc0Y1aUlYTW40Q1JhWUFwanN1cTUwYmdHQjV5MmdCazR6Y2ZOajVVbgpVQ0hXb2JFNFphcFhveHgvWXFkYkJRdTJaK2gxbnpCdTJJQTVoUEFJRmo1dTJ0SXI5d3FMczFLR1pTUjJScUM0Ck9nL2NFbnFEUUtHcStmUEtBeSs1NWRlbm1BYm8xM2FNOXhQZWZxS3hBb0dBR2JJOExwSVNxYjc1UU43S20yNFMKQlpnZjFxWnF1UFlEaWtDbEh3NDJPdG85aUJQSlpjeS96WVlTV3BTL2JYallyQmhOVXNlQ1o5TUIvSjVHK01XMgovaGFxL2hOdWdlQzJrampBOGlyQXdIbG0xVm5EMkcxTk9OMFFYS3F2cG5temZxR1hZbjYrWXVEMm9LbHpZT0NSCndZbS9LaU14UXNwa3hWQ1BEQS92RFZVQ2dZQUtUQzlzTWRoTXBzODVHdXF2NVhXUW5oZnVCeTJCaGVHa21wZlAKTjdFUTAyWlZ5bXRuZnVWaUtMUzRqTnV5MThvTzQ2WmFDUmFFZlFxVE1Vb3VZU25JcS8vVVZZRlhVb1JiSlNvagpPTG9tT2tEaFd5UUswNlc2SUxzTm9TUG9iUHVYaFpWZXROYzJ3dEsxT282NFZaZFRDUzhwVG0rRDZKVFNrcks3CmlwbEVBUUtCZ0VWb2hsNkpMNWhxcDc3dGg1RVp1VFpqUFZDUkJrU3VUeHZuY1pPUGZHemJjQUp2d05pYVZnblAKbVpnMXdKZDVMczZtbkV3QVJLOXhIRmpFbVpkdEpwSkIwY1ZhVzFvZFY4bWFQamFwRGFiNHJwR3NrL2tuRFZ5TAphWTl3M2FlakFiNlZhaVJ3bUZDZDlzOVhPYmFnQkJ4UU05bVBoTXh2WWdiQzdrSUZJUXVaCi0tLS0tRU5EIFJTQSBQUklWQVRFIEtFWS0tLS0t
---
apiVersion: apiregistration.k8s.io/v1
kind: APIService
metadata:
  name: v1alpha1.tap.linkerd.io
  labels:
    linkerd.io/control-plane-component: tap
    linkerd.io/control-plane-ns: linkerd
spec:
  group: tap.linkerd.io
  version: v1alpha1
  groupPriorityMinimum: 1000
  versionPriority: 100
  service:
    name: linkerd-tap
    namespace: linkerd
  caBundle: LS0tLS1CRUdJTiBDRVJUSUZJQ0FURS0tLS0tCk1JSURFRENDQWZpZ0F3SUJBZ0lRRlNhSmJjd0ZrMHNvclpsUENLUmhuakFOQmdrcWhraUc5dzBCQVFzRkFEQWkKTVNBd0hnWURWUVFERXhkc2FXNXJaWEprTFhSaGNDNXNhVzVyWlhKa0xuTjJZekFlRncweE9UQTRNRGN5TVRNMgpOREJhRncweU1EQTRNRFl5TVRNMk5EQmFNQ0l4SURBZUJnTlZCQU1URjJ4cGJtdGxjbVF0ZEdGd0xteHBibXRsCmNtUXVjM1pqTUlJQklqQU5CZ2txaGtpRzl3MEJBUUVGQUFPQ0FROEFNSUlCQ2dLQ0FRRUF1UTRhb3hLSWVnUncKZW5FWHY0QVBjWTc0SnNqNUJXSEhwMUJzY1d1Y24weEwrcEo5UnJDRXphOURXcklad2JTazhpNnlHYnpQWTZCaQpHdlIxK0NMRkZNR1VraERuS1lINk9hNzlvTXN3WGZEc1lmKzVFNU12WlZGay9XeW03ck5GWWhqWXNmengzdTY3CldWbFgyRTBGaHBrU1pMUGN6bHNCQzFzN0hxVzV4TnBYUmc2WDJqYlFWZ0xMdUNsL3FjZE05MzRsay81ODNtT3kKeVIwSkQvV3RMc3VxdVIrOWJZSjlVYXUrbGpqZUc3U1h0UVYrdkR5VDNscEZ2SFpraG5sSm53am9XN0RIN3dPNwplK0ZQc3FmOG9nQk8xUlBmUEhNakRZRERoVlJUTWRKVFpZK2VlcFc5VjVGbGJvRFZvOUtOMlhTSVRkbVJsWmF0CjJuRng3TU83YndJREFRQUJvMEl3UURBT0JnTlZIUThCQWY4RUJBTUNBcVF3SFFZRFZSMGxCQll3RkFZSUt3WUIKQlFVSEF3RUdDQ3NHQVFVRkJ3TUNNQThHQTFVZEV3RUIvd1FGTUFNQkFmOHdEUVlKS29aSWh2Y05BUUVMQlFBRApnZ0VCQUZNd3hXVnV1NFMzMi9LSVhsdURsR3dpQjh0YzFCTEVRQzUyY3hhNERodnBGNFkwZmRSOXRwMDN3S1VYClRlRWp6OUMyYzBFTW1EcVpheDVsQmxaaDBtWUFpNFowSUZkbXg4Q0FLYWowUVV1MEdQL1Jmd0taYWFuTjhBbEUKbCtRQjRLWG1ZNjRnOFZUUXR0VXhNL2FZdjkrU0FrMlcvbkZiZTFjUXpHbGFCSVh2WW9Da1N3TDFiTEpDV0N2WQowaEtteFhYdGpHZmpqZXJGTk9CTUdRZkJmQ0czZUJTZE45aS8rOEs3NS9FM21EV01iTGMwVHU2OEFsdWRxVUJRCmZsbngrNXlUaUtlaExhaW9BY0psTldrOVRCSEcySSswLy9tNTM4VGhYbnZ2ZC9uTXdTWitJbEZiVUpvbEo3Rk4KNXVUNG91Vm8xUU9BTlh3Nk5LWU1PT0VURXo0PQotLS0tLUVORCBDRVJUSUZJQ0FURS0tLS0t
---
###
### Control Plane PSP
###
---
apiVersion: policy/v1beta1
kind: PodSecurityPolicy
metadata:
  name: linkerd-linkerd-control-plane
  labels:
    linkerd.io/control-plane-ns: linkerd
spec:
  allowPrivilegeEscalation: false
  readOnlyRootFilesystem: true
  allowedCapabilities:
  - NET_ADMIN
  - NET_RAW
  requiredDropCapabilities:
  - ALL
  hostNetwork: false
  hostIPC: false
  hostPID: false
  seLinux:
    rule: RunAsAny
  runAsUser:
    rule: RunAsAny
  supplementalGroups:
    rule: MustRunAs
    ranges:
    - min: 1
      max: 65535
  fsGroup:
    rule: MustRunAs
    ranges:
    - min: 1
      max: 65535
  volumes:
  - configMap
  - emptyDir
  - secret
  - projected
  - downwardAPI
  - persistentVolumeClaim
---
apiVersion: rbac.authorization.k8s.io/v1
kind: Role
metadata:
  name: linkerd-psp
  namespace: linkerd
  labels:
    linkerd.io/control-plane-ns: linkerd
rules:
- apiGroups: ['policy', 'extensions']
  resources: ['podsecuritypolicies']
  verbs: ['use']
  resourceNames:
  - linkerd-linkerd-control-plane
---
apiVersion: rbac.authorization.k8s.io/v1
kind: RoleBinding
metadata:
  name: linkerd-psp
  namespace: linkerd
  labels:
    linkerd.io/control-plane-ns: linkerd
roleRef:
  kind: Role
  name: linkerd-psp
  apiGroup: rbac.authorization.k8s.io
subjects:
- kind: ServiceAccount
  name: linkerd-controller
  namespace: linkerd
- kind: ServiceAccount
  name: linkerd-destination
  namespace: linkerd
- kind: ServiceAccount
  name: linkerd-grafana
  namespace: linkerd
- kind: ServiceAccount
  name: linkerd-heartbeat
  namespace: linkerd
- kind: ServiceAccount
  name: linkerd-identity
  namespace: linkerd
- kind: ServiceAccount
  name: linkerd-prometheus
  namespace: linkerd
- kind: ServiceAccount
  name: linkerd-proxy-injector
  namespace: linkerd
- kind: ServiceAccount
  name: linkerd-sp-validator
  namespace: linkerd
- kind: ServiceAccount
  name: linkerd-tap
  namespace: linkerd
- kind: ServiceAccount
  name: linkerd-web
  namespace: linkerd

---
kind: ConfigMap
apiVersion: v1
metadata:
  name: linkerd-config
  namespace: linkerd
  labels:
    linkerd.io/control-plane-component: controller
    linkerd.io/control-plane-ns: linkerd
  annotations:
    linkerd.io/created-by: linkerd/cli dev-undefined
data:
  global: |
    {"linkerdNamespace":"linkerd","cniEnabled":false,"version":"UPGRADE-CONTROL-PLANE-VERSION","identityContext":{"trustDomain":"cluster.local","trustAnchorsPem":"-----BEGIN CERTIFICATE-----\nMIIBwDCCAWagAwIBAgIQMvd1QnGUJzXVUt3gNh7rWjAKBggqhkjOPQQDAjApMScw\nJQYDVQQDEx5pZGVudGl0eS5saW5rZXJkLmNsdXN0ZXIubG9jYWwwHhcNMjAwNDA2\nMTAzOTUxWhcNMzAwNDA0MTAzOTUxWjApMScwJQYDVQQDEx5pZGVudGl0eS5saW5r\nZXJkLmNsdXN0ZXIubG9jYWwwWTATBgcqhkjOPQIBBggqhkjOPQMBBwNCAAQ19nmg\nQ8l+EMofPxas7HUlOJE5avps6b6Q97Y71Waw3rdXYNCPqMxa4PedPc5VKGje6eqJ\nAo5mX29HeMcUw/y3o3AwbjAOBgNVHQ8BAf8EBAMCAQYwEgYDVR0TAQH/BAgwBgEB\n/wIBATAdBgNVHQ4EFgQUfxv+BcCt5v7oF7PXJ9xY+JambdwwKQYDVR0RBCIwIIIe\naWRlbnRpdHkubGlua2VyZC5jbHVzdGVyLmxvY2FsMAoGCCqGSM49BAMCA0gAMEUC\nIQCM8UfevR53SVGDd/4MgXMlVqC3Vh8oDiM0UToj2wsjNgIgLnZgogrqjK0KRo9R\nSxZLbJKt6SJIIY9dw5gzQpUQR2U=\n-----END CERTIFICATE-----\n","issuanceLifetime":"86400s","clockSkewAllowance":"20s","scheme":"linkerd.io/tls"},"autoInjectContext":null,"omitWebhookSideEffects":false,"clusterDomain":"cluster.local"}
  proxy: |
    {"proxyImage":{"imageName":"gcr.io/linkerd-io/proxy","pullPolicy":"IfNotPresent"},"proxyInitImage":{"imageName":"gcr.io/linkerd-io/proxy-init","pullPolicy":"IfNotPresent"},"controlPort":{"port":4190},"ignoreInboundPorts":[],"ignoreOutboundPorts":[],"inboundPort":{"port":4143},"adminPort":{"port":4191},"outboundPort":{"port":4140},"resource":{"requestCpu":"100m","requestMemory":"20Mi","limitCpu":"1","limitMemory":"250Mi"},"proxyUid":"2102","logLevel":{"level":"warn,linkerd=info"},"disableExternalProfiles":true,"proxyVersion":"UPGRADE-PROXY-VERSION","proxyInitImageVersion":"v1.3.3","debugImage":{"imageName":"gcr.io/linkerd-io/debug","pullPolicy":"IfNotPresent"},"debugImageVersion":"UPGRADE-DEBUG-VERSION","destinationGetNetworks":"DST-GET-NETWORKS","logFormat":"plain"}
  install: |
    {"cliVersion":"dev-undefined","flags":[]}
---
###
### Identity Controller Service
###
---
kind: Secret
apiVersion: v1
metadata:
  name: linkerd-identity-issuer
  namespace: linkerd
  labels:
    linkerd.io/control-plane-component: identity
    linkerd.io/control-plane-ns: linkerd
  annotations:
    linkerd.io/created-by: linkerd/cli dev-undefined
    linkerd.io/identity-issuer-expiry: 2030-04-04T10:40:04Z
data:
  crt.pem: LS0tLS1CRUdJTiBDRVJUSUZJQ0FURS0tLS0tCk1JSUJ3RENDQVdlZ0F3SUJBZ0lSQUxEaXZ5V1hPWVB1OU5qdmxQbzVyQll3Q2dZSUtvWkl6ajBFQXdJd0tURW4KTUNVR0ExVUVBeE1lYVdSbGJuUnBkSGt1YkdsdWEyVnlaQzVqYkhWemRHVnlMbXh2WTJGc01CNFhEVEl3TURRdwpOakV3TkRBd05Gb1hEVE13TURRd05ERXdOREF3TkZvd0tURW5NQ1VHQTFVRUF4TWVhV1JsYm5ScGRIa3ViR2x1CmEyVnlaQzVqYkhWemRHVnlMbXh2WTJGc01Ga3dFd1lIS29aSXpqMENBUVlJS29aSXpqMERBUWNEUWdBRUhBSzcKNjQ5YVM2Sk9ESC9McnFjdHlxazluZTlLVmNGZmp4RjVLd0hYaCsvQzUzYlZ0ME9sZlZFSGt6cmI4bGM1dnMyWAp0SFhBV2VDYlVZQldPSkpBZktOd01HNHdEZ1lEVlIwUEFRSC9CQVFEQWdFR01CSUdBMVVkRXdFQi93UUlNQVlCCkFmOENBUUF3SFFZRFZSME9CQllFRkJSMkZnUm5WUWZ2bTA1eHpYVm5RWGpVYkRzNU1Da0dBMVVkRVFRaU1DQ0MKSG1sa1pXNTBhWFI1TG14cGJtdGxjbVF1WTJ4MWMzUmxjaTVzYjJOaGJEQUtCZ2dxaGtqT1BRUURBZ05IQURCRQpBaUJRQURPN04vN3J4RU5jcDRVWWxoSi9Va3JtU1BmbzB5OWEycnczRTJOUDJBSWdZU25tUllQM2RYZEJ3TVB6CkU1UVZlY0VPb0tjL0VrVjhudDFuR0FuSU5yVT0KLS0tLS1FTkQgQ0VSVElGSUNBVEUtLS0tLQ==
  key.pem: LS0tLS1CRUdJTiBFQyBQUklWQVRFIEtFWS0tLS0tCk1IY0NBUUVFSUd0cEJrT0hjVENqOVZQcXBtMG5TSFpYOXZmdXN3RWx5R1dJQVJ1NlUwQTJvQW9HQ0NxR1NNNDkKQXdFSG9VUURRZ0FFSEFLNzY0OWFTNkpPREgvTHJxY3R5cWs5bmU5S1ZjRmZqeEY1S3dIWGgrL0M1M2JWdDBPbApmVkVIa3pyYjhsYzV2czJYdEhYQVdlQ2JVWUJXT0pKQWZBPT0KLS0tLS1FTkQgRUMgUFJJVkFURSBLRVktLS0tLQ==
---
kind: Service
apiVersion: v1
metadata:
  name: linkerd-identity
  namespace: linkerd
  labels:
    linkerd.io/control-plane-component: identity
    linkerd.io/control-plane-ns: linkerd
  annotations:
    linkerd.io/created-by: linkerd/cli dev-undefined
spec:
  type: ClusterIP
  selector:
    linkerd.io/control-plane-component: identity
  ports:
  - name: grpc
    port: 8080
    targetPort: 8080
---
apiVersion: apps/v1
kind: Deployment
metadata:
  annotations:
    linkerd.io/created-by: linkerd/cli dev-undefined
  labels:
    app.kubernetes.io/name: identity
    app.kubernetes.io/part-of: Linkerd
    app.kubernetes.io/version: UPGRADE-CONTROL-PLANE-VERSION
    linkerd.io/control-plane-component: identity
    linkerd.io/control-plane-ns: linkerd
  name: linkerd-identity
  namespace: linkerd
spec:
  replicas: 1
  selector:
    matchLabels:
      linkerd.io/control-plane-component: identity
      linkerd.io/control-plane-ns: linkerd
      linkerd.io/proxy-deployment: linkerd-identity
  template:
    metadata:
      annotations:
        linkerd.io/created-by: linkerd/cli dev-undefined
        linkerd.io/identity-mode: default
        linkerd.io/proxy-version: UPGRADE-PROXY-VERSION
      labels:
        linkerd.io/control-plane-component: identity
        linkerd.io/control-plane-ns: linkerd
        linkerd.io/workload-ns: linkerd
        linkerd.io/proxy-deployment: linkerd-identity
    spec:
      nodeSelector:
        beta.kubernetes.io/os: linux
      containers:
      - args:
        - identity
        - -log-level=info
        image: gcr.io/linkerd-io/controller:UPGRADE-CONTROL-PLANE-VERSION
        imagePullPolicy: IfNotPresent
        livenessProbe:
          httpGet:
            path: /ping
            port: 9990
          initialDelaySeconds: 10
        name: identity
        ports:
        - containerPort: 8080
          name: grpc
        - containerPort: 9990
          name: admin-http
        readinessProbe:
          failureThreshold: 7
          httpGet:
            path: /ready
            port: 9990
        securityContext:
          runAsUser: 2103
        volumeMounts:
        - mountPath: /var/run/linkerd/config
          name: config
        - mountPath: /var/run/linkerd/identity/issuer
          name: identity-issuer
      - env:
        - name: LINKERD2_PROXY_LOG
          value: warn,linkerd=info
        - name: LINKERD2_PROXY_LOG_FORMAT
          value: plain
        - name: LINKERD2_PROXY_DESTINATION_SVC_ADDR
          value: linkerd-dst.linkerd.svc.cluster.local:8086
        - name: LINKERD2_PROXY_DESTINATION_GET_NETWORKS
          value: "10.0.0.0/8,172.16.0.0/12,192.168.0.0/16"
        - name: LINKERD2_PROXY_CONTROL_LISTEN_ADDR
          value: 0.0.0.0:4190
        - name: LINKERD2_PROXY_ADMIN_LISTEN_ADDR
          value: 0.0.0.0:4191
        - name: LINKERD2_PROXY_OUTBOUND_LISTEN_ADDR
          value: 127.0.0.1:4140
        - name: LINKERD2_PROXY_INBOUND_LISTEN_ADDR
          value: 0.0.0.0:4143
        - name: LINKERD2_PROXY_DESTINATION_GET_SUFFIXES
          value: svc.cluster.local.
        - name: LINKERD2_PROXY_DESTINATION_PROFILE_SUFFIXES
          value: svc.cluster.local.
        - name: LINKERD2_PROXY_INBOUND_ACCEPT_KEEPALIVE
          value: 10000ms
        - name: LINKERD2_PROXY_OUTBOUND_CONNECT_KEEPALIVE
          value: 10000ms
        - name: _pod_ns
          valueFrom:
            fieldRef:
              fieldPath: metadata.namespace
        - name: LINKERD2_PROXY_DESTINATION_CONTEXT
          value: ns:$(_pod_ns)
        - name: LINKERD2_PROXY_IDENTITY_DIR
          value: /var/run/linkerd/identity/end-entity
        - name: LINKERD2_PROXY_IDENTITY_TRUST_ANCHORS
          value: |
            -----BEGIN CERTIFICATE-----
            MIIBwDCCAWagAwIBAgIQMvd1QnGUJzXVUt3gNh7rWjAKBggqhkjOPQQDAjApMScw
            JQYDVQQDEx5pZGVudGl0eS5saW5rZXJkLmNsdXN0ZXIubG9jYWwwHhcNMjAwNDA2
            MTAzOTUxWhcNMzAwNDA0MTAzOTUxWjApMScwJQYDVQQDEx5pZGVudGl0eS5saW5r
            ZXJkLmNsdXN0ZXIubG9jYWwwWTATBgcqhkjOPQIBBggqhkjOPQMBBwNCAAQ19nmg
            Q8l+EMofPxas7HUlOJE5avps6b6Q97Y71Waw3rdXYNCPqMxa4PedPc5VKGje6eqJ
            Ao5mX29HeMcUw/y3o3AwbjAOBgNVHQ8BAf8EBAMCAQYwEgYDVR0TAQH/BAgwBgEB
            /wIBATAdBgNVHQ4EFgQUfxv+BcCt5v7oF7PXJ9xY+JambdwwKQYDVR0RBCIwIIIe
            aWRlbnRpdHkubGlua2VyZC5jbHVzdGVyLmxvY2FsMAoGCCqGSM49BAMCA0gAMEUC
            IQCM8UfevR53SVGDd/4MgXMlVqC3Vh8oDiM0UToj2wsjNgIgLnZgogrqjK0KRo9R
            SxZLbJKt6SJIIY9dw5gzQpUQR2U=
            -----END CERTIFICATE-----
        - name: LINKERD2_PROXY_IDENTITY_TOKEN_FILE
          value: /var/run/secrets/kubernetes.io/serviceaccount/token
        - name: LINKERD2_PROXY_IDENTITY_SVC_ADDR
          value: localhost.:8080
        - name: _pod_sa
          valueFrom:
            fieldRef:
              fieldPath: spec.serviceAccountName
        - name: _l5d_ns
          value: linkerd
        - name: _l5d_trustdomain
          value: cluster.local
        - name: LINKERD2_PROXY_IDENTITY_LOCAL_NAME
          value: $(_pod_sa).$(_pod_ns).serviceaccount.identity.$(_l5d_ns).$(_l5d_trustdomain)
        - name: LINKERD2_PROXY_IDENTITY_SVC_NAME
          value: linkerd-identity.$(_l5d_ns).serviceaccount.identity.$(_l5d_ns).$(_l5d_trustdomain)
        - name: LINKERD2_PROXY_DESTINATION_SVC_NAME
          value: linkerd-destination.$(_l5d_ns).serviceaccount.identity.$(_l5d_ns).$(_l5d_trustdomain)
        - name: LINKERD2_PROXY_TAP_SVC_NAME
          value: linkerd-tap.$(_l5d_ns).serviceaccount.identity.$(_l5d_ns).$(_l5d_trustdomain)
        image: gcr.io/linkerd-io/proxy:UPGRADE-PROXY-VERSION
        imagePullPolicy: IfNotPresent
        livenessProbe:
          httpGet:
            path: /live
            port: 4191
          initialDelaySeconds: 10
        name: linkerd-proxy
        ports:
        - containerPort: 4143
          name: linkerd-proxy
        - containerPort: 4191
          name: linkerd-admin
        readinessProbe:
          httpGet:
            path: /ready
            port: 4191
          initialDelaySeconds: 2
        resources:
        securityContext:
          allowPrivilegeEscalation: false
          readOnlyRootFilesystem: true
          runAsUser: 2102
        terminationMessagePolicy: FallbackToLogsOnError
        volumeMounts:
        - mountPath: /var/run/linkerd/identity/end-entity
          name: linkerd-identity-end-entity
      initContainers:
      - args:
        - --incoming-proxy-port
        - "4143"
        - --outgoing-proxy-port
        - "4140"
        - --proxy-uid
        - "2102"
        - --inbound-ports-to-ignore
        - 4190,4191
        - --outbound-ports-to-ignore
        - "443"
        image: gcr.io/linkerd-io/proxy-init:v1.3.3
        imagePullPolicy: IfNotPresent
        name: linkerd-init
        resources:
          limits:
            cpu: "100m"
            memory: "50Mi"
          requests:
            cpu: "10m"
            memory: "10Mi"
        securityContext:
          allowPrivilegeEscalation: false
          capabilities:
            add:
            - NET_ADMIN
            - NET_RAW
          privileged: false
          readOnlyRootFilesystem: true
          runAsNonRoot: false
          runAsUser: 0
        terminationMessagePolicy: FallbackToLogsOnError
        volumeMounts:
        - mountPath: /run
          name: linkerd-proxy-init-xtables-lock
      serviceAccountName: linkerd-identity
      volumes:
      - configMap:
          name: linkerd-config
        name: config
      - name: identity-issuer
        secret:
          secretName: linkerd-identity-issuer
      - emptyDir: {}
        name: linkerd-proxy-init-xtables-lock
      - emptyDir:
          medium: Memory
        name: linkerd-identity-end-entity
---
###
### Controller
###
---
kind: Service
apiVersion: v1
metadata:
  name: linkerd-controller-api
  namespace: linkerd
  labels:
    linkerd.io/control-plane-component: controller
    linkerd.io/control-plane-ns: linkerd
  annotations:
    linkerd.io/created-by: linkerd/cli dev-undefined
spec:
  type: ClusterIP
  selector:
    linkerd.io/control-plane-component: controller
  ports:
  - name: http
    port: 8085
    targetPort: 8085
---
apiVersion: apps/v1
kind: Deployment
metadata:
  annotations:
    linkerd.io/created-by: linkerd/cli dev-undefined
  labels:
    app.kubernetes.io/name: controller
    app.kubernetes.io/part-of: Linkerd
    app.kubernetes.io/version: UPGRADE-CONTROL-PLANE-VERSION
    linkerd.io/control-plane-component: controller
    linkerd.io/control-plane-ns: linkerd
  name: linkerd-controller
  namespace: linkerd
spec:
  replicas: 1
  selector:
    matchLabels:
      linkerd.io/control-plane-component: controller
      linkerd.io/control-plane-ns: linkerd
      linkerd.io/proxy-deployment: linkerd-controller
  template:
    metadata:
      annotations:
        linkerd.io/created-by: linkerd/cli dev-undefined
        linkerd.io/identity-mode: default
        linkerd.io/proxy-version: UPGRADE-PROXY-VERSION
      labels:
        linkerd.io/control-plane-component: controller
        linkerd.io/control-plane-ns: linkerd
        linkerd.io/workload-ns: linkerd
        linkerd.io/proxy-deployment: linkerd-controller
    spec:
      nodeSelector:
        beta.kubernetes.io/os: linux
      containers:
      - args:
        - public-api
        - -destination-addr=linkerd-dst.linkerd.svc.cluster.local:8086
        - -controller-namespace=linkerd
        - -log-level=info
        - -prometheus-url=http://linkerd-prometheus.linkerd.svc.cluster.local:9090
        image: gcr.io/linkerd-io/controller:UPGRADE-CONTROL-PLANE-VERSION
        imagePullPolicy: IfNotPresent
        livenessProbe:
          httpGet:
            path: /ping
            port: 9995
          initialDelaySeconds: 10
        name: public-api
        ports:
        - containerPort: 8085
          name: http
        - containerPort: 9995
          name: admin-http
        readinessProbe:
          failureThreshold: 7
          httpGet:
            path: /ready
            port: 9995
        securityContext:
          runAsUser: 2103
        volumeMounts:
        - mountPath: /var/run/linkerd/config
          name: config
      - env:
        - name: LINKERD2_PROXY_LOG
          value: warn,linkerd=info
        - name: LINKERD2_PROXY_LOG_FORMAT
          value: plain
        - name: LINKERD2_PROXY_DESTINATION_SVC_ADDR
          value: linkerd-dst.linkerd.svc.cluster.local:8086
        - name: LINKERD2_PROXY_DESTINATION_GET_NETWORKS
          value: "10.0.0.0/8,172.16.0.0/12,192.168.0.0/16"
        - name: LINKERD2_PROXY_CONTROL_LISTEN_ADDR
          value: 0.0.0.0:4190
        - name: LINKERD2_PROXY_ADMIN_LISTEN_ADDR
          value: 0.0.0.0:4191
        - name: LINKERD2_PROXY_OUTBOUND_LISTEN_ADDR
          value: 127.0.0.1:4140
        - name: LINKERD2_PROXY_INBOUND_LISTEN_ADDR
          value: 0.0.0.0:4143
        - name: LINKERD2_PROXY_DESTINATION_GET_SUFFIXES
          value: svc.cluster.local.
        - name: LINKERD2_PROXY_DESTINATION_PROFILE_SUFFIXES
          value: svc.cluster.local.
        - name: LINKERD2_PROXY_INBOUND_ACCEPT_KEEPALIVE
          value: 10000ms
        - name: LINKERD2_PROXY_OUTBOUND_CONNECT_KEEPALIVE
          value: 10000ms
        - name: _pod_ns
          valueFrom:
            fieldRef:
              fieldPath: metadata.namespace
        - name: LINKERD2_PROXY_DESTINATION_CONTEXT
          value: ns:$(_pod_ns)
        - name: LINKERD2_PROXY_IDENTITY_DIR
          value: /var/run/linkerd/identity/end-entity
        - name: LINKERD2_PROXY_IDENTITY_TRUST_ANCHORS
          value: |
            -----BEGIN CERTIFICATE-----
            MIIBwDCCAWagAwIBAgIQMvd1QnGUJzXVUt3gNh7rWjAKBggqhkjOPQQDAjApMScw
            JQYDVQQDEx5pZGVudGl0eS5saW5rZXJkLmNsdXN0ZXIubG9jYWwwHhcNMjAwNDA2
            MTAzOTUxWhcNMzAwNDA0MTAzOTUxWjApMScwJQYDVQQDEx5pZGVudGl0eS5saW5r
            ZXJkLmNsdXN0ZXIubG9jYWwwWTATBgcqhkjOPQIBBggqhkjOPQMBBwNCAAQ19nmg
            Q8l+EMofPxas7HUlOJE5avps6b6Q97Y71Waw3rdXYNCPqMxa4PedPc5VKGje6eqJ
            Ao5mX29HeMcUw/y3o3AwbjAOBgNVHQ8BAf8EBAMCAQYwEgYDVR0TAQH/BAgwBgEB
            /wIBATAdBgNVHQ4EFgQUfxv+BcCt5v7oF7PXJ9xY+JambdwwKQYDVR0RBCIwIIIe
            aWRlbnRpdHkubGlua2VyZC5jbHVzdGVyLmxvY2FsMAoGCCqGSM49BAMCA0gAMEUC
            IQCM8UfevR53SVGDd/4MgXMlVqC3Vh8oDiM0UToj2wsjNgIgLnZgogrqjK0KRo9R
            SxZLbJKt6SJIIY9dw5gzQpUQR2U=
            -----END CERTIFICATE-----
        - name: LINKERD2_PROXY_IDENTITY_TOKEN_FILE
          value: /var/run/secrets/kubernetes.io/serviceaccount/token
        - name: LINKERD2_PROXY_IDENTITY_SVC_ADDR
          value: linkerd-identity.linkerd.svc.cluster.local:8080
        - name: _pod_sa
          valueFrom:
            fieldRef:
              fieldPath: spec.serviceAccountName
        - name: _l5d_ns
          value: linkerd
        - name: _l5d_trustdomain
          value: cluster.local
        - name: LINKERD2_PROXY_IDENTITY_LOCAL_NAME
          value: $(_pod_sa).$(_pod_ns).serviceaccount.identity.$(_l5d_ns).$(_l5d_trustdomain)
        - name: LINKERD2_PROXY_IDENTITY_SVC_NAME
          value: linkerd-identity.$(_l5d_ns).serviceaccount.identity.$(_l5d_ns).$(_l5d_trustdomain)
        - name: LINKERD2_PROXY_DESTINATION_SVC_NAME
          value: linkerd-destination.$(_l5d_ns).serviceaccount.identity.$(_l5d_ns).$(_l5d_trustdomain)
        - name: LINKERD2_PROXY_TAP_SVC_NAME
          value: linkerd-tap.$(_l5d_ns).serviceaccount.identity.$(_l5d_ns).$(_l5d_trustdomain)
        image: gcr.io/linkerd-io/proxy:UPGRADE-PROXY-VERSION
        imagePullPolicy: IfNotPresent
        livenessProbe:
          httpGet:
            path: /live
            port: 4191
          initialDelaySeconds: 10
        name: linkerd-proxy
        ports:
        - containerPort: 4143
          name: linkerd-proxy
        - containerPort: 4191
          name: linkerd-admin
        readinessProbe:
          httpGet:
            path: /ready
            port: 4191
          initialDelaySeconds: 2
        resources:
        securityContext:
          allowPrivilegeEscalation: false
          readOnlyRootFilesystem: true
          runAsUser: 2102
        terminationMessagePolicy: FallbackToLogsOnError
        volumeMounts:
        - mountPath: /var/run/linkerd/identity/end-entity
          name: linkerd-identity-end-entity
      initContainers:
      - args:
        - --incoming-proxy-port
        - "4143"
        - --outgoing-proxy-port
        - "4140"
        - --proxy-uid
        - "2102"
        - --inbound-ports-to-ignore
        - 4190,4191
        - --outbound-ports-to-ignore
        - "443"
        image: gcr.io/linkerd-io/proxy-init:v1.3.3
        imagePullPolicy: IfNotPresent
        name: linkerd-init
        resources:
          limits:
            cpu: "100m"
            memory: "50Mi"
          requests:
            cpu: "10m"
            memory: "10Mi"
        securityContext:
          allowPrivilegeEscalation: false
          capabilities:
            add:
            - NET_ADMIN
            - NET_RAW
          privileged: false
          readOnlyRootFilesystem: true
          runAsNonRoot: false
          runAsUser: 0
        terminationMessagePolicy: FallbackToLogsOnError
        volumeMounts:
        - mountPath: /run
          name: linkerd-proxy-init-xtables-lock
      serviceAccountName: linkerd-controller
      volumes:
      - configMap:
          name: linkerd-config
        name: config
      - emptyDir: {}
        name: linkerd-proxy-init-xtables-lock
      - emptyDir:
          medium: Memory
        name: linkerd-identity-end-entity
---
###
### Destination Controller Service
###
---
kind: Service
apiVersion: v1
metadata:
  name: linkerd-dst
  namespace: linkerd
  labels:
    linkerd.io/control-plane-component: destination
    linkerd.io/control-plane-ns: linkerd
  annotations:
    linkerd.io/created-by: linkerd/cli dev-undefined
spec:
  type: ClusterIP
  selector:
    linkerd.io/control-plane-component: destination
  ports:
  - name: grpc
    port: 8086
    targetPort: 8086
---
apiVersion: apps/v1
kind: Deployment
metadata:
  annotations:
    linkerd.io/created-by: linkerd/cli dev-undefined
  labels:
    app.kubernetes.io/name: destination
    app.kubernetes.io/part-of: Linkerd
    app.kubernetes.io/version: UPGRADE-CONTROL-PLANE-VERSION
    linkerd.io/control-plane-component: destination
    linkerd.io/control-plane-ns: linkerd
  name: linkerd-destination
  namespace: linkerd
spec:
  replicas: 1
  selector:
    matchLabels:
      linkerd.io/control-plane-component: destination
      linkerd.io/control-plane-ns: linkerd
      linkerd.io/proxy-deployment: linkerd-destination
  template:
    metadata:
      annotations:
        linkerd.io/created-by: linkerd/cli dev-undefined
        linkerd.io/identity-mode: default
        linkerd.io/proxy-version: UPGRADE-PROXY-VERSION
      labels:
        linkerd.io/control-plane-component: destination
        linkerd.io/control-plane-ns: linkerd
        linkerd.io/workload-ns: linkerd
        linkerd.io/proxy-deployment: linkerd-destination
    spec:
      nodeSelector:
        beta.kubernetes.io/os: linux
      containers:
      - args:
        - destination
        - -addr=:8086
        - -controller-namespace=linkerd
        - -enable-h2-upgrade=true
        - -log-level=info
        image: gcr.io/linkerd-io/controller:UPGRADE-CONTROL-PLANE-VERSION
        imagePullPolicy: IfNotPresent
        livenessProbe:
          httpGet:
            path: /ping
            port: 9996
          initialDelaySeconds: 10
        name: destination
        ports:
        - containerPort: 8086
          name: grpc
        - containerPort: 9996
          name: admin-http
        readinessProbe:
          failureThreshold: 7
          httpGet:
            path: /ready
            port: 9996
        securityContext:
          runAsUser: 2103
        volumeMounts:
        - mountPath: /var/run/linkerd/config
          name: config
      - env:
        - name: LINKERD2_PROXY_LOG
          value: warn,linkerd=info
        - name: LINKERD2_PROXY_LOG_FORMAT
          value: plain
        - name: LINKERD2_PROXY_DESTINATION_SVC_ADDR
          value: localhost.:8086
        - name: LINKERD2_PROXY_DESTINATION_GET_NETWORKS
          value: "10.0.0.0/8,172.16.0.0/12,192.168.0.0/16"
        - name: LINKERD2_PROXY_CONTROL_LISTEN_ADDR
          value: 0.0.0.0:4190
        - name: LINKERD2_PROXY_ADMIN_LISTEN_ADDR
          value: 0.0.0.0:4191
        - name: LINKERD2_PROXY_OUTBOUND_LISTEN_ADDR
          value: 127.0.0.1:4140
        - name: LINKERD2_PROXY_INBOUND_LISTEN_ADDR
          value: 0.0.0.0:4143
        - name: LINKERD2_PROXY_DESTINATION_GET_SUFFIXES
          value: svc.cluster.local.
        - name: LINKERD2_PROXY_DESTINATION_PROFILE_SUFFIXES
          value: svc.cluster.local.
        - name: LINKERD2_PROXY_INBOUND_ACCEPT_KEEPALIVE
          value: 10000ms
        - name: LINKERD2_PROXY_OUTBOUND_CONNECT_KEEPALIVE
          value: 10000ms
        - name: _pod_ns
          valueFrom:
            fieldRef:
              fieldPath: metadata.namespace
        - name: LINKERD2_PROXY_DESTINATION_CONTEXT
          value: ns:$(_pod_ns)
        - name: LINKERD2_PROXY_IDENTITY_DIR
          value: /var/run/linkerd/identity/end-entity
        - name: LINKERD2_PROXY_IDENTITY_TRUST_ANCHORS
          value: |
            -----BEGIN CERTIFICATE-----
            MIIBwDCCAWagAwIBAgIQMvd1QnGUJzXVUt3gNh7rWjAKBggqhkjOPQQDAjApMScw
            JQYDVQQDEx5pZGVudGl0eS5saW5rZXJkLmNsdXN0ZXIubG9jYWwwHhcNMjAwNDA2
            MTAzOTUxWhcNMzAwNDA0MTAzOTUxWjApMScwJQYDVQQDEx5pZGVudGl0eS5saW5r
            ZXJkLmNsdXN0ZXIubG9jYWwwWTATBgcqhkjOPQIBBggqhkjOPQMBBwNCAAQ19nmg
            Q8l+EMofPxas7HUlOJE5avps6b6Q97Y71Waw3rdXYNCPqMxa4PedPc5VKGje6eqJ
            Ao5mX29HeMcUw/y3o3AwbjAOBgNVHQ8BAf8EBAMCAQYwEgYDVR0TAQH/BAgwBgEB
            /wIBATAdBgNVHQ4EFgQUfxv+BcCt5v7oF7PXJ9xY+JambdwwKQYDVR0RBCIwIIIe
            aWRlbnRpdHkubGlua2VyZC5jbHVzdGVyLmxvY2FsMAoGCCqGSM49BAMCA0gAMEUC
            IQCM8UfevR53SVGDd/4MgXMlVqC3Vh8oDiM0UToj2wsjNgIgLnZgogrqjK0KRo9R
            SxZLbJKt6SJIIY9dw5gzQpUQR2U=
            -----END CERTIFICATE-----
        - name: LINKERD2_PROXY_IDENTITY_TOKEN_FILE
          value: /var/run/secrets/kubernetes.io/serviceaccount/token
        - name: LINKERD2_PROXY_IDENTITY_SVC_ADDR
          value: linkerd-identity.linkerd.svc.cluster.local:8080
        - name: _pod_sa
          valueFrom:
            fieldRef:
              fieldPath: spec.serviceAccountName
        - name: _l5d_ns
          value: linkerd
        - name: _l5d_trustdomain
          value: cluster.local
        - name: LINKERD2_PROXY_IDENTITY_LOCAL_NAME
          value: $(_pod_sa).$(_pod_ns).serviceaccount.identity.$(_l5d_ns).$(_l5d_trustdomain)
        - name: LINKERD2_PROXY_IDENTITY_SVC_NAME
          value: linkerd-identity.$(_l5d_ns).serviceaccount.identity.$(_l5d_ns).$(_l5d_trustdomain)
        - name: LINKERD2_PROXY_DESTINATION_SVC_NAME
          value: linkerd-destination.$(_l5d_ns).serviceaccount.identity.$(_l5d_ns).$(_l5d_trustdomain)
        - name: LINKERD2_PROXY_TAP_SVC_NAME
          value: linkerd-tap.$(_l5d_ns).serviceaccount.identity.$(_l5d_ns).$(_l5d_trustdomain)
        image: gcr.io/linkerd-io/proxy:UPGRADE-PROXY-VERSION
        imagePullPolicy: IfNotPresent
        livenessProbe:
          httpGet:
            path: /live
            port: 4191
          initialDelaySeconds: 10
        name: linkerd-proxy
        ports:
        - containerPort: 4143
          name: linkerd-proxy
        - containerPort: 4191
          name: linkerd-admin
        readinessProbe:
          httpGet:
            path: /ready
            port: 4191
          initialDelaySeconds: 2
        resources:
        securityContext:
          allowPrivilegeEscalation: false
          readOnlyRootFilesystem: true
          runAsUser: 2102
        terminationMessagePolicy: FallbackToLogsOnError
        volumeMounts:
        - mountPath: /var/run/linkerd/identity/end-entity
          name: linkerd-identity-end-entity
      initContainers:
      - args:
        - --incoming-proxy-port
        - "4143"
        - --outgoing-proxy-port
        - "4140"
        - --proxy-uid
        - "2102"
        - --inbound-ports-to-ignore
        - 4190,4191
        - --outbound-ports-to-ignore
        - "443"
        image: gcr.io/linkerd-io/proxy-init:v1.3.3
        imagePullPolicy: IfNotPresent
        name: linkerd-init
        resources:
          limits:
            cpu: "100m"
            memory: "50Mi"
          requests:
            cpu: "10m"
            memory: "10Mi"
        securityContext:
          allowPrivilegeEscalation: false
          capabilities:
            add:
            - NET_ADMIN
            - NET_RAW
          privileged: false
          readOnlyRootFilesystem: true
          runAsNonRoot: false
          runAsUser: 0
        terminationMessagePolicy: FallbackToLogsOnError
        volumeMounts:
        - mountPath: /run
          name: linkerd-proxy-init-xtables-lock
      serviceAccountName: linkerd-destination
      volumes:
      - configMap:
          name: linkerd-config
        name: config
      - emptyDir: {}
        name: linkerd-proxy-init-xtables-lock
      - emptyDir:
          medium: Memory
        name: linkerd-identity-end-entity
---
###
### Heartbeat
###
---
apiVersion: batch/v1beta1
kind: CronJob
metadata:
  name: linkerd-heartbeat
  namespace: linkerd
  labels:
    app.kubernetes.io/name: heartbeat
    app.kubernetes.io/part-of: Linkerd
    app.kubernetes.io/version: UPGRADE-CONTROL-PLANE-VERSION
    linkerd.io/control-plane-component: heartbeat
    linkerd.io/control-plane-ns: linkerd
  annotations:
    linkerd.io/created-by: linkerd/cli dev-undefined
spec:
  schedule: "1 2 3 4 5"
  successfulJobsHistoryLimit: 0
  jobTemplate:
    spec:
      template:
        metadata:
          labels:
            linkerd.io/control-plane-component: heartbeat
            linkerd.io/workload-ns: linkerd
          annotations:
            linkerd.io/created-by: linkerd/cli dev-undefined
        spec:
          nodeSelector:
            beta.kubernetes.io/os: linux
          serviceAccountName: linkerd-heartbeat
          restartPolicy: Never
          containers:
          - name: heartbeat
            image: gcr.io/linkerd-io/controller:UPGRADE-CONTROL-PLANE-VERSION
            imagePullPolicy: IfNotPresent
            args:
            - "heartbeat"
            - "-controller-namespace=linkerd"
            - "-log-level=info"
            - "-prometheus-url=http://linkerd-prometheus.linkerd.svc.cluster.local:9090"
            securityContext:
              runAsUser: 2103
---
###
### Web
###
---
kind: Service
apiVersion: v1
metadata:
  name: linkerd-web
  namespace: linkerd
  labels:
    linkerd.io/control-plane-component: web
    linkerd.io/control-plane-ns: linkerd
  annotations:
    linkerd.io/created-by: linkerd/cli dev-undefined
spec:
  type: ClusterIP
  selector:
    linkerd.io/control-plane-component: web
  ports:
  - name: http
    port: 8084
    targetPort: 8084
  - name: admin-http
    port: 9994
    targetPort: 9994
---
apiVersion: apps/v1
kind: Deployment
metadata:
  annotations:
    linkerd.io/created-by: linkerd/cli dev-undefined
  labels:
    app.kubernetes.io/name: web
    app.kubernetes.io/part-of: Linkerd
    app.kubernetes.io/version: UPGRADE-CONTROL-PLANE-VERSION
    linkerd.io/control-plane-component: web
    linkerd.io/control-plane-ns: linkerd
  name: linkerd-web
  namespace: linkerd
spec:
  replicas: 1
  selector:
    matchLabels:
      linkerd.io/control-plane-component: web
      linkerd.io/control-plane-ns: linkerd
      linkerd.io/proxy-deployment: linkerd-web
  template:
    metadata:
      annotations:
        linkerd.io/created-by: linkerd/cli dev-undefined
        linkerd.io/identity-mode: default
        linkerd.io/proxy-version: UPGRADE-PROXY-VERSION
      labels:
        linkerd.io/control-plane-component: web
        linkerd.io/control-plane-ns: linkerd
        linkerd.io/workload-ns: linkerd
        linkerd.io/proxy-deployment: linkerd-web
    spec:
      nodeSelector:
        beta.kubernetes.io/os: linux
      containers:
      - args:
        - -api-addr=linkerd-controller-api.linkerd.svc.cluster.local:8085
        - -grafana-addr=linkerd-grafana.linkerd.svc.cluster.local:3000
        - -controller-namespace=linkerd
        - -log-level=info
        - -enforced-host=^(localhost|127\.0\.0\.1|linkerd-web\.linkerd\.svc\.cluster\.local|linkerd-web\.linkerd\.svc|\[::1\])(:\d+)?$
        image: gcr.io/linkerd-io/web:UPGRADE-CONTROL-PLANE-VERSION
        imagePullPolicy: IfNotPresent
        livenessProbe:
          httpGet:
            path: /ping
            port: 9994
          initialDelaySeconds: 10
        name: web
        ports:
        - containerPort: 8084
          name: http
        - containerPort: 9994
          name: admin-http
        readinessProbe:
          failureThreshold: 7
          httpGet:
            path: /ready
            port: 9994
        securityContext:
          runAsUser: 2103
        volumeMounts:
        - mountPath: /var/run/linkerd/config
          name: config
      - env:
        - name: LINKERD2_PROXY_LOG
          value: warn,linkerd=info
        - name: LINKERD2_PROXY_LOG_FORMAT
          value: plain
        - name: LINKERD2_PROXY_DESTINATION_SVC_ADDR
          value: linkerd-dst.linkerd.svc.cluster.local:8086
        - name: LINKERD2_PROXY_DESTINATION_GET_NETWORKS
          value: "10.0.0.0/8,172.16.0.0/12,192.168.0.0/16"
        - name: LINKERD2_PROXY_CONTROL_LISTEN_ADDR
          value: 0.0.0.0:4190
        - name: LINKERD2_PROXY_ADMIN_LISTEN_ADDR
          value: 0.0.0.0:4191
        - name: LINKERD2_PROXY_OUTBOUND_LISTEN_ADDR
          value: 127.0.0.1:4140
        - name: LINKERD2_PROXY_INBOUND_LISTEN_ADDR
          value: 0.0.0.0:4143
        - name: LINKERD2_PROXY_DESTINATION_GET_SUFFIXES
          value: svc.cluster.local.
        - name: LINKERD2_PROXY_DESTINATION_PROFILE_SUFFIXES
          value: svc.cluster.local.
        - name: LINKERD2_PROXY_INBOUND_ACCEPT_KEEPALIVE
          value: 10000ms
        - name: LINKERD2_PROXY_OUTBOUND_CONNECT_KEEPALIVE
          value: 10000ms
        - name: _pod_ns
          valueFrom:
            fieldRef:
              fieldPath: metadata.namespace
        - name: LINKERD2_PROXY_DESTINATION_CONTEXT
          value: ns:$(_pod_ns)
        - name: LINKERD2_PROXY_IDENTITY_DIR
          value: /var/run/linkerd/identity/end-entity
        - name: LINKERD2_PROXY_IDENTITY_TRUST_ANCHORS
          value: |
            -----BEGIN CERTIFICATE-----
            MIIBwDCCAWagAwIBAgIQMvd1QnGUJzXVUt3gNh7rWjAKBggqhkjOPQQDAjApMScw
            JQYDVQQDEx5pZGVudGl0eS5saW5rZXJkLmNsdXN0ZXIubG9jYWwwHhcNMjAwNDA2
            MTAzOTUxWhcNMzAwNDA0MTAzOTUxWjApMScwJQYDVQQDEx5pZGVudGl0eS5saW5r
            ZXJkLmNsdXN0ZXIubG9jYWwwWTATBgcqhkjOPQIBBggqhkjOPQMBBwNCAAQ19nmg
            Q8l+EMofPxas7HUlOJE5avps6b6Q97Y71Waw3rdXYNCPqMxa4PedPc5VKGje6eqJ
            Ao5mX29HeMcUw/y3o3AwbjAOBgNVHQ8BAf8EBAMCAQYwEgYDVR0TAQH/BAgwBgEB
            /wIBATAdBgNVHQ4EFgQUfxv+BcCt5v7oF7PXJ9xY+JambdwwKQYDVR0RBCIwIIIe
            aWRlbnRpdHkubGlua2VyZC5jbHVzdGVyLmxvY2FsMAoGCCqGSM49BAMCA0gAMEUC
            IQCM8UfevR53SVGDd/4MgXMlVqC3Vh8oDiM0UToj2wsjNgIgLnZgogrqjK0KRo9R
            SxZLbJKt6SJIIY9dw5gzQpUQR2U=
            -----END CERTIFICATE-----
        - name: LINKERD2_PROXY_IDENTITY_TOKEN_FILE
          value: /var/run/secrets/kubernetes.io/serviceaccount/token
        - name: LINKERD2_PROXY_IDENTITY_SVC_ADDR
          value: linkerd-identity.linkerd.svc.cluster.local:8080
        - name: _pod_sa
          valueFrom:
            fieldRef:
              fieldPath: spec.serviceAccountName
        - name: _l5d_ns
          value: linkerd
        - name: _l5d_trustdomain
          value: cluster.local
        - name: LINKERD2_PROXY_IDENTITY_LOCAL_NAME
          value: $(_pod_sa).$(_pod_ns).serviceaccount.identity.$(_l5d_ns).$(_l5d_trustdomain)
        - name: LINKERD2_PROXY_IDENTITY_SVC_NAME
          value: linkerd-identity.$(_l5d_ns).serviceaccount.identity.$(_l5d_ns).$(_l5d_trustdomain)
        - name: LINKERD2_PROXY_DESTINATION_SVC_NAME
          value: linkerd-destination.$(_l5d_ns).serviceaccount.identity.$(_l5d_ns).$(_l5d_trustdomain)
        - name: LINKERD2_PROXY_TAP_SVC_NAME
          value: linkerd-tap.$(_l5d_ns).serviceaccount.identity.$(_l5d_ns).$(_l5d_trustdomain)
        image: gcr.io/linkerd-io/proxy:UPGRADE-PROXY-VERSION
        imagePullPolicy: IfNotPresent
        livenessProbe:
          httpGet:
            path: /live
            port: 4191
          initialDelaySeconds: 10
        name: linkerd-proxy
        ports:
        - containerPort: 4143
          name: linkerd-proxy
        - containerPort: 4191
          name: linkerd-admin
        readinessProbe:
          httpGet:
            path: /ready
            port: 4191
          initialDelaySeconds: 2
        resources:
        securityContext:
          allowPrivilegeEscalation: false
          readOnlyRootFilesystem: true
          runAsUser: 2102
        terminationMessagePolicy: FallbackToLogsOnError
        volumeMounts:
        - mountPath: /var/run/linkerd/identity/end-entity
          name: linkerd-identity-end-entity
      initContainers:
      - args:
        - --incoming-proxy-port
        - "4143"
        - --outgoing-proxy-port
        - "4140"
        - --proxy-uid
        - "2102"
        - --inbound-ports-to-ignore
        - 4190,4191
        - --outbound-ports-to-ignore
        - "443"
        image: gcr.io/linkerd-io/proxy-init:v1.3.3
        imagePullPolicy: IfNotPresent
        name: linkerd-init
        resources:
          limits:
            cpu: "100m"
            memory: "50Mi"
          requests:
            cpu: "10m"
            memory: "10Mi"
        securityContext:
          allowPrivilegeEscalation: false
          capabilities:
            add:
            - NET_ADMIN
            - NET_RAW
          privileged: false
          readOnlyRootFilesystem: true
          runAsNonRoot: false
          runAsUser: 0
        terminationMessagePolicy: FallbackToLogsOnError
        volumeMounts:
        - mountPath: /run
          name: linkerd-proxy-init-xtables-lock
      serviceAccountName: linkerd-web
      volumes:
      - configMap:
          name: linkerd-config
        name: config
      - emptyDir: {}
        name: linkerd-proxy-init-xtables-lock
      - emptyDir:
          medium: Memory
        name: linkerd-identity-end-entity
---
###
### Proxy Injector
###
---
apiVersion: apps/v1
kind: Deployment
metadata:
  annotations:
    linkerd.io/created-by: linkerd/cli dev-undefined
  labels:
    app.kubernetes.io/name: proxy-injector
    app.kubernetes.io/part-of: Linkerd
    app.kubernetes.io/version: UPGRADE-CONTROL-PLANE-VERSION
    linkerd.io/control-plane-component: proxy-injector
    linkerd.io/control-plane-ns: linkerd
  name: linkerd-proxy-injector
  namespace: linkerd
spec:
  replicas: 1
  selector:
    matchLabels:
      linkerd.io/control-plane-component: proxy-injector
  template:
    metadata:
      annotations:
        linkerd.io/created-by: linkerd/cli dev-undefined
        linkerd.io/identity-mode: default
        linkerd.io/proxy-version: UPGRADE-PROXY-VERSION
      labels:
        linkerd.io/control-plane-component: proxy-injector
        linkerd.io/control-plane-ns: linkerd
        linkerd.io/workload-ns: linkerd
        linkerd.io/proxy-deployment: linkerd-proxy-injector
    spec:
      nodeSelector:
        beta.kubernetes.io/os: linux
      containers:
      - args:
        - proxy-injector
        - -log-level=info
        image: gcr.io/linkerd-io/controller:UPGRADE-CONTROL-PLANE-VERSION
        imagePullPolicy: IfNotPresent
        livenessProbe:
          httpGet:
            path: /ping
            port: 9995
          initialDelaySeconds: 10
        name: proxy-injector
        ports:
        - containerPort: 8443
          name: proxy-injector
        - containerPort: 9995
          name: admin-http
        readinessProbe:
          failureThreshold: 7
          httpGet:
<<<<<<< HEAD
=======
            path: /-/ready
            port: 9090
          initialDelaySeconds: 30
          timeoutSeconds: 30
        securityContext:
          runAsNonRoot: true
          runAsUser: 65534
          runAsGroup: 65534
        volumeMounts:
        - mountPath: /data
          name: data
        - mountPath: /etc/prometheus/prometheus.yml
          name: prometheus-config
          subPath: prometheus.yml
          readOnly: true
      - env:
        - name: LINKERD2_PROXY_LOG
          value: warn,linkerd=info
        - name: LINKERD2_PROXY_LOG_FORMAT
          value: plain
        - name: LINKERD2_PROXY_DESTINATION_SVC_ADDR
          value: linkerd-dst.linkerd.svc.cluster.local:8086
        - name: LINKERD2_PROXY_DESTINATION_GET_NETWORKS
          value: "10.0.0.0/8,172.16.0.0/12,192.168.0.0/16"
        - name: LINKERD2_PROXY_CONTROL_LISTEN_ADDR
          value: 0.0.0.0:4190
        - name: LINKERD2_PROXY_ADMIN_LISTEN_ADDR
          value: 0.0.0.0:4191
        - name: LINKERD2_PROXY_OUTBOUND_LISTEN_ADDR
          value: 127.0.0.1:4140
        - name: LINKERD2_PROXY_INBOUND_LISTEN_ADDR
          value: 0.0.0.0:4143
        - name: LINKERD2_PROXY_DESTINATION_GET_SUFFIXES
          value: svc.cluster.local.
        - name: LINKERD2_PROXY_DESTINATION_PROFILE_SUFFIXES
          value: svc.cluster.local.
        - name: LINKERD2_PROXY_INBOUND_ACCEPT_KEEPALIVE
          value: 10000ms
        - name: LINKERD2_PROXY_OUTBOUND_CONNECT_KEEPALIVE
          value: 10000ms
        - name: _pod_ns
          valueFrom:
            fieldRef:
              fieldPath: metadata.namespace
        - name: LINKERD2_PROXY_DESTINATION_CONTEXT
          value: ns:$(_pod_ns)
        - name: LINKERD2_PROXY_OUTBOUND_ROUTER_CAPACITY
          value: "10000"
        - name: LINKERD2_PROXY_IDENTITY_DIR
          value: /var/run/linkerd/identity/end-entity
        - name: LINKERD2_PROXY_IDENTITY_TRUST_ANCHORS
          value: |
            -----BEGIN CERTIFICATE-----
            MIIBwDCCAWagAwIBAgIQMvd1QnGUJzXVUt3gNh7rWjAKBggqhkjOPQQDAjApMScw
            JQYDVQQDEx5pZGVudGl0eS5saW5rZXJkLmNsdXN0ZXIubG9jYWwwHhcNMjAwNDA2
            MTAzOTUxWhcNMzAwNDA0MTAzOTUxWjApMScwJQYDVQQDEx5pZGVudGl0eS5saW5r
            ZXJkLmNsdXN0ZXIubG9jYWwwWTATBgcqhkjOPQIBBggqhkjOPQMBBwNCAAQ19nmg
            Q8l+EMofPxas7HUlOJE5avps6b6Q97Y71Waw3rdXYNCPqMxa4PedPc5VKGje6eqJ
            Ao5mX29HeMcUw/y3o3AwbjAOBgNVHQ8BAf8EBAMCAQYwEgYDVR0TAQH/BAgwBgEB
            /wIBATAdBgNVHQ4EFgQUfxv+BcCt5v7oF7PXJ9xY+JambdwwKQYDVR0RBCIwIIIe
            aWRlbnRpdHkubGlua2VyZC5jbHVzdGVyLmxvY2FsMAoGCCqGSM49BAMCA0gAMEUC
            IQCM8UfevR53SVGDd/4MgXMlVqC3Vh8oDiM0UToj2wsjNgIgLnZgogrqjK0KRo9R
            SxZLbJKt6SJIIY9dw5gzQpUQR2U=
            -----END CERTIFICATE-----
        - name: LINKERD2_PROXY_IDENTITY_TOKEN_FILE
          value: /var/run/secrets/kubernetes.io/serviceaccount/token
        - name: LINKERD2_PROXY_IDENTITY_SVC_ADDR
          value: linkerd-identity.linkerd.svc.cluster.local:8080
        - name: _pod_sa
          valueFrom:
            fieldRef:
              fieldPath: spec.serviceAccountName
        - name: _l5d_ns
          value: linkerd
        - name: _l5d_trustdomain
          value: cluster.local
        - name: LINKERD2_PROXY_IDENTITY_LOCAL_NAME
          value: $(_pod_sa).$(_pod_ns).serviceaccount.identity.$(_l5d_ns).$(_l5d_trustdomain)
        - name: LINKERD2_PROXY_IDENTITY_SVC_NAME
          value: linkerd-identity.$(_l5d_ns).serviceaccount.identity.$(_l5d_ns).$(_l5d_trustdomain)
        - name: LINKERD2_PROXY_DESTINATION_SVC_NAME
          value: linkerd-destination.$(_l5d_ns).serviceaccount.identity.$(_l5d_ns).$(_l5d_trustdomain)
        - name: LINKERD2_PROXY_TAP_SVC_NAME
          value: linkerd-tap.$(_l5d_ns).serviceaccount.identity.$(_l5d_ns).$(_l5d_trustdomain)
        image: gcr.io/linkerd-io/proxy:UPGRADE-PROXY-VERSION
        imagePullPolicy: IfNotPresent
        livenessProbe:
          httpGet:
            path: /live
            port: 4191
          initialDelaySeconds: 10
        name: linkerd-proxy
        ports:
        - containerPort: 4143
          name: linkerd-proxy
        - containerPort: 4191
          name: linkerd-admin
        readinessProbe:
          httpGet:
            path: /ready
            port: 4191
          initialDelaySeconds: 2
        resources:
        securityContext:
          allowPrivilegeEscalation: false
          readOnlyRootFilesystem: true
          runAsUser: 2102
        terminationMessagePolicy: FallbackToLogsOnError
        volumeMounts:
        - mountPath: /var/run/linkerd/identity/end-entity
          name: linkerd-identity-end-entity
      initContainers:
      - args:
        - --incoming-proxy-port
        - "4143"
        - --outgoing-proxy-port
        - "4140"
        - --proxy-uid
        - "2102"
        - --inbound-ports-to-ignore
        - 4190,4191
        - --outbound-ports-to-ignore
        - "443"
        image: gcr.io/linkerd-io/proxy-init:v1.3.3
        imagePullPolicy: IfNotPresent
        name: linkerd-init
        resources:
          limits:
            cpu: "100m"
            memory: "50Mi"
          requests:
            cpu: "10m"
            memory: "10Mi"
        securityContext:
          allowPrivilegeEscalation: false
          capabilities:
            add:
            - NET_ADMIN
            - NET_RAW
          privileged: false
          readOnlyRootFilesystem: true
          runAsNonRoot: false
          runAsUser: 0
        terminationMessagePolicy: FallbackToLogsOnError
        volumeMounts:
        - mountPath: /run
          name: linkerd-proxy-init-xtables-lock
      serviceAccountName: linkerd-prometheus
      volumes:
      - name: data
        emptyDir: {}
      - configMap:
          name: linkerd-prometheus-config
        name: prometheus-config
      - emptyDir: {}
        name: linkerd-proxy-init-xtables-lock
      - emptyDir:
          medium: Memory
        name: linkerd-identity-end-entity
---
###
### Proxy Injector
###
---
apiVersion: apps/v1
kind: Deployment
metadata:
  annotations:
    linkerd.io/created-by: linkerd/cli dev-undefined
  labels:
    app.kubernetes.io/name: proxy-injector
    app.kubernetes.io/part-of: Linkerd
    app.kubernetes.io/version: UPGRADE-CONTROL-PLANE-VERSION
    linkerd.io/control-plane-component: proxy-injector
    linkerd.io/control-plane-ns: linkerd
  name: linkerd-proxy-injector
  namespace: linkerd
spec:
  replicas: 1
  selector:
    matchLabels:
      linkerd.io/control-plane-component: proxy-injector
  template:
    metadata:
      annotations:
        linkerd.io/created-by: linkerd/cli dev-undefined
        linkerd.io/identity-mode: default
        linkerd.io/proxy-version: UPGRADE-PROXY-VERSION
      labels:
        linkerd.io/control-plane-component: proxy-injector
        linkerd.io/control-plane-ns: linkerd
        linkerd.io/workload-ns: linkerd
        linkerd.io/proxy-deployment: linkerd-proxy-injector
    spec:
      nodeSelector:
        beta.kubernetes.io/os: linux
      containers:
      - args:
        - proxy-injector
        - -log-level=info
        image: gcr.io/linkerd-io/controller:UPGRADE-CONTROL-PLANE-VERSION
        imagePullPolicy: IfNotPresent
        livenessProbe:
          httpGet:
            path: /ping
            port: 9995
          initialDelaySeconds: 10
        name: proxy-injector
        ports:
        - containerPort: 8443
          name: proxy-injector
        - containerPort: 9995
          name: admin-http
        readinessProbe:
          failureThreshold: 7
          httpGet:
>>>>>>> d3553c59
            path: /ready
            port: 9995
        securityContext:
          runAsUser: 2103
        volumeMounts:
        - mountPath: /var/run/linkerd/config
          name: config
        - mountPath: /var/run/linkerd/tls
          name: tls
          readOnly: true
      - env:
        - name: LINKERD2_PROXY_LOG
          value: warn,linkerd=info
        - name: LINKERD2_PROXY_LOG_FORMAT
          value: plain
        - name: LINKERD2_PROXY_DESTINATION_SVC_ADDR
          value: linkerd-dst.linkerd.svc.cluster.local:8086
        - name: LINKERD2_PROXY_DESTINATION_GET_NETWORKS
          value: "10.0.0.0/8,172.16.0.0/12,192.168.0.0/16"
        - name: LINKERD2_PROXY_CONTROL_LISTEN_ADDR
          value: 0.0.0.0:4190
        - name: LINKERD2_PROXY_ADMIN_LISTEN_ADDR
          value: 0.0.0.0:4191
        - name: LINKERD2_PROXY_OUTBOUND_LISTEN_ADDR
          value: 127.0.0.1:4140
        - name: LINKERD2_PROXY_INBOUND_LISTEN_ADDR
          value: 0.0.0.0:4143
        - name: LINKERD2_PROXY_DESTINATION_GET_SUFFIXES
          value: svc.cluster.local.
        - name: LINKERD2_PROXY_DESTINATION_PROFILE_SUFFIXES
          value: svc.cluster.local.
        - name: LINKERD2_PROXY_INBOUND_ACCEPT_KEEPALIVE
          value: 10000ms
        - name: LINKERD2_PROXY_OUTBOUND_CONNECT_KEEPALIVE
          value: 10000ms
        - name: _pod_ns
          valueFrom:
            fieldRef:
              fieldPath: metadata.namespace
        - name: LINKERD2_PROXY_DESTINATION_CONTEXT
          value: ns:$(_pod_ns)
        - name: LINKERD2_PROXY_IDENTITY_DIR
          value: /var/run/linkerd/identity/end-entity
        - name: LINKERD2_PROXY_IDENTITY_TRUST_ANCHORS
          value: |
            -----BEGIN CERTIFICATE-----
            MIIBwDCCAWagAwIBAgIQMvd1QnGUJzXVUt3gNh7rWjAKBggqhkjOPQQDAjApMScw
            JQYDVQQDEx5pZGVudGl0eS5saW5rZXJkLmNsdXN0ZXIubG9jYWwwHhcNMjAwNDA2
            MTAzOTUxWhcNMzAwNDA0MTAzOTUxWjApMScwJQYDVQQDEx5pZGVudGl0eS5saW5r
            ZXJkLmNsdXN0ZXIubG9jYWwwWTATBgcqhkjOPQIBBggqhkjOPQMBBwNCAAQ19nmg
            Q8l+EMofPxas7HUlOJE5avps6b6Q97Y71Waw3rdXYNCPqMxa4PedPc5VKGje6eqJ
            Ao5mX29HeMcUw/y3o3AwbjAOBgNVHQ8BAf8EBAMCAQYwEgYDVR0TAQH/BAgwBgEB
            /wIBATAdBgNVHQ4EFgQUfxv+BcCt5v7oF7PXJ9xY+JambdwwKQYDVR0RBCIwIIIe
            aWRlbnRpdHkubGlua2VyZC5jbHVzdGVyLmxvY2FsMAoGCCqGSM49BAMCA0gAMEUC
            IQCM8UfevR53SVGDd/4MgXMlVqC3Vh8oDiM0UToj2wsjNgIgLnZgogrqjK0KRo9R
            SxZLbJKt6SJIIY9dw5gzQpUQR2U=
            -----END CERTIFICATE-----
        - name: LINKERD2_PROXY_IDENTITY_TOKEN_FILE
          value: /var/run/secrets/kubernetes.io/serviceaccount/token
        - name: LINKERD2_PROXY_IDENTITY_SVC_ADDR
          value: linkerd-identity.linkerd.svc.cluster.local:8080
        - name: _pod_sa
          valueFrom:
            fieldRef:
              fieldPath: spec.serviceAccountName
        - name: _l5d_ns
          value: linkerd
        - name: _l5d_trustdomain
          value: cluster.local
        - name: LINKERD2_PROXY_IDENTITY_LOCAL_NAME
          value: $(_pod_sa).$(_pod_ns).serviceaccount.identity.$(_l5d_ns).$(_l5d_trustdomain)
        - name: LINKERD2_PROXY_IDENTITY_SVC_NAME
          value: linkerd-identity.$(_l5d_ns).serviceaccount.identity.$(_l5d_ns).$(_l5d_trustdomain)
        - name: LINKERD2_PROXY_DESTINATION_SVC_NAME
          value: linkerd-destination.$(_l5d_ns).serviceaccount.identity.$(_l5d_ns).$(_l5d_trustdomain)
        - name: LINKERD2_PROXY_TAP_SVC_NAME
          value: linkerd-tap.$(_l5d_ns).serviceaccount.identity.$(_l5d_ns).$(_l5d_trustdomain)
        image: gcr.io/linkerd-io/proxy:UPGRADE-PROXY-VERSION
        imagePullPolicy: IfNotPresent
        livenessProbe:
          httpGet:
            path: /live
            port: 4191
          initialDelaySeconds: 10
        name: linkerd-proxy
        ports:
        - containerPort: 4143
          name: linkerd-proxy
        - containerPort: 4191
          name: linkerd-admin
        readinessProbe:
          httpGet:
            path: /ready
            port: 4191
          initialDelaySeconds: 2
        resources:
        securityContext:
          allowPrivilegeEscalation: false
          readOnlyRootFilesystem: true
          runAsUser: 2102
        terminationMessagePolicy: FallbackToLogsOnError
        volumeMounts:
        - mountPath: /var/run/linkerd/identity/end-entity
          name: linkerd-identity-end-entity
      initContainers:
      - args:
        - --incoming-proxy-port
        - "4143"
        - --outgoing-proxy-port
        - "4140"
        - --proxy-uid
        - "2102"
        - --inbound-ports-to-ignore
        - 4190,4191
        - --outbound-ports-to-ignore
        - "443"
        image: gcr.io/linkerd-io/proxy-init:v1.3.3
        imagePullPolicy: IfNotPresent
        name: linkerd-init
        resources:
          limits:
            cpu: "100m"
            memory: "50Mi"
          requests:
            cpu: "10m"
            memory: "10Mi"
        securityContext:
          allowPrivilegeEscalation: false
          capabilities:
            add:
            - NET_ADMIN
            - NET_RAW
          privileged: false
          readOnlyRootFilesystem: true
          runAsNonRoot: false
          runAsUser: 0
        terminationMessagePolicy: FallbackToLogsOnError
        volumeMounts:
        - mountPath: /run
          name: linkerd-proxy-init-xtables-lock
      serviceAccountName: linkerd-proxy-injector
      volumes:
      - configMap:
          name: linkerd-config
        name: config
      - name: tls
        secret:
          secretName: linkerd-proxy-injector-tls
      - emptyDir: {}
        name: linkerd-proxy-init-xtables-lock
      - emptyDir:
          medium: Memory
        name: linkerd-identity-end-entity
---
kind: Service
apiVersion: v1
metadata:
  name: linkerd-proxy-injector
  namespace: linkerd
  labels:
    linkerd.io/control-plane-component: proxy-injector
    linkerd.io/control-plane-ns: linkerd
  annotations:
    linkerd.io/created-by: linkerd/cli dev-undefined
spec:
  type: ClusterIP
  selector:
    linkerd.io/control-plane-component: proxy-injector
  ports:
  - name: proxy-injector
    port: 443
    targetPort: proxy-injector
---
###
### Service Profile Validator
###
---
kind: Service
apiVersion: v1
metadata:
  name: linkerd-sp-validator
  namespace: linkerd
  labels:
    linkerd.io/control-plane-component: sp-validator
    linkerd.io/control-plane-ns: linkerd
  annotations:
    linkerd.io/created-by: linkerd/cli dev-undefined
spec:
  type: ClusterIP
  selector:
    linkerd.io/control-plane-component: sp-validator
  ports:
  - name: sp-validator
    port: 443
    targetPort: sp-validator
---
apiVersion: apps/v1
kind: Deployment
metadata:
  annotations:
    linkerd.io/created-by: linkerd/cli dev-undefined
  labels:
    app.kubernetes.io/name: sp-validator
    app.kubernetes.io/part-of: Linkerd
    app.kubernetes.io/version: UPGRADE-CONTROL-PLANE-VERSION
    linkerd.io/control-plane-component: sp-validator
    linkerd.io/control-plane-ns: linkerd
  name: linkerd-sp-validator
  namespace: linkerd
spec:
  replicas: 1
  selector:
    matchLabels:
      linkerd.io/control-plane-component: sp-validator
  template:
    metadata:
      annotations:
        linkerd.io/created-by: linkerd/cli dev-undefined
        linkerd.io/identity-mode: default
        linkerd.io/proxy-version: UPGRADE-PROXY-VERSION
      labels:
        linkerd.io/control-plane-component: sp-validator
        linkerd.io/control-plane-ns: linkerd
        linkerd.io/workload-ns: linkerd
        linkerd.io/proxy-deployment: linkerd-sp-validator
    spec:
      nodeSelector:
        beta.kubernetes.io/os: linux
      containers:
      - args:
        - sp-validator
        - -log-level=info
        image: gcr.io/linkerd-io/controller:UPGRADE-CONTROL-PLANE-VERSION
        imagePullPolicy: IfNotPresent
        livenessProbe:
          httpGet:
            path: /ping
            port: 9997
          initialDelaySeconds: 10
        name: sp-validator
        ports:
        - containerPort: 8443
          name: sp-validator
        - containerPort: 9997
          name: admin-http
        readinessProbe:
          failureThreshold: 7
          httpGet:
            path: /ready
            port: 9997
        securityContext:
          runAsUser: 2103
        volumeMounts:
        - mountPath: /var/run/linkerd/tls
          name: tls
          readOnly: true
      - env:
        - name: LINKERD2_PROXY_LOG
          value: warn,linkerd=info
        - name: LINKERD2_PROXY_LOG_FORMAT
          value: plain
        - name: LINKERD2_PROXY_DESTINATION_SVC_ADDR
          value: linkerd-dst.linkerd.svc.cluster.local:8086
        - name: LINKERD2_PROXY_DESTINATION_GET_NETWORKS
          value: "10.0.0.0/8,172.16.0.0/12,192.168.0.0/16"
        - name: LINKERD2_PROXY_CONTROL_LISTEN_ADDR
          value: 0.0.0.0:4190
        - name: LINKERD2_PROXY_ADMIN_LISTEN_ADDR
          value: 0.0.0.0:4191
        - name: LINKERD2_PROXY_OUTBOUND_LISTEN_ADDR
          value: 127.0.0.1:4140
        - name: LINKERD2_PROXY_INBOUND_LISTEN_ADDR
          value: 0.0.0.0:4143
        - name: LINKERD2_PROXY_DESTINATION_GET_SUFFIXES
          value: svc.cluster.local.
        - name: LINKERD2_PROXY_DESTINATION_PROFILE_SUFFIXES
          value: svc.cluster.local.
        - name: LINKERD2_PROXY_INBOUND_ACCEPT_KEEPALIVE
          value: 10000ms
        - name: LINKERD2_PROXY_OUTBOUND_CONNECT_KEEPALIVE
          value: 10000ms
        - name: _pod_ns
          valueFrom:
            fieldRef:
              fieldPath: metadata.namespace
        - name: LINKERD2_PROXY_DESTINATION_CONTEXT
          value: ns:$(_pod_ns)
        - name: LINKERD2_PROXY_IDENTITY_DIR
          value: /var/run/linkerd/identity/end-entity
        - name: LINKERD2_PROXY_IDENTITY_TRUST_ANCHORS
          value: |
            -----BEGIN CERTIFICATE-----
            MIIBwDCCAWagAwIBAgIQMvd1QnGUJzXVUt3gNh7rWjAKBggqhkjOPQQDAjApMScw
            JQYDVQQDEx5pZGVudGl0eS5saW5rZXJkLmNsdXN0ZXIubG9jYWwwHhcNMjAwNDA2
            MTAzOTUxWhcNMzAwNDA0MTAzOTUxWjApMScwJQYDVQQDEx5pZGVudGl0eS5saW5r
            ZXJkLmNsdXN0ZXIubG9jYWwwWTATBgcqhkjOPQIBBggqhkjOPQMBBwNCAAQ19nmg
            Q8l+EMofPxas7HUlOJE5avps6b6Q97Y71Waw3rdXYNCPqMxa4PedPc5VKGje6eqJ
            Ao5mX29HeMcUw/y3o3AwbjAOBgNVHQ8BAf8EBAMCAQYwEgYDVR0TAQH/BAgwBgEB
            /wIBATAdBgNVHQ4EFgQUfxv+BcCt5v7oF7PXJ9xY+JambdwwKQYDVR0RBCIwIIIe
            aWRlbnRpdHkubGlua2VyZC5jbHVzdGVyLmxvY2FsMAoGCCqGSM49BAMCA0gAMEUC
            IQCM8UfevR53SVGDd/4MgXMlVqC3Vh8oDiM0UToj2wsjNgIgLnZgogrqjK0KRo9R
            SxZLbJKt6SJIIY9dw5gzQpUQR2U=
            -----END CERTIFICATE-----
        - name: LINKERD2_PROXY_IDENTITY_TOKEN_FILE
          value: /var/run/secrets/kubernetes.io/serviceaccount/token
        - name: LINKERD2_PROXY_IDENTITY_SVC_ADDR
          value: linkerd-identity.linkerd.svc.cluster.local:8080
        - name: _pod_sa
          valueFrom:
            fieldRef:
              fieldPath: spec.serviceAccountName
        - name: _l5d_ns
          value: linkerd
        - name: _l5d_trustdomain
          value: cluster.local
        - name: LINKERD2_PROXY_IDENTITY_LOCAL_NAME
          value: $(_pod_sa).$(_pod_ns).serviceaccount.identity.$(_l5d_ns).$(_l5d_trustdomain)
        - name: LINKERD2_PROXY_IDENTITY_SVC_NAME
          value: linkerd-identity.$(_l5d_ns).serviceaccount.identity.$(_l5d_ns).$(_l5d_trustdomain)
        - name: LINKERD2_PROXY_DESTINATION_SVC_NAME
          value: linkerd-destination.$(_l5d_ns).serviceaccount.identity.$(_l5d_ns).$(_l5d_trustdomain)
        - name: LINKERD2_PROXY_TAP_SVC_NAME
          value: linkerd-tap.$(_l5d_ns).serviceaccount.identity.$(_l5d_ns).$(_l5d_trustdomain)
        image: gcr.io/linkerd-io/proxy:UPGRADE-PROXY-VERSION
        imagePullPolicy: IfNotPresent
        livenessProbe:
          httpGet:
            path: /live
            port: 4191
          initialDelaySeconds: 10
        name: linkerd-proxy
        ports:
        - containerPort: 4143
          name: linkerd-proxy
        - containerPort: 4191
          name: linkerd-admin
        readinessProbe:
          httpGet:
            path: /ready
            port: 4191
          initialDelaySeconds: 2
        resources:
        securityContext:
          allowPrivilegeEscalation: false
          readOnlyRootFilesystem: true
          runAsUser: 2102
        terminationMessagePolicy: FallbackToLogsOnError
        volumeMounts:
        - mountPath: /var/run/linkerd/identity/end-entity
          name: linkerd-identity-end-entity
      initContainers:
      - args:
        - --incoming-proxy-port
        - "4143"
        - --outgoing-proxy-port
        - "4140"
        - --proxy-uid
        - "2102"
        - --inbound-ports-to-ignore
        - 4190,4191
        - --outbound-ports-to-ignore
        - "443"
        image: gcr.io/linkerd-io/proxy-init:v1.3.3
        imagePullPolicy: IfNotPresent
        name: linkerd-init
        resources:
          limits:
            cpu: "100m"
            memory: "50Mi"
          requests:
            cpu: "10m"
            memory: "10Mi"
        securityContext:
          allowPrivilegeEscalation: false
          capabilities:
            add:
            - NET_ADMIN
            - NET_RAW
          privileged: false
          readOnlyRootFilesystem: true
          runAsNonRoot: false
          runAsUser: 0
        terminationMessagePolicy: FallbackToLogsOnError
        volumeMounts:
        - mountPath: /run
          name: linkerd-proxy-init-xtables-lock
      serviceAccountName: linkerd-sp-validator
      volumes:
      - name: tls
        secret:
          secretName: linkerd-sp-validator-tls
      - emptyDir: {}
        name: linkerd-proxy-init-xtables-lock
      - emptyDir:
          medium: Memory
        name: linkerd-identity-end-entity
---
###
### Tap
###
---
kind: Service
apiVersion: v1
metadata:
  name: linkerd-tap
  namespace: linkerd
  labels:
    linkerd.io/control-plane-component: tap
    linkerd.io/control-plane-ns: linkerd
  annotations:
    linkerd.io/created-by: linkerd/cli dev-undefined
spec:
  type: ClusterIP
  selector:
    linkerd.io/control-plane-component: tap
  ports:
  - name: grpc
    port: 8088
    targetPort: 8088
  - name: apiserver
    port: 443
    targetPort: apiserver
---
kind: Deployment
apiVersion: apps/v1
metadata:
  annotations:
    linkerd.io/created-by: linkerd/cli dev-undefined
  labels:
    app.kubernetes.io/name: tap
    app.kubernetes.io/part-of: Linkerd
    app.kubernetes.io/version: UPGRADE-CONTROL-PLANE-VERSION
    linkerd.io/control-plane-component: tap
    linkerd.io/control-plane-ns: linkerd
  name: linkerd-tap
  namespace: linkerd
spec:
  replicas: 1
  selector:
    matchLabels:
      linkerd.io/control-plane-component: tap
      linkerd.io/control-plane-ns: linkerd
      linkerd.io/proxy-deployment: linkerd-tap
  template:
    metadata:
      annotations:
        linkerd.io/created-by: linkerd/cli dev-undefined
        linkerd.io/identity-mode: default
        linkerd.io/proxy-version: UPGRADE-PROXY-VERSION
      labels:
        linkerd.io/control-plane-component: tap
        linkerd.io/control-plane-ns: linkerd
        linkerd.io/workload-ns: linkerd
        linkerd.io/proxy-deployment: linkerd-tap
    spec:
      nodeSelector:
        beta.kubernetes.io/os: linux
      containers:
      - args:
        - tap
        - -controller-namespace=linkerd
        - -log-level=info
        image: gcr.io/linkerd-io/controller:UPGRADE-CONTROL-PLANE-VERSION
        imagePullPolicy: IfNotPresent
        livenessProbe:
          httpGet:
            path: /ping
            port: 9998
          initialDelaySeconds: 10
        name: tap
        ports:
        - containerPort: 8088
          name: grpc
        - containerPort: 8089
          name: apiserver
        - containerPort: 9998
          name: admin-http
        readinessProbe:
          failureThreshold: 7
          httpGet:
            path: /ready
            port: 9998
        securityContext:
          runAsUser: 2103
        volumeMounts:
        - mountPath: /var/run/linkerd/tls
          name: tls
          readOnly: true
        - mountPath: /var/run/linkerd/config
          name: config
      - env:
        - name: LINKERD2_PROXY_LOG
          value: warn,linkerd=info
        - name: LINKERD2_PROXY_LOG_FORMAT
          value: plain
        - name: LINKERD2_PROXY_DESTINATION_SVC_ADDR
          value: linkerd-dst.linkerd.svc.cluster.local:8086
        - name: LINKERD2_PROXY_DESTINATION_GET_NETWORKS
          value: "10.0.0.0/8,172.16.0.0/12,192.168.0.0/16"
        - name: LINKERD2_PROXY_CONTROL_LISTEN_ADDR
          value: 0.0.0.0:4190
        - name: LINKERD2_PROXY_ADMIN_LISTEN_ADDR
          value: 0.0.0.0:4191
        - name: LINKERD2_PROXY_OUTBOUND_LISTEN_ADDR
          value: 127.0.0.1:4140
        - name: LINKERD2_PROXY_INBOUND_LISTEN_ADDR
          value: 0.0.0.0:4143
        - name: LINKERD2_PROXY_DESTINATION_GET_SUFFIXES
          value: svc.cluster.local.
        - name: LINKERD2_PROXY_DESTINATION_PROFILE_SUFFIXES
          value: svc.cluster.local.
        - name: LINKERD2_PROXY_INBOUND_ACCEPT_KEEPALIVE
          value: 10000ms
        - name: LINKERD2_PROXY_OUTBOUND_CONNECT_KEEPALIVE
          value: 10000ms
        - name: _pod_ns
          valueFrom:
            fieldRef:
              fieldPath: metadata.namespace
        - name: LINKERD2_PROXY_DESTINATION_CONTEXT
          value: ns:$(_pod_ns)
        - name: LINKERD2_PROXY_IDENTITY_DIR
          value: /var/run/linkerd/identity/end-entity
        - name: LINKERD2_PROXY_IDENTITY_TRUST_ANCHORS
          value: |
            -----BEGIN CERTIFICATE-----
            MIIBwDCCAWagAwIBAgIQMvd1QnGUJzXVUt3gNh7rWjAKBggqhkjOPQQDAjApMScw
            JQYDVQQDEx5pZGVudGl0eS5saW5rZXJkLmNsdXN0ZXIubG9jYWwwHhcNMjAwNDA2
            MTAzOTUxWhcNMzAwNDA0MTAzOTUxWjApMScwJQYDVQQDEx5pZGVudGl0eS5saW5r
            ZXJkLmNsdXN0ZXIubG9jYWwwWTATBgcqhkjOPQIBBggqhkjOPQMBBwNCAAQ19nmg
            Q8l+EMofPxas7HUlOJE5avps6b6Q97Y71Waw3rdXYNCPqMxa4PedPc5VKGje6eqJ
            Ao5mX29HeMcUw/y3o3AwbjAOBgNVHQ8BAf8EBAMCAQYwEgYDVR0TAQH/BAgwBgEB
            /wIBATAdBgNVHQ4EFgQUfxv+BcCt5v7oF7PXJ9xY+JambdwwKQYDVR0RBCIwIIIe
            aWRlbnRpdHkubGlua2VyZC5jbHVzdGVyLmxvY2FsMAoGCCqGSM49BAMCA0gAMEUC
            IQCM8UfevR53SVGDd/4MgXMlVqC3Vh8oDiM0UToj2wsjNgIgLnZgogrqjK0KRo9R
            SxZLbJKt6SJIIY9dw5gzQpUQR2U=
            -----END CERTIFICATE-----
        - name: LINKERD2_PROXY_IDENTITY_TOKEN_FILE
          value: /var/run/secrets/kubernetes.io/serviceaccount/token
        - name: LINKERD2_PROXY_IDENTITY_SVC_ADDR
          value: linkerd-identity.linkerd.svc.cluster.local:8080
        - name: _pod_sa
          valueFrom:
            fieldRef:
              fieldPath: spec.serviceAccountName
        - name: _l5d_ns
          value: linkerd
        - name: _l5d_trustdomain
          value: cluster.local
        - name: LINKERD2_PROXY_IDENTITY_LOCAL_NAME
          value: $(_pod_sa).$(_pod_ns).serviceaccount.identity.$(_l5d_ns).$(_l5d_trustdomain)
        - name: LINKERD2_PROXY_IDENTITY_SVC_NAME
          value: linkerd-identity.$(_l5d_ns).serviceaccount.identity.$(_l5d_ns).$(_l5d_trustdomain)
        - name: LINKERD2_PROXY_DESTINATION_SVC_NAME
          value: linkerd-destination.$(_l5d_ns).serviceaccount.identity.$(_l5d_ns).$(_l5d_trustdomain)
        - name: LINKERD2_PROXY_TAP_SVC_NAME
          value: linkerd-tap.$(_l5d_ns).serviceaccount.identity.$(_l5d_ns).$(_l5d_trustdomain)
        image: gcr.io/linkerd-io/proxy:UPGRADE-PROXY-VERSION
        imagePullPolicy: IfNotPresent
        livenessProbe:
          httpGet:
            path: /live
            port: 4191
          initialDelaySeconds: 10
        name: linkerd-proxy
        ports:
        - containerPort: 4143
          name: linkerd-proxy
        - containerPort: 4191
          name: linkerd-admin
        readinessProbe:
          httpGet:
            path: /ready
            port: 4191
          initialDelaySeconds: 2
        resources:
        securityContext:
          allowPrivilegeEscalation: false
          readOnlyRootFilesystem: true
          runAsUser: 2102
        terminationMessagePolicy: FallbackToLogsOnError
        volumeMounts:
        - mountPath: /var/run/linkerd/identity/end-entity
          name: linkerd-identity-end-entity
      initContainers:
      - args:
        - --incoming-proxy-port
        - "4143"
        - --outgoing-proxy-port
        - "4140"
        - --proxy-uid
        - "2102"
        - --inbound-ports-to-ignore
        - 4190,4191
        - --outbound-ports-to-ignore
        - "443"
        image: gcr.io/linkerd-io/proxy-init:v1.3.3
        imagePullPolicy: IfNotPresent
        name: linkerd-init
        resources:
          limits:
            cpu: "100m"
            memory: "50Mi"
          requests:
            cpu: "10m"
            memory: "10Mi"
        securityContext:
          allowPrivilegeEscalation: false
          capabilities:
            add:
            - NET_ADMIN
            - NET_RAW
          privileged: false
          readOnlyRootFilesystem: true
          runAsNonRoot: false
          runAsUser: 0
        terminationMessagePolicy: FallbackToLogsOnError
        volumeMounts:
        - mountPath: /run
          name: linkerd-proxy-init-xtables-lock
      serviceAccountName: linkerd-tap
      volumes:
      - configMap:
          name: linkerd-config
        name: config
      - emptyDir: {}
        name: linkerd-proxy-init-xtables-lock
      - emptyDir:
          medium: Memory
        name: linkerd-identity-end-entity
      - name: tls
        secret:
          secretName: linkerd-tap-tls

---
###
### linkerd add-ons configuration
###
---
kind: ConfigMap
apiVersion: v1
metadata:
  name: linkerd-config-addons
  namespace: linkerd
  labels:
    linkerd.io/control-plane-ns: linkerd
  annotations:
    linkerd.io/created-by: linkerd/cli dev-undefined
data:
  values: |-
    global:
      grafanaUrl: ""
    grafana:
      enabled: true
      image:
        name: gcr.io/linkerd-io/grafana
      name: linkerd-grafana
    prometheus:
      enabled: true
    tracing:
      enabled: false
---
###
### Grafana RBAC
###
---
kind: ServiceAccount
apiVersion: v1
metadata:
  name: linkerd-grafana
  namespace: linkerd
  labels:
    linkerd.io/control-plane-component: grafana
    linkerd.io/control-plane-ns: linkerd
---
###
### Grafana
###
---
kind: ConfigMap
apiVersion: v1
metadata:
  name: linkerd-grafana-config
  namespace: linkerd
  labels:
    linkerd.io/control-plane-component: grafana
    linkerd.io/control-plane-ns: linkerd
  annotations:
    linkerd.io/created-by: linkerd/cli dev-undefined
data:
  grafana.ini: |-
    instance_name = linkerd-grafana

    [server]
    root_url = %(protocol)s://%(domain)s:/grafana/

    [auth]
    disable_login_form = true

    [auth.anonymous]
    enabled = true
    org_role = Editor

    [auth.basic]
    enabled = false

    [analytics]
    check_for_updates = false

    [panels]
    disable_sanitize_html = true

  datasources.yaml: |-
    apiVersion: 1
    datasources:
    - name: prometheus
      type: prometheus
      access: proxy
      orgId: 1
      url: http://linkerd-prometheus.linkerd.svc.cluster.local:9090
      isDefault: true
      jsonData:
        timeInterval: "5s"
      version: 1
      editable: true

  dashboards.yaml: |-
    apiVersion: 1
    providers:
    - name: 'default'
      orgId: 1
      folder: ''
      type: file
      disableDeletion: true
      editable: true
      options:
        path: /var/lib/grafana/dashboards
        homeDashboardId: linkerd-top-line
---
kind: Service
apiVersion: v1
metadata:
  name: linkerd-grafana
  namespace: linkerd
  labels:
    linkerd.io/control-plane-component: grafana
    linkerd.io/control-plane-ns: linkerd
  annotations:
    linkerd.io/created-by: linkerd/cli dev-undefined
spec:
  type: ClusterIP
  selector:
    linkerd.io/control-plane-component: grafana
  ports:
  - name: http
    port: 3000
    targetPort: 3000
---
apiVersion: apps/v1
kind: Deployment
metadata:
  annotations:
    linkerd.io/created-by: linkerd/cli dev-undefined
  labels:
    app.kubernetes.io/name: grafana
    app.kubernetes.io/part-of: Linkerd
    app.kubernetes.io/version: UPGRADE-CONTROL-PLANE-VERSION
    linkerd.io/control-plane-component: grafana
    linkerd.io/control-plane-ns: linkerd
  name: linkerd-grafana
  namespace: linkerd
spec:
  replicas: 1
  selector:
    matchLabels:
      linkerd.io/control-plane-component: grafana
      linkerd.io/control-plane-ns: linkerd
      linkerd.io/proxy-deployment: linkerd-grafana
  template:
    metadata:
      annotations:
        linkerd.io/created-by: linkerd/cli dev-undefined
        linkerd.io/identity-mode: default
        linkerd.io/proxy-version: UPGRADE-PROXY-VERSION
      labels:
        linkerd.io/control-plane-component: grafana
        linkerd.io/control-plane-ns: linkerd
        linkerd.io/workload-ns: linkerd
        linkerd.io/proxy-deployment: linkerd-grafana
    spec:
      nodeSelector:
        beta.kubernetes.io/os: linux
      containers:
      - env:
        - name: GF_PATHS_DATA
          value: /data
        # Force using the go-based DNS resolver instead of the OS' to avoid failures in some environments
        # see https://github.com/grafana/grafana/issues/20096
        - name: GODEBUG
          value: netdns=go
        image: gcr.io/linkerd-io/grafana:UPGRADE-CONTROL-PLANE-VERSION
        imagePullPolicy: IfNotPresent
        livenessProbe:
          httpGet:
            path: /api/health
            port: 3000
          initialDelaySeconds: 30
        name: grafana
        ports:
        - containerPort: 3000
          name: http
        readinessProbe:
          httpGet:
            path: /api/health
            port: 3000
        securityContext:
          runAsUser: 472
        volumeMounts:
        - mountPath: /data
          name: data
        - mountPath: /etc/grafana
          name: grafana-config
          readOnly: true
      - env:
        - name: LINKERD2_PROXY_LOG
          value: warn,linkerd=info
        - name: LINKERD2_PROXY_LOG_FORMAT
          value: plain
        - name: LINKERD2_PROXY_DESTINATION_SVC_ADDR
          value: linkerd-dst.linkerd.svc.cluster.local:8086
        - name: LINKERD2_PROXY_DESTINATION_GET_NETWORKS
          value: "10.0.0.0/8,172.16.0.0/12,192.168.0.0/16"
        - name: LINKERD2_PROXY_CONTROL_LISTEN_ADDR
          value: 0.0.0.0:4190
        - name: LINKERD2_PROXY_ADMIN_LISTEN_ADDR
          value: 0.0.0.0:4191
        - name: LINKERD2_PROXY_OUTBOUND_LISTEN_ADDR
          value: 127.0.0.1:4140
        - name: LINKERD2_PROXY_INBOUND_LISTEN_ADDR
          value: 0.0.0.0:4143
        - name: LINKERD2_PROXY_DESTINATION_GET_SUFFIXES
          value: svc.cluster.local.
        - name: LINKERD2_PROXY_DESTINATION_PROFILE_SUFFIXES
          value: svc.cluster.local.
        - name: LINKERD2_PROXY_INBOUND_ACCEPT_KEEPALIVE
          value: 10000ms
        - name: LINKERD2_PROXY_OUTBOUND_CONNECT_KEEPALIVE
          value: 10000ms
        - name: _pod_ns
          valueFrom:
            fieldRef:
              fieldPath: metadata.namespace
        - name: LINKERD2_PROXY_DESTINATION_CONTEXT
          value: ns:$(_pod_ns)
        - name: LINKERD2_PROXY_IDENTITY_DIR
          value: /var/run/linkerd/identity/end-entity
        - name: LINKERD2_PROXY_IDENTITY_TRUST_ANCHORS
          value: |
            -----BEGIN CERTIFICATE-----
            MIIBwDCCAWagAwIBAgIQMvd1QnGUJzXVUt3gNh7rWjAKBggqhkjOPQQDAjApMScw
            JQYDVQQDEx5pZGVudGl0eS5saW5rZXJkLmNsdXN0ZXIubG9jYWwwHhcNMjAwNDA2
            MTAzOTUxWhcNMzAwNDA0MTAzOTUxWjApMScwJQYDVQQDEx5pZGVudGl0eS5saW5r
            ZXJkLmNsdXN0ZXIubG9jYWwwWTATBgcqhkjOPQIBBggqhkjOPQMBBwNCAAQ19nmg
            Q8l+EMofPxas7HUlOJE5avps6b6Q97Y71Waw3rdXYNCPqMxa4PedPc5VKGje6eqJ
            Ao5mX29HeMcUw/y3o3AwbjAOBgNVHQ8BAf8EBAMCAQYwEgYDVR0TAQH/BAgwBgEB
            /wIBATAdBgNVHQ4EFgQUfxv+BcCt5v7oF7PXJ9xY+JambdwwKQYDVR0RBCIwIIIe
            aWRlbnRpdHkubGlua2VyZC5jbHVzdGVyLmxvY2FsMAoGCCqGSM49BAMCA0gAMEUC
            IQCM8UfevR53SVGDd/4MgXMlVqC3Vh8oDiM0UToj2wsjNgIgLnZgogrqjK0KRo9R
            SxZLbJKt6SJIIY9dw5gzQpUQR2U=
            -----END CERTIFICATE-----
        - name: LINKERD2_PROXY_IDENTITY_TOKEN_FILE
          value: /var/run/secrets/kubernetes.io/serviceaccount/token
        - name: LINKERD2_PROXY_IDENTITY_SVC_ADDR
          value: linkerd-identity.linkerd.svc.cluster.local:8080
        - name: _pod_sa
          valueFrom:
            fieldRef:
              fieldPath: spec.serviceAccountName
        - name: _l5d_ns
          value: linkerd
        - name: _l5d_trustdomain
          value: cluster.local
        - name: LINKERD2_PROXY_IDENTITY_LOCAL_NAME
          value: $(_pod_sa).$(_pod_ns).serviceaccount.identity.$(_l5d_ns).$(_l5d_trustdomain)
        - name: LINKERD2_PROXY_IDENTITY_SVC_NAME
          value: linkerd-identity.$(_l5d_ns).serviceaccount.identity.$(_l5d_ns).$(_l5d_trustdomain)
        - name: LINKERD2_PROXY_DESTINATION_SVC_NAME
          value: linkerd-destination.$(_l5d_ns).serviceaccount.identity.$(_l5d_ns).$(_l5d_trustdomain)
        - name: LINKERD2_PROXY_TAP_SVC_NAME
          value: linkerd-tap.$(_l5d_ns).serviceaccount.identity.$(_l5d_ns).$(_l5d_trustdomain)
        image: gcr.io/linkerd-io/proxy:UPGRADE-PROXY-VERSION
        imagePullPolicy: IfNotPresent
        livenessProbe:
          httpGet:
            path: /live
            port: 4191
          initialDelaySeconds: 10
        name: linkerd-proxy
        ports:
        - containerPort: 4143
          name: linkerd-proxy
        - containerPort: 4191
          name: linkerd-admin
        readinessProbe:
          httpGet:
            path: /ready
            port: 4191
          initialDelaySeconds: 2
        resources:
        securityContext:
          allowPrivilegeEscalation: false
          readOnlyRootFilesystem: true
          runAsUser: 2102
        terminationMessagePolicy: FallbackToLogsOnError
        volumeMounts:
        - mountPath: /var/run/linkerd/identity/end-entity
          name: linkerd-identity-end-entity
      initContainers:
      - args:
        - --incoming-proxy-port
        - "4143"
        - --outgoing-proxy-port
        - "4140"
        - --proxy-uid
        - "2102"
        - --inbound-ports-to-ignore
        - 4190,4191
        - --outbound-ports-to-ignore
        - "443"
        image: gcr.io/linkerd-io/proxy-init:v1.3.3
        imagePullPolicy: IfNotPresent
        name: linkerd-init
        resources:
          limits:
            cpu: "100m"
            memory: "50Mi"
          requests:
            cpu: "10m"
            memory: "10Mi"
        securityContext:
          allowPrivilegeEscalation: false
          capabilities:
            add:
            - NET_ADMIN
            - NET_RAW
          privileged: false
          readOnlyRootFilesystem: true
          runAsNonRoot: false
          runAsUser: 0
        terminationMessagePolicy: FallbackToLogsOnError
        volumeMounts:
        - mountPath: /run
          name: linkerd-proxy-init-xtables-lock
      serviceAccountName: linkerd-grafana
      volumes:
      - emptyDir: {}
        name: data
      - configMap:
          items:
          - key: grafana.ini
            path: grafana.ini
          - key: datasources.yaml
            path: provisioning/datasources/datasources.yaml
          - key: dashboards.yaml
            path: provisioning/dashboards/dashboards.yaml
          name: linkerd-grafana-config
        name: grafana-config
      - emptyDir: {}
        name: linkerd-proxy-init-xtables-lock
      - emptyDir:
          medium: Memory
        name: linkerd-identity-end-entity
---
###
### Prometheus RBAC
###
---
kind: ClusterRole
apiVersion: rbac.authorization.k8s.io/v1
metadata:
  name: linkerd-linkerd-prometheus
  labels:
    linkerd.io/control-plane-component: prometheus
    linkerd.io/control-plane-ns: linkerd
rules:
- apiGroups: [""]
  resources: ["nodes", "nodes/proxy", "pods"]
  verbs: ["get", "list", "watch"]
---
kind: ClusterRoleBinding
apiVersion: rbac.authorization.k8s.io/v1
metadata:
  name: linkerd-linkerd-prometheus
  labels:
    linkerd.io/control-plane-component: prometheus
    linkerd.io/control-plane-ns: linkerd
roleRef:
  apiGroup: rbac.authorization.k8s.io
  kind: ClusterRole
  name: linkerd-linkerd-prometheus
subjects:
- kind: ServiceAccount
  name: linkerd-prometheus
  namespace: linkerd
---
kind: ServiceAccount
apiVersion: v1
metadata:
  name: linkerd-prometheus
  namespace: linkerd
  labels:
    linkerd.io/control-plane-component: prometheus
    linkerd.io/control-plane-ns: linkerd
---
###
### Prometheus
###
---
kind: ConfigMap
apiVersion: v1
metadata:
  name: linkerd-prometheus-config
  namespace: linkerd
  labels:
    linkerd.io/control-plane-component: prometheus
    linkerd.io/control-plane-ns: linkerd
  annotations:
    linkerd.io/created-by: linkerd/cli dev-undefined
data:
  prometheus.yml: |-
    global:
      evaluation_interval: 10s
      scrape_interval: 10s
      scrape_timeout: 10s

    rule_files:
    - /etc/prometheus/*_rules.yml
    - /etc/prometheus/*_rules.yaml

    scrape_configs:
    - job_name: 'prometheus'
      static_configs:
      - targets: ['localhost:9090']

    - job_name: 'grafana'
      kubernetes_sd_configs:
      - role: pod
        namespaces:
          names: ['linkerd']
      relabel_configs:
      - source_labels:
        - __meta_kubernetes_pod_container_name
        action: keep
        regex: ^grafana$

    #  Required for: https://grafana.com/grafana/dashboards/315
    - job_name: 'kubernetes-nodes-cadvisor'
      scheme: https
      tls_config:
        ca_file: /var/run/secrets/kubernetes.io/serviceaccount/ca.crt
        insecure_skip_verify: true
      bearer_token_file: /var/run/secrets/kubernetes.io/serviceaccount/token
      kubernetes_sd_configs:
      - role: node
      relabel_configs:
      - action: labelmap
        regex: __meta_kubernetes_node_label_(.+)
      - target_label: __address__
        replacement: kubernetes.default.svc:443
      - source_labels: [__meta_kubernetes_node_name]
        regex: (.+)
        target_label: __metrics_path__
        replacement: /api/v1/nodes/$1/proxy/metrics/cadvisor
      metric_relabel_configs:
      - source_labels: [__name__]
        regex: '(container|machine)_(cpu|memory|network|fs)_(.+)'
        action: keep
      - source_labels: [__name__]
        regex: 'container_memory_failures_total' # unneeded large metric
        action: drop

    - job_name: 'linkerd-controller'
      kubernetes_sd_configs:
      - role: pod
        namespaces:
          names: ['linkerd']
      relabel_configs:
      - source_labels:
        - __meta_kubernetes_pod_label_linkerd_io_control_plane_component
        - __meta_kubernetes_pod_container_port_name
        action: keep
        regex: (.*);admin-http$
      - source_labels: [__meta_kubernetes_pod_container_name]
        action: replace
        target_label: component

    - job_name: 'linkerd-service-mirror'
      kubernetes_sd_configs:
      - role: pod
      relabel_configs:
      - source_labels:
        - __meta_kubernetes_pod_label_linkerd_io_control_plane_component
        - __meta_kubernetes_pod_container_port_name
        action: keep
        regex: linkerd-service-mirror;admin-http$
      - source_labels: [__meta_kubernetes_pod_container_name]
        action: replace
        target_label: component

    - job_name: 'linkerd-proxy'
      kubernetes_sd_configs:
      - role: pod
      relabel_configs:
      - source_labels:
        - __meta_kubernetes_pod_container_name
        - __meta_kubernetes_pod_container_port_name
        - __meta_kubernetes_pod_label_linkerd_io_control_plane_ns
        action: keep
        regex: ^linkerd-proxy;linkerd-admin;linkerd$
      - source_labels: [__meta_kubernetes_namespace]
        action: replace
        target_label: namespace
      - source_labels: [__meta_kubernetes_pod_name]
        action: replace
        target_label: pod
      # special case k8s' "job" label, to not interfere with prometheus' "job"
      # label
      # __meta_kubernetes_pod_label_linkerd_io_proxy_job=foo =>
      # k8s_job=foo
      - source_labels: [__meta_kubernetes_pod_label_linkerd_io_proxy_job]
        action: replace
        target_label: k8s_job
      # drop __meta_kubernetes_pod_label_linkerd_io_proxy_job
      - action: labeldrop
        regex: __meta_kubernetes_pod_label_linkerd_io_proxy_job
      # __meta_kubernetes_pod_label_linkerd_io_proxy_deployment=foo =>
      # deployment=foo
      - action: labelmap
        regex: __meta_kubernetes_pod_label_linkerd_io_proxy_(.+)
      # drop all labels that we just made copies of in the previous labelmap
      - action: labeldrop
        regex: __meta_kubernetes_pod_label_linkerd_io_proxy_(.+)
      # __meta_kubernetes_pod_label_linkerd_io_foo=bar =>
      # foo=bar
      - action: labelmap
        regex: __meta_kubernetes_pod_label_linkerd_io_(.+)
      # Copy all pod labels to tmp labels
      - action: labelmap
        regex: __meta_kubernetes_pod_label_(.+)
        replacement: __tmp_pod_label_$1
      # Take `linkerd_io_` prefixed labels and copy them without the prefix
      - action: labelmap
        regex: __tmp_pod_label_linkerd_io_(.+)
        replacement:  __tmp_pod_label_$1
      # Drop the `linkerd_io_` originals
      - action: labeldrop
        regex: __tmp_pod_label_linkerd_io_(.+)
      # Copy tmp labels into real labels
      - action: labelmap
        regex: __tmp_pod_label_(.+)
---
kind: Service
apiVersion: v1
metadata:
  name: linkerd-prometheus
  namespace: linkerd
  labels:
    linkerd.io/control-plane-component: prometheus
    linkerd.io/control-plane-ns: linkerd
  annotations:
    linkerd.io/created-by: linkerd/cli dev-undefined
spec:
  type: ClusterIP
  selector:
    linkerd.io/control-plane-component: prometheus
  ports:
  - name: admin-http
    port: 9090
    targetPort: 9090
---
apiVersion: apps/v1
kind: Deployment
metadata:
  annotations:
    linkerd.io/created-by: linkerd/cli dev-undefined
  labels:
    app.kubernetes.io/name: prometheus
    app.kubernetes.io/part-of: Linkerd
    app.kubernetes.io/version: UPGRADE-CONTROL-PLANE-VERSION
    linkerd.io/control-plane-component: prometheus
    linkerd.io/control-plane-ns: linkerd
  name: linkerd-prometheus
  namespace: linkerd
spec:
  replicas: 1
  selector:
    matchLabels:
      linkerd.io/control-plane-component: prometheus
      linkerd.io/control-plane-ns: linkerd
      linkerd.io/proxy-deployment: linkerd-prometheus
  template:
    metadata:
      annotations:
        linkerd.io/created-by: linkerd/cli dev-undefined
        linkerd.io/identity-mode: default
        linkerd.io/proxy-version: UPGRADE-PROXY-VERSION
      labels:
        linkerd.io/control-plane-component: prometheus
        linkerd.io/control-plane-ns: linkerd
        linkerd.io/workload-ns: linkerd
        linkerd.io/proxy-deployment: linkerd-prometheus
    spec:
      nodeSelector:
        beta.kubernetes.io/os: linux
      securityContext:
        fsGroup: 65534
      containers:
      - args:
        - --config.file=/etc/prometheus/prometheus.yml
        - --log.level=info
        - --storage.tsdb.path=/data
        - --storage.tsdb.retention.time=6h
        image: prom/prometheus:v2.15.2
        imagePullPolicy: IfNotPresent
        livenessProbe:
          httpGet:
            path: /-/healthy
            port: 9090
          initialDelaySeconds: 30
          timeoutSeconds: 30
        name: prometheus
        ports:
        - containerPort: 9090
          name: admin-http
        readinessProbe:
          httpGet:
            path: /-/ready
            port: 9090
          initialDelaySeconds: 30
          timeoutSeconds: 30
        securityContext:
          runAsNonRoot: true
          runAsUser: 65534
          runAsGroup: 65534
        volumeMounts:
        - mountPath: /data
          name: data
        - mountPath: /etc/prometheus/prometheus.yml
          name: prometheus-config
          subPath: prometheus.yml
          readOnly: true
      - env:
        - name: LINKERD2_PROXY_LOG
          value: warn,linkerd=info
        - name: LINKERD2_PROXY_LOG_FORMAT
          value: plain
        - name: LINKERD2_PROXY_DESTINATION_SVC_ADDR
          value: linkerd-dst.linkerd.svc.cluster.local:8086
        - name: LINKERD2_PROXY_DESTINATION_GET_NETWORKS
          value: "10.0.0.0/8,172.16.0.0/12,192.168.0.0/16"
        - name: LINKERD2_PROXY_CONTROL_LISTEN_ADDR
          value: 0.0.0.0:4190
        - name: LINKERD2_PROXY_ADMIN_LISTEN_ADDR
          value: 0.0.0.0:4191
        - name: LINKERD2_PROXY_OUTBOUND_LISTEN_ADDR
          value: 127.0.0.1:4140
        - name: LINKERD2_PROXY_INBOUND_LISTEN_ADDR
          value: 0.0.0.0:4143
        - name: LINKERD2_PROXY_DESTINATION_GET_SUFFIXES
          value: svc.cluster.local.
        - name: LINKERD2_PROXY_DESTINATION_PROFILE_SUFFIXES
          value: svc.cluster.local.
        - name: LINKERD2_PROXY_INBOUND_ACCEPT_KEEPALIVE
          value: 10000ms
        - name: LINKERD2_PROXY_OUTBOUND_CONNECT_KEEPALIVE
          value: 10000ms
        - name: _pod_ns
          valueFrom:
            fieldRef:
              fieldPath: metadata.namespace
        - name: LINKERD2_PROXY_DESTINATION_CONTEXT
          value: ns:$(_pod_ns)
        - name: LINKERD2_PROXY_OUTBOUND_ROUTER_CAPACITY
          value: "10000"
        - name: LINKERD2_PROXY_IDENTITY_DIR
          value: /var/run/linkerd/identity/end-entity
        - name: LINKERD2_PROXY_IDENTITY_TRUST_ANCHORS
          value: |
            -----BEGIN CERTIFICATE-----
            MIIBwDCCAWagAwIBAgIQMvd1QnGUJzXVUt3gNh7rWjAKBggqhkjOPQQDAjApMScw
            JQYDVQQDEx5pZGVudGl0eS5saW5rZXJkLmNsdXN0ZXIubG9jYWwwHhcNMjAwNDA2
            MTAzOTUxWhcNMzAwNDA0MTAzOTUxWjApMScwJQYDVQQDEx5pZGVudGl0eS5saW5r
            ZXJkLmNsdXN0ZXIubG9jYWwwWTATBgcqhkjOPQIBBggqhkjOPQMBBwNCAAQ19nmg
            Q8l+EMofPxas7HUlOJE5avps6b6Q97Y71Waw3rdXYNCPqMxa4PedPc5VKGje6eqJ
            Ao5mX29HeMcUw/y3o3AwbjAOBgNVHQ8BAf8EBAMCAQYwEgYDVR0TAQH/BAgwBgEB
            /wIBATAdBgNVHQ4EFgQUfxv+BcCt5v7oF7PXJ9xY+JambdwwKQYDVR0RBCIwIIIe
            aWRlbnRpdHkubGlua2VyZC5jbHVzdGVyLmxvY2FsMAoGCCqGSM49BAMCA0gAMEUC
            IQCM8UfevR53SVGDd/4MgXMlVqC3Vh8oDiM0UToj2wsjNgIgLnZgogrqjK0KRo9R
            SxZLbJKt6SJIIY9dw5gzQpUQR2U=
            -----END CERTIFICATE-----
        - name: LINKERD2_PROXY_IDENTITY_TOKEN_FILE
          value: /var/run/secrets/kubernetes.io/serviceaccount/token
        - name: LINKERD2_PROXY_IDENTITY_SVC_ADDR
          value: linkerd-identity.linkerd.svc.cluster.local:8080
        - name: _pod_sa
          valueFrom:
            fieldRef:
              fieldPath: spec.serviceAccountName
        - name: _l5d_ns
          value: linkerd
        - name: _l5d_trustdomain
          value: cluster.local
        - name: LINKERD2_PROXY_IDENTITY_LOCAL_NAME
          value: $(_pod_sa).$(_pod_ns).serviceaccount.identity.$(_l5d_ns).$(_l5d_trustdomain)
        - name: LINKERD2_PROXY_IDENTITY_SVC_NAME
          value: linkerd-identity.$(_l5d_ns).serviceaccount.identity.$(_l5d_ns).$(_l5d_trustdomain)
        - name: LINKERD2_PROXY_DESTINATION_SVC_NAME
          value: linkerd-destination.$(_l5d_ns).serviceaccount.identity.$(_l5d_ns).$(_l5d_trustdomain)
        - name: LINKERD2_PROXY_TAP_SVC_NAME
          value: linkerd-tap.$(_l5d_ns).serviceaccount.identity.$(_l5d_ns).$(_l5d_trustdomain)
        image: gcr.io/linkerd-io/proxy:UPGRADE-PROXY-VERSION
        imagePullPolicy: IfNotPresent
        livenessProbe:
          httpGet:
            path: /live
            port: 4191
          initialDelaySeconds: 10
        name: linkerd-proxy
        ports:
        - containerPort: 4143
          name: linkerd-proxy
        - containerPort: 4191
          name: linkerd-admin
        readinessProbe:
          httpGet:
            path: /ready
            port: 4191
          initialDelaySeconds: 2
        resources:
        securityContext:
          allowPrivilegeEscalation: false
          readOnlyRootFilesystem: true
          runAsUser: 2102
        terminationMessagePolicy: FallbackToLogsOnError
        volumeMounts:
        - mountPath: /var/run/linkerd/identity/end-entity
          name: linkerd-identity-end-entity
      initContainers:
      - args:
        - --incoming-proxy-port
        - "4143"
        - --outgoing-proxy-port
        - "4140"
        - --proxy-uid
        - "2102"
        - --inbound-ports-to-ignore
        - 4190,4191
        - --outbound-ports-to-ignore
        - "443"
        image: gcr.io/linkerd-io/proxy-init:v1.3.3
        imagePullPolicy: IfNotPresent
        name: linkerd-init
        resources:
          limits:
            cpu: "100m"
            memory: "50Mi"
          requests:
            cpu: "10m"
            memory: "10Mi"
        securityContext:
          allowPrivilegeEscalation: false
          capabilities:
            add:
            - NET_ADMIN
            - NET_RAW
          privileged: false
          readOnlyRootFilesystem: true
          runAsNonRoot: false
          runAsUser: 0
        terminationMessagePolicy: FallbackToLogsOnError
      serviceAccountName: linkerd-prometheus
      volumes:
      - name: data
        emptyDir: {}
      - configMap:
          name: linkerd-prometheus-config
        name: prometheus-config
      - emptyDir:
          medium: Memory
        name: linkerd-identity-end-entity<|MERGE_RESOLUTION|>--- conflicted
+++ resolved
@@ -1843,8 +1843,6 @@
         readinessProbe:
           failureThreshold: 7
           httpGet:
-<<<<<<< HEAD
-=======
             path: /-/ready
             port: 9090
           initialDelaySeconds: 30
@@ -2061,7 +2059,6 @@
         readinessProbe:
           failureThreshold: 7
           httpGet:
->>>>>>> d3553c59
             path: /ready
             port: 9995
         securityContext:
