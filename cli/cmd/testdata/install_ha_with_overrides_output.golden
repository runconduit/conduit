--- conflicted
+++ resolved
@@ -1945,8 +1945,6 @@
             topologyKey: kubernetes.io/hostname
       containers:
       - args:
-<<<<<<< HEAD
-=======
         - --storage.tsdb.path=/data
         - --storage.tsdb.retention.time=6h
         - --config.file=/etc/prometheus/prometheus.yml
@@ -2192,7 +2190,6 @@
             topologyKey: kubernetes.io/hostname
       containers:
       - args:
->>>>>>> bb0b71c6
         - proxy-injector
         - -log-level=info
         image: gcr.io/linkerd-io/controller:install-control-plane-version
