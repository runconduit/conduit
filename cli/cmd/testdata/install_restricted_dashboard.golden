---
###
### Linkerd Namespace
###
---
kind: Namespace
apiVersion: v1
metadata:
  name: linkerd
  annotations:
    linkerd.io/inject: disabled
  labels:
    linkerd.io/is-control-plane: "true"
    config.linkerd.io/admission-webhooks: disabled
    linkerd.io/control-plane-ns: linkerd
---
###
### Identity Controller Service RBAC
###
---
kind: ClusterRole
apiVersion: rbac.authorization.k8s.io/v1
metadata:
  name: linkerd-linkerd-identity
  labels:
    linkerd.io/control-plane-component: identity
    linkerd.io/control-plane-ns: linkerd
rules:
- apiGroups: ["authentication.k8s.io"]
  resources: ["tokenreviews"]
  verbs: ["create"]
- apiGroups: ["apps"]
  resources: ["deployments"]
  verbs: ["get"]
- apiGroups: [""]
  resources: ["events"]
  verbs: ["create", "patch"]
---
kind: ClusterRoleBinding
apiVersion: rbac.authorization.k8s.io/v1
metadata:
  name: linkerd-linkerd-identity
  labels:
    linkerd.io/control-plane-component: identity
    linkerd.io/control-plane-ns: linkerd
roleRef:
  apiGroup: rbac.authorization.k8s.io
  kind: ClusterRole
  name: linkerd-linkerd-identity
subjects:
- kind: ServiceAccount
  name: linkerd-identity
  namespace: linkerd
---
kind: ServiceAccount
apiVersion: v1
metadata:
  name: linkerd-identity
  namespace: linkerd
  labels:
    linkerd.io/control-plane-component: identity
    linkerd.io/control-plane-ns: linkerd
---
###
### Controller RBAC
###
---
kind: ClusterRole
apiVersion: rbac.authorization.k8s.io/v1
metadata:
  name: linkerd-linkerd-controller
  labels:
    linkerd.io/control-plane-component: controller
    linkerd.io/control-plane-ns: linkerd
rules:
- apiGroups: ["extensions", "apps"]
  resources: ["daemonsets", "deployments", "replicasets", "statefulsets"]
  verbs: ["list", "get", "watch"]
- apiGroups: ["extensions", "batch"]
  resources: ["cronjobs", "jobs"]
  verbs: ["list" , "get", "watch"]
- apiGroups: [""]
  resources: ["pods", "endpoints", "services", "replicationcontrollers", "namespaces"]
  verbs: ["list", "get", "watch"]
- apiGroups: ["linkerd.io"]
  resources: ["serviceprofiles"]
  verbs: ["list", "get", "watch"]
- apiGroups: ["split.smi-spec.io"]
  resources: ["trafficsplits"]
  verbs: ["list", "get", "watch"]
---
kind: ClusterRoleBinding
apiVersion: rbac.authorization.k8s.io/v1
metadata:
  name: linkerd-linkerd-controller
  labels:
    linkerd.io/control-plane-component: controller
    linkerd.io/control-plane-ns: linkerd
roleRef:
  apiGroup: rbac.authorization.k8s.io
  kind: ClusterRole
  name: linkerd-linkerd-controller
subjects:
- kind: ServiceAccount
  name: linkerd-controller
  namespace: linkerd
---
kind: ServiceAccount
apiVersion: v1
metadata:
  name: linkerd-controller
  namespace: linkerd
  labels:
    linkerd.io/control-plane-component: controller
    linkerd.io/control-plane-ns: linkerd
---
###
### Destination Controller Service
###
---
kind: ClusterRole
apiVersion: rbac.authorization.k8s.io/v1
metadata:
  name: linkerd-linkerd-destination
  labels:
    linkerd.io/control-plane-component: destination
    linkerd.io/control-plane-ns: linkerd
rules:
- apiGroups: ["apps"]
  resources: ["replicasets"]
  verbs: ["list", "get", "watch"]
- apiGroups: ["batch"]
  resources: ["jobs"]
  verbs: ["list", "get", "watch"]
- apiGroups: [""]
  resources: ["pods", "endpoints", "services"]
  verbs: ["list", "get", "watch"]
- apiGroups: ["linkerd.io"]
  resources: ["serviceprofiles"]
  verbs: ["list", "get", "watch"]
- apiGroups: ["split.smi-spec.io"]
  resources: ["trafficsplits"]
  verbs: ["list", "get", "watch"]
---
kind: ClusterRoleBinding
apiVersion: rbac.authorization.k8s.io/v1
metadata:
  name: linkerd-linkerd-destination
  labels:
    linkerd.io/control-plane-component: destination
    linkerd.io/control-plane-ns: linkerd
roleRef:
  apiGroup: rbac.authorization.k8s.io
  kind: ClusterRole
  name: linkerd-linkerd-destination
subjects:
- kind: ServiceAccount
  name: linkerd-destination
  namespace: linkerd
---
kind: ServiceAccount
apiVersion: v1
metadata:
  name: linkerd-destination
  namespace: linkerd
  labels:
    linkerd.io/control-plane-component: destination
    linkerd.io/control-plane-ns: linkerd
---
###
### Heartbeat RBAC
###
---
apiVersion: rbac.authorization.k8s.io/v1
kind: Role
metadata:
  name: linkerd-heartbeat
  namespace: linkerd
  labels:
    linkerd.io/control-plane-ns: linkerd
rules:
- apiGroups: [""]
  resources: ["configmaps"]
  verbs: ["get"]
  resourceNames: ["linkerd-config"]
---
apiVersion: rbac.authorization.k8s.io/v1
kind: RoleBinding
metadata:
  name: linkerd-heartbeat
  namespace: linkerd
  labels:
    linkerd.io/control-plane-ns: linkerd
roleRef:
  kind: Role
  name: linkerd-heartbeat
  apiGroup: rbac.authorization.k8s.io
subjects:
- kind: ServiceAccount
  name: linkerd-heartbeat
  namespace: linkerd
---
kind: ServiceAccount
apiVersion: v1
metadata:
  name: linkerd-heartbeat
  namespace: linkerd
  labels:
    linkerd.io/control-plane-component: heartbeat
    linkerd.io/control-plane-ns: linkerd
---
###
### Web RBAC
###
---
apiVersion: rbac.authorization.k8s.io/v1
kind: Role
metadata:
  name: linkerd-web
  namespace: linkerd
  labels:
    linkerd.io/control-plane-component: web
    linkerd.io/control-plane-ns: linkerd
rules:
- apiGroups: [""]
  resources: ["configmaps"]
  verbs: ["get"]
  resourceNames: ["linkerd-config"]
---
apiVersion: rbac.authorization.k8s.io/v1
kind: RoleBinding
metadata:
  name: linkerd-web
  namespace: linkerd
  labels:
    linkerd.io/control-plane-component: web
    linkerd.io/control-plane-ns: linkerd
roleRef:
  kind: Role
  name: linkerd-web
  apiGroup: rbac.authorization.k8s.io
subjects:
- kind: ServiceAccount
  name: linkerd-web
  namespace: linkerd
---
kind: ServiceAccount
apiVersion: v1
metadata:
  name: linkerd-web
  namespace: linkerd
  labels:
    linkerd.io/control-plane-component: web
    linkerd.io/control-plane-ns: linkerd
---
###
### Service Profile CRD
###
---
apiVersion: apiextensions.k8s.io/v1beta1
kind: CustomResourceDefinition
metadata:
  name: serviceprofiles.linkerd.io
  annotations:
    linkerd.io/created-by: linkerd/cli dev-undefined
  labels:
    linkerd.io/control-plane-ns: linkerd
spec:
  group: linkerd.io
  versions:
  - name: v1alpha1
    served: true
    storage: false
  - name: v1alpha2
    served: true
    storage: true
  scope: Namespaced
  names:
    plural: serviceprofiles
    singular: serviceprofile
    kind: ServiceProfile
    shortNames:
    - sp
---
###
### TrafficSplit CRD
### Copied from https://github.com/deislabs/smi-sdk-go/blob/cea7e1e9372304bbb6c74a3f6ca788d9eaa9cc58/crds/split.yaml
###
---
apiVersion: apiextensions.k8s.io/v1beta1
kind: CustomResourceDefinition
metadata:
  name: trafficsplits.split.smi-spec.io
  annotations:
    linkerd.io/created-by: linkerd/cli dev-undefined
  labels:
    linkerd.io/control-plane-ns: linkerd
spec:
  group: split.smi-spec.io
  version: v1alpha1
  scope: Namespaced
  names:
    kind: TrafficSplit
    shortNames:
      - ts
    plural: trafficsplits
    singular: trafficsplit
  additionalPrinterColumns:
  - name: Service
    type: string
    description: The apex service of this split.
    JSONPath: .spec.service
---
###
### Prometheus RBAC
###
---
kind: ClusterRole
apiVersion: rbac.authorization.k8s.io/v1
metadata:
  name: linkerd-linkerd-prometheus
  labels:
    linkerd.io/control-plane-component: prometheus
    linkerd.io/control-plane-ns: linkerd
rules:
- apiGroups: [""]
  resources: ["nodes", "nodes/proxy", "pods"]
  verbs: ["get", "list", "watch"]
---
kind: ClusterRoleBinding
apiVersion: rbac.authorization.k8s.io/v1
metadata:
  name: linkerd-linkerd-prometheus
  labels:
    linkerd.io/control-plane-component: prometheus
    linkerd.io/control-plane-ns: linkerd
roleRef:
  apiGroup: rbac.authorization.k8s.io
  kind: ClusterRole
  name: linkerd-linkerd-prometheus
subjects:
- kind: ServiceAccount
  name: linkerd-prometheus
  namespace: linkerd
---
kind: ServiceAccount
apiVersion: v1
metadata:
  name: linkerd-prometheus
  namespace: linkerd
  labels:
    linkerd.io/control-plane-component: prometheus
    linkerd.io/control-plane-ns: linkerd
---
###
### Proxy Injector RBAC
###
---
kind: ClusterRole
apiVersion: rbac.authorization.k8s.io/v1
metadata:
  name: linkerd-linkerd-proxy-injector
  labels:
    linkerd.io/control-plane-component: proxy-injector
    linkerd.io/control-plane-ns: linkerd
rules:
- apiGroups: [""]
  resources: ["events"]
  verbs: ["create", "patch"]
- apiGroups: [""]
  resources: ["namespaces", "replicationcontrollers"]
  verbs: ["list", "get", "watch"]
- apiGroups: [""]
  resources: ["pods"]
  verbs: ["list", "watch"]
- apiGroups: ["extensions", "apps"]
  resources: ["deployments", "replicasets", "daemonsets", "statefulsets"]
  verbs: ["list", "get", "watch"]
- apiGroups: ["extensions", "batch"]
  resources: ["cronjobs", "jobs"]
  verbs: ["list", "get", "watch"]
---
kind: ClusterRoleBinding
apiVersion: rbac.authorization.k8s.io/v1
metadata:
  name: linkerd-linkerd-proxy-injector
  labels:
    linkerd.io/control-plane-component: proxy-injector
    linkerd.io/control-plane-ns: linkerd
subjects:
- kind: ServiceAccount
  name: linkerd-proxy-injector
  namespace: linkerd
  apiGroup: ""
roleRef:
  kind: ClusterRole
  name: linkerd-linkerd-proxy-injector
  apiGroup: rbac.authorization.k8s.io
---
kind: ServiceAccount
apiVersion: v1
metadata:
  name: linkerd-proxy-injector
  namespace: linkerd
  labels:
    linkerd.io/control-plane-component: proxy-injector
    linkerd.io/control-plane-ns: linkerd
---
kind: Secret
apiVersion: v1
metadata:
  name: linkerd-proxy-injector-tls
  namespace: linkerd
  labels:
    linkerd.io/control-plane-component: proxy-injector
    linkerd.io/control-plane-ns: linkerd
  annotations:
    linkerd.io/created-by: linkerd/cli dev-undefined
type: Opaque
data:
  crt.pem: cHJveHkgaW5qZWN0b3IgY3J0
  key.pem: cHJveHkgaW5qZWN0b3Iga2V5
---
apiVersion: admissionregistration.k8s.io/v1beta1
kind: MutatingWebhookConfiguration
metadata:
  name: linkerd-proxy-injector-webhook-config
  labels:
    linkerd.io/control-plane-component: proxy-injector
    linkerd.io/control-plane-ns: linkerd
webhooks:
- name: linkerd-proxy-injector.linkerd.io
  namespaceSelector:
    matchExpressions:
    - key: config.linkerd.io/admission-webhooks
      operator: NotIn
      values:
      - disabled
  clientConfig:
    service:
      name: linkerd-proxy-injector
      namespace: linkerd
      path: "/"
    caBundle: cHJveHkgaW5qZWN0b3IgY3J0
  failurePolicy: Ignore
  rules:
  - operations: [ "CREATE" ]
    apiGroups: [""]
    apiVersions: ["v1"]
    resources: ["pods"]
  sideEffects: None
---
###
### Service Profile Validator RBAC
###
---
kind: ClusterRole
apiVersion: rbac.authorization.k8s.io/v1
metadata:
  name: linkerd-linkerd-sp-validator
  labels:
    linkerd.io/control-plane-component: sp-validator
    linkerd.io/control-plane-ns: linkerd
rules:
- apiGroups: [""]
  resources: ["pods"]
  verbs: ["list"]
---
kind: ClusterRoleBinding
apiVersion: rbac.authorization.k8s.io/v1
metadata:
  name: linkerd-linkerd-sp-validator
  labels:
    linkerd.io/control-plane-component: sp-validator
    linkerd.io/control-plane-ns: linkerd
subjects:
- kind: ServiceAccount
  name: linkerd-sp-validator
  namespace: linkerd
  apiGroup: ""
roleRef:
  kind: ClusterRole
  name: linkerd-linkerd-sp-validator
  apiGroup: rbac.authorization.k8s.io
---
kind: ServiceAccount
apiVersion: v1
metadata:
  name: linkerd-sp-validator
  namespace: linkerd
  labels:
    linkerd.io/control-plane-component: sp-validator
    linkerd.io/control-plane-ns: linkerd
---
kind: Secret
apiVersion: v1
metadata:
  name: linkerd-sp-validator-tls
  namespace: linkerd
  labels:
    linkerd.io/control-plane-component: sp-validator
    linkerd.io/control-plane-ns: linkerd
  annotations:
    linkerd.io/created-by: linkerd/cli dev-undefined
type: Opaque
data:
  crt.pem: cHJveHkgaW5qZWN0b3IgY3J0
  key.pem: cHJveHkgaW5qZWN0b3Iga2V5
---
apiVersion: admissionregistration.k8s.io/v1beta1
kind: ValidatingWebhookConfiguration
metadata:
  name: linkerd-sp-validator-webhook-config
  labels:
    linkerd.io/control-plane-component: sp-validator
    linkerd.io/control-plane-ns: linkerd
webhooks:
- name: linkerd-sp-validator.linkerd.io
  namespaceSelector:
    matchExpressions:
    - key: config.linkerd.io/admission-webhooks
      operator: NotIn
      values:
      - disabled
  clientConfig:
    service:
      name: linkerd-sp-validator
      namespace: linkerd
      path: "/"
    caBundle: cHJveHkgaW5qZWN0b3IgY3J0
  failurePolicy: Ignore
  rules:
  - operations: [ "CREATE" , "UPDATE" ]
    apiGroups: ["linkerd.io"]
    apiVersions: ["v1alpha1", "v1alpha2"]
    resources: ["serviceprofiles"]
  sideEffects: None
---
###
### Tap RBAC
###
---
kind: ClusterRole
apiVersion: rbac.authorization.k8s.io/v1
metadata:
  name: linkerd-linkerd-tap
  labels:
    linkerd.io/control-plane-component: tap
    linkerd.io/control-plane-ns: linkerd
rules:
- apiGroups: [""]
  resources: ["pods", "services", "replicationcontrollers", "namespaces", "nodes"]
  verbs: ["list", "get", "watch"]
- apiGroups: ["extensions", "apps"]
  resources: ["daemonsets", "deployments", "replicasets", "statefulsets"]
  verbs: ["list", "get", "watch"]
- apiGroups: ["extensions", "batch"]
  resources: ["cronjobs", "jobs"]
  verbs: ["list" , "get", "watch"]
---
kind: ClusterRole
apiVersion: rbac.authorization.k8s.io/v1
metadata:
  name: linkerd-linkerd-tap-admin
  labels:
    linkerd.io/control-plane-component: tap
    linkerd.io/control-plane-ns: linkerd
rules:
- apiGroups: ["tap.linkerd.io"]
  resources: ["*"]
  verbs: ["watch"]
---
kind: ClusterRoleBinding
apiVersion: rbac.authorization.k8s.io/v1
metadata:
  name: linkerd-linkerd-tap
  labels:
    linkerd.io/control-plane-component: tap
    linkerd.io/control-plane-ns: linkerd
roleRef:
  apiGroup: rbac.authorization.k8s.io
  kind: ClusterRole
  name: linkerd-linkerd-tap
subjects:
- kind: ServiceAccount
  name: linkerd-tap
  namespace: linkerd
---
apiVersion: rbac.authorization.k8s.io/v1
kind: ClusterRoleBinding
metadata:
  name: linkerd-linkerd-tap-auth-delegator
  labels:
    linkerd.io/control-plane-component: tap
    linkerd.io/control-plane-ns: linkerd
roleRef:
  apiGroup: rbac.authorization.k8s.io
  kind: ClusterRole
  name: system:auth-delegator
subjects:
- kind: ServiceAccount
  name: linkerd-tap
  namespace: linkerd
---
kind: ServiceAccount
apiVersion: v1
metadata:
  name: linkerd-tap
  namespace: linkerd
  labels:
    linkerd.io/control-plane-component: tap
    linkerd.io/control-plane-ns: linkerd
---
apiVersion: rbac.authorization.k8s.io/v1
kind: RoleBinding
metadata:
  name: linkerd-linkerd-tap-auth-reader
  namespace: kube-system
  labels:
    linkerd.io/control-plane-component: tap
    linkerd.io/control-plane-ns: linkerd
roleRef:
  apiGroup: rbac.authorization.k8s.io
  kind: Role
  name: extension-apiserver-authentication-reader
subjects:
- kind: ServiceAccount
  name: linkerd-tap
  namespace: linkerd
---
kind: Secret
apiVersion: v1
metadata:
  name: linkerd-tap-tls
  namespace: linkerd
  labels:
    linkerd.io/control-plane-component: tap
    linkerd.io/control-plane-ns: linkerd
  annotations:
    linkerd.io/created-by: linkerd/cli dev-undefined
type: Opaque
data:
  crt.pem: dGFwIGNydA==
  key.pem: dGFwIGtleQ==
---
apiVersion: apiregistration.k8s.io/v1
kind: APIService
metadata:
  name: v1alpha1.tap.linkerd.io
  labels:
    linkerd.io/control-plane-component: tap
    linkerd.io/control-plane-ns: linkerd
spec:
  group: tap.linkerd.io
  version: v1alpha1
  groupPriorityMinimum: 1000
  versionPriority: 100
  service:
    name: linkerd-tap
    namespace: linkerd
  caBundle: dGFwIGNydA==
---
###
### Control Plane PSP
###
---
apiVersion: policy/v1beta1
kind: PodSecurityPolicy
metadata:
  name: linkerd-linkerd-control-plane
  labels:
    linkerd.io/control-plane-ns: linkerd
spec:
  allowPrivilegeEscalation: false
  readOnlyRootFilesystem: true
  allowedCapabilities:
  - NET_ADMIN
  - NET_RAW
  requiredDropCapabilities:
  - ALL
  hostNetwork: false
  hostIPC: false
  hostPID: false
  seLinux:
    rule: RunAsAny
  runAsUser:
    rule: RunAsAny
  supplementalGroups:
    rule: MustRunAs
    ranges:
    - min: 1
      max: 65535
  fsGroup:
    rule: MustRunAs
    ranges:
    - min: 1
      max: 65535
  volumes:
  - configMap
  - emptyDir
  - secret
  - projected
  - downwardAPI
  - persistentVolumeClaim
---
apiVersion: rbac.authorization.k8s.io/v1
kind: Role
metadata:
  name: linkerd-psp
  namespace: linkerd
  labels:
    linkerd.io/control-plane-ns: linkerd
rules:
- apiGroups: ['policy', 'extensions']
  resources: ['podsecuritypolicies']
  verbs: ['use']
  resourceNames:
  - linkerd-linkerd-control-plane
---
apiVersion: rbac.authorization.k8s.io/v1
kind: RoleBinding
metadata:
  name: linkerd-psp
  namespace: linkerd
  labels:
    linkerd.io/control-plane-ns: linkerd
roleRef:
  kind: Role
  name: linkerd-psp
  apiGroup: rbac.authorization.k8s.io
subjects:
- kind: ServiceAccount
  name: linkerd-controller
  namespace: linkerd
- kind: ServiceAccount
  name: linkerd-destination
  namespace: linkerd
- kind: ServiceAccount
  name: linkerd-grafana
  namespace: linkerd
- kind: ServiceAccount
  name: linkerd-heartbeat
  namespace: linkerd
- kind: ServiceAccount
  name: linkerd-identity
  namespace: linkerd
- kind: ServiceAccount
  name: linkerd-prometheus
  namespace: linkerd
- kind: ServiceAccount
  name: linkerd-proxy-injector
  namespace: linkerd
- kind: ServiceAccount
  name: linkerd-sp-validator
  namespace: linkerd
- kind: ServiceAccount
  name: linkerd-tap
  namespace: linkerd
- kind: ServiceAccount
  name: linkerd-web
  namespace: linkerd
---
###
### SMI-Metrics RBAC
###
---
apiVersion: v1
kind: ServiceAccount
metadata:
  labels:
    linkerd.io/control-plane-component: smi-metrics
    linkerd.io/control-plane-ns: linkerd
  name: linkerd-smi-metrics
  namespace: linkerd
---
apiVersion: rbac.authorization.k8s.io/v1
kind: RoleBinding
metadata:
  name: linkerd-smi-metrics
  labels:
    linkerd.io/control-plane-component: smi-metrics
    linkerd.io/control-plane-ns: linkerd
  namespace: kube-system
roleRef:
  apiGroup: rbac.authorization.k8s.io
  kind: Role
  name: extension-apiserver-authentication-reader
subjects:
- kind: ServiceAccount
  name: linkerd-smi-metrics
  namespace: linkerd
---
kind: Secret
apiVersion: v1
metadata:
  name: linkerd-smi-metrics-tls
  namespace: linkerd
  labels:
    linkerd.io/control-plane-component: smi-metrics
    linkerd.io/control-plane-ns: linkerd
  annotations:
    linkerd.io/created-by: linkerd/cli dev-undefined
type: kubernetes.io/tls
data:
  tls.crt: c21pIG1ldHJpY3MgY3J0
  tls.key: c21pIG1ldHJpY3Mga2V5
---
apiVersion: apiregistration.k8s.io/v1
kind: APIService
metadata:
  name: v1alpha1.metrics.smi-spec.io
  labels:
    linkerd.io/control-plane-component: smi-metrics
    linkerd.io/control-plane-ns: linkerd
spec:
  group: metrics.smi-spec.io
  version: v1alpha1
  insecureSkipTLSVerify: false
  groupPriorityMinimum: 100
  versionPriority: 100
  service:
    name: linkerd-smi-metrics
    namespace: linkerd
  caBundle: c21pIG1ldHJpY3MgY3J0
---
kind: ConfigMap
apiVersion: v1
metadata:
  name: linkerd-config
  namespace: linkerd
  labels:
    linkerd.io/control-plane-component: controller
    linkerd.io/control-plane-ns: linkerd
  annotations:
    linkerd.io/created-by: linkerd/cli dev-undefined
data:
  global: |
    {"linkerdNamespace":"linkerd","cniEnabled":false,"version":"install-control-plane-version","identityContext":{"trustDomain":"cluster.local","trustAnchorsPem":"-----BEGIN CERTIFICATE-----\nMIIBYDCCAQegAwIBAgIBATAKBggqhkjOPQQDAjAYMRYwFAYDVQQDEw1jbHVzdGVy\nLmxvY2FsMB4XDTE5MDMwMzAxNTk1MloXDTI5MDIyODAyMDM1MlowGDEWMBQGA1UE\nAxMNY2x1c3Rlci5sb2NhbDBZMBMGByqGSM49AgEGCCqGSM49AwEHA0IABAChpAt0\nxtgO9qbVtEtDK80N6iCL2Htyf2kIv2m5QkJ1y0TFQi5hTVe3wtspJ8YpZF0pl364\n6TiYeXB8tOOhIACjQjBAMA4GA1UdDwEB/wQEAwIBBjAdBgNVHSUEFjAUBggrBgEF\nBQcDAQYIKwYBBQUHAwIwDwYDVR0TAQH/BAUwAwEB/zAKBggqhkjOPQQDAgNHADBE\nAiBQ/AAwF8kG8VOmRSUTPakSSa/N4mqK2HsZuhQXCmiZHwIgZEzI5DCkpU7w3SIv\nOLO4Zsk1XrGZHGsmyiEyvYF9lpY=\n-----END CERTIFICATE-----\n","issuanceLifetime":"86400s","clockSkewAllowance":"20s","scheme":"linkerd.io/tls"},"autoInjectContext":null,"omitWebhookSideEffects":false,"clusterDomain":"cluster.local"}
  proxy: |
    {"proxyImage":{"imageName":"gcr.io/linkerd-io/proxy","pullPolicy":"IfNotPresent"},"proxyInitImage":{"imageName":"gcr.io/linkerd-io/proxy-init","pullPolicy":"IfNotPresent"},"controlPort":{"port":4190},"ignoreInboundPorts":[],"ignoreOutboundPorts":[],"inboundPort":{"port":4143},"adminPort":{"port":4191},"outboundPort":{"port":4140},"resource":{"requestCpu":"","requestMemory":"","limitCpu":"","limitMemory":""},"proxyUid":"2102","logLevel":{"level":"warn,linkerd=info"},"disableExternalProfiles":true,"proxyVersion":"install-proxy-version","proxyInitImageVersion":"v1.3.2","debugImage":{"imageName":"gcr.io/linkerd-io/debug","pullPolicy":"IfNotPresent"},"debugImageVersion":"install-debug-version"}
  install: |
    {"cliVersion":"dev-undefined","flags":[]}
---
###
### Identity Controller Service
###
---
kind: Secret
apiVersion: v1
metadata:
  name: linkerd-identity-issuer
  namespace: linkerd
  labels:
    linkerd.io/control-plane-component: identity
    linkerd.io/control-plane-ns: linkerd
  annotations:
    linkerd.io/created-by: linkerd/cli dev-undefined
    linkerd.io/identity-issuer-expiry: 2029-02-28T02:03:52Z
data:
  crt.pem: LS0tLS1CRUdJTiBDRVJUSUZJQ0FURS0tLS0tCk1JSUJjakNDQVJpZ0F3SUJBZ0lCQWpBS0JnZ3Foa2pPUFFRREFqQVlNUll3RkFZRFZRUURFdzFqYkhWemRHVnkKTG14dlkyRnNNQjRYRFRFNU1ETXdNekF4TlRrMU1sb1hEVEk1TURJeU9EQXlNRE0xTWxvd0tURW5NQ1VHQTFVRQpBeE1lYVdSbGJuUnBkSGt1YkdsdWEyVnlaQzVqYkhWemRHVnlMbXh2WTJGc01Ga3dFd1lIS29aSXpqMENBUVlJCktvWkl6ajBEQVFjRFFnQUVJU2cwQ21KTkJXTHhKVHNLdDcrYno4QXMxWWZxWkZ1VHEyRm5ZbzAxNk5LVnY3MGUKUUMzVDZ0T3Bhajl4dUtzWGZsVTZaa3VpVlJpaWh3K3RWMmlzcTZOQ01FQXdEZ1lEVlIwUEFRSC9CQVFEQWdFRwpNQjBHQTFVZEpRUVdNQlFHQ0NzR0FRVUZCd01CQmdnckJnRUZCUWNEQWpBUEJnTlZIUk1CQWY4RUJUQURBUUgvCk1Bb0dDQ3FHU000OUJBTUNBMGdBTUVVQ0lGK2FNMEJ3MlBkTUZEcS9LdGFCUXZIZEFZYVVQVng4dmYzam4rTTQKQWFENEFpRUE5SEJkanlXeWlLZUt4bEE4Q29PdlVBd0k5NXhjNlhVTW9EeFJTWGpucFhnPQotLS0tLUVORCBDRVJUSUZJQ0FURS0tLS0t
  key.pem: LS0tLS1CRUdJTiBFQyBQUklWQVRFIEtFWS0tLS0tCk1IY0NBUUVFSU1JSnltZWtZeitra0NMUGtGbHJVeUF1L2NISllSVHl3Zm1BVVJLS1JYZHpvQW9HQ0NxR1NNNDkKQXdFSG9VUURRZ0FFSVNnMENtSk5CV0x4SlRzS3Q3K2J6OEFzMVlmcVpGdVRxMkZuWW8wMTZOS1Z2NzBlUUMzVAo2dE9wYWo5eHVLc1hmbFU2Wmt1aVZSaWlodyt0VjJpc3F3PT0KLS0tLS1FTkQgRUMgUFJJVkFURSBLRVktLS0tLQ==
---
kind: Service
apiVersion: v1
metadata:
  name: linkerd-identity
  namespace: linkerd
  labels:
    linkerd.io/control-plane-component: identity
    linkerd.io/control-plane-ns: linkerd
  annotations:
    linkerd.io/created-by: linkerd/cli dev-undefined
spec:
  type: ClusterIP
  selector:
    linkerd.io/control-plane-component: identity
  ports:
  - name: grpc
    port: 8080
    targetPort: 8080
---
apiVersion: apps/v1
kind: Deployment
metadata:
  annotations:
    linkerd.io/created-by: linkerd/cli dev-undefined
  labels:
    app.kubernetes.io/name: identity
    app.kubernetes.io/part-of: Linkerd
    app.kubernetes.io/version: install-control-plane-version
    linkerd.io/control-plane-component: identity
    linkerd.io/control-plane-ns: linkerd
  name: linkerd-identity
  namespace: linkerd
spec:
  replicas: 1
  selector:
    matchLabels:
      linkerd.io/control-plane-component: identity
      linkerd.io/control-plane-ns: linkerd
      linkerd.io/proxy-deployment: linkerd-identity
  template:
    metadata:
      annotations:
        linkerd.io/created-by: linkerd/cli dev-undefined
        linkerd.io/identity-mode: default
        linkerd.io/proxy-version: install-proxy-version
      labels:
        linkerd.io/control-plane-component: identity
        linkerd.io/control-plane-ns: linkerd
        linkerd.io/proxy-deployment: linkerd-identity
    spec:
      nodeSelector:
        beta.kubernetes.io/os: linux
      containers:
      - args:
        - identity
        - -log-level=info
        image: gcr.io/linkerd-io/controller:install-control-plane-version
        imagePullPolicy: IfNotPresent
        livenessProbe:
          httpGet:
            path: /ping
            port: 9990
          initialDelaySeconds: 10
        name: identity
        ports:
        - containerPort: 8080
          name: grpc
        - containerPort: 9990
          name: admin-http
        readinessProbe:
          failureThreshold: 7
          httpGet:
            path: /ready
            port: 9990
        securityContext:
          runAsUser: 2103
        volumeMounts:
        - mountPath: /var/run/linkerd/config
          name: config
        - mountPath: /var/run/linkerd/identity/issuer
          name: identity-issuer
      - env:
        - name: LINKERD2_PROXY_LOG
          value: warn,linkerd=info
        - name: LINKERD2_PROXY_DESTINATION_SVC_ADDR
          value: linkerd-dst.linkerd.svc.cluster.local:8086
        - name: LINKERD2_PROXY_CONTROL_LISTEN_ADDR
          value: 0.0.0.0:4190
        - name: LINKERD2_PROXY_ADMIN_LISTEN_ADDR
          value: 0.0.0.0:4191
        - name: LINKERD2_PROXY_OUTBOUND_LISTEN_ADDR
          value: 127.0.0.1:4140
        - name: LINKERD2_PROXY_INBOUND_LISTEN_ADDR
          value: 0.0.0.0:4143
        - name: LINKERD2_PROXY_DESTINATION_GET_SUFFIXES
          value: svc.cluster.local.
        - name: LINKERD2_PROXY_DESTINATION_PROFILE_SUFFIXES
          value: svc.cluster.local.
        - name: LINKERD2_PROXY_INBOUND_ACCEPT_KEEPALIVE
          value: 10000ms
        - name: LINKERD2_PROXY_OUTBOUND_CONNECT_KEEPALIVE
          value: 10000ms
        - name: _pod_ns
          valueFrom:
            fieldRef:
              fieldPath: metadata.namespace
        - name: LINKERD2_PROXY_DESTINATION_CONTEXT
          value: ns:$(_pod_ns)
        - name: LINKERD2_PROXY_IDENTITY_DIR
          value: /var/run/linkerd/identity/end-entity
        - name: LINKERD2_PROXY_IDENTITY_TRUST_ANCHORS
          value: |
            -----BEGIN CERTIFICATE-----
            MIIBYDCCAQegAwIBAgIBATAKBggqhkjOPQQDAjAYMRYwFAYDVQQDEw1jbHVzdGVy
            LmxvY2FsMB4XDTE5MDMwMzAxNTk1MloXDTI5MDIyODAyMDM1MlowGDEWMBQGA1UE
            AxMNY2x1c3Rlci5sb2NhbDBZMBMGByqGSM49AgEGCCqGSM49AwEHA0IABAChpAt0
            xtgO9qbVtEtDK80N6iCL2Htyf2kIv2m5QkJ1y0TFQi5hTVe3wtspJ8YpZF0pl364
            6TiYeXB8tOOhIACjQjBAMA4GA1UdDwEB/wQEAwIBBjAdBgNVHSUEFjAUBggrBgEF
            BQcDAQYIKwYBBQUHAwIwDwYDVR0TAQH/BAUwAwEB/zAKBggqhkjOPQQDAgNHADBE
            AiBQ/AAwF8kG8VOmRSUTPakSSa/N4mqK2HsZuhQXCmiZHwIgZEzI5DCkpU7w3SIv
            OLO4Zsk1XrGZHGsmyiEyvYF9lpY=
            -----END CERTIFICATE-----
        - name: LINKERD2_PROXY_IDENTITY_TOKEN_FILE
          value: /var/run/secrets/kubernetes.io/serviceaccount/token
        - name: LINKERD2_PROXY_IDENTITY_SVC_ADDR
          value: localhost.:8080
        - name: _pod_sa
          valueFrom:
            fieldRef:
              fieldPath: spec.serviceAccountName
        - name: _l5d_ns
          value: linkerd
        - name: _l5d_trustdomain
          value: cluster.local
        - name: LINKERD2_PROXY_IDENTITY_LOCAL_NAME
          value: $(_pod_sa).$(_pod_ns).serviceaccount.identity.$(_l5d_ns).$(_l5d_trustdomain)
        - name: LINKERD2_PROXY_IDENTITY_SVC_NAME
          value: linkerd-identity.$(_l5d_ns).serviceaccount.identity.$(_l5d_ns).$(_l5d_trustdomain)
        - name: LINKERD2_PROXY_DESTINATION_SVC_NAME
          value: linkerd-destination.$(_l5d_ns).serviceaccount.identity.$(_l5d_ns).$(_l5d_trustdomain)
        - name: LINKERD2_PROXY_TAP_SVC_NAME
          value: linkerd-tap.$(_l5d_ns).serviceaccount.identity.$(_l5d_ns).$(_l5d_trustdomain)
        image: gcr.io/linkerd-io/proxy:install-proxy-version
        imagePullPolicy: IfNotPresent
        livenessProbe:
          httpGet:
            path: /metrics
            port: 4191
          initialDelaySeconds: 10
        name: linkerd-proxy
        ports:
        - containerPort: 4143
          name: linkerd-proxy
        - containerPort: 4191
          name: linkerd-admin
        readinessProbe:
          httpGet:
            path: /ready
            port: 4191
          initialDelaySeconds: 2
        resources:
        securityContext:
          allowPrivilegeEscalation: false
          readOnlyRootFilesystem: true
          runAsUser: 2102
        terminationMessagePolicy: FallbackToLogsOnError
        volumeMounts:
        - mountPath: /var/run/linkerd/identity/end-entity
          name: linkerd-identity-end-entity
      initContainers:
      - args:
        - --incoming-proxy-port
        - "4143"
        - --outgoing-proxy-port
        - "4140"
        - --proxy-uid
        - "2102"
        - --inbound-ports-to-ignore
        - 4190,4191
        - --outbound-ports-to-ignore
        - "443"
        image: gcr.io/linkerd-io/proxy-init:v1.3.2
        imagePullPolicy: IfNotPresent
        name: linkerd-init
        resources:
          limits:
            cpu: "100m"
            memory: "50Mi"
          requests:
            cpu: "10m"
            memory: "10Mi"
        securityContext:
          allowPrivilegeEscalation: false
          capabilities:
            add:
            - NET_ADMIN
            - NET_RAW
          privileged: false
          readOnlyRootFilesystem: true
          runAsNonRoot: false
          runAsUser: 0
        terminationMessagePolicy: FallbackToLogsOnError
      serviceAccountName: linkerd-identity
      volumes:
      - configMap:
          name: linkerd-config
        name: config
      - name: identity-issuer
        secret:
          secretName: linkerd-identity-issuer
      - emptyDir:
          medium: Memory
        name: linkerd-identity-end-entity
---
###
### Controller
###
---
kind: Service
apiVersion: v1
metadata:
  name: linkerd-controller-api
  namespace: linkerd
  labels:
    linkerd.io/control-plane-component: controller
    linkerd.io/control-plane-ns: linkerd
  annotations:
    linkerd.io/created-by: linkerd/cli dev-undefined
spec:
  type: ClusterIP
  selector:
    linkerd.io/control-plane-component: controller
  ports:
  - name: http
    port: 8085
    targetPort: 8085
---
apiVersion: apps/v1
kind: Deployment
metadata:
  annotations:
    linkerd.io/created-by: linkerd/cli dev-undefined
  labels:
    app.kubernetes.io/name: controller
    app.kubernetes.io/part-of: Linkerd
    app.kubernetes.io/version: install-control-plane-version
    linkerd.io/control-plane-component: controller
    linkerd.io/control-plane-ns: linkerd
  name: linkerd-controller
  namespace: linkerd
spec:
  replicas: 1
  selector:
    matchLabels:
      linkerd.io/control-plane-component: controller
      linkerd.io/control-plane-ns: linkerd
      linkerd.io/proxy-deployment: linkerd-controller
  template:
    metadata:
      annotations:
        linkerd.io/created-by: linkerd/cli dev-undefined
        linkerd.io/identity-mode: default
        linkerd.io/proxy-version: install-proxy-version
      labels:
        linkerd.io/control-plane-component: controller
        linkerd.io/control-plane-ns: linkerd
        linkerd.io/proxy-deployment: linkerd-controller
    spec:
      nodeSelector:
        beta.kubernetes.io/os: linux
      containers:
      - args:
        - public-api
        - -prometheus-url=http://linkerd-prometheus.linkerd.svc.cluster.local:9090
        - -destination-addr=linkerd-dst.linkerd.svc.cluster.local:8086
        - -controller-namespace=linkerd
        - -log-level=info
        image: gcr.io/linkerd-io/controller:install-control-plane-version
        imagePullPolicy: IfNotPresent
        livenessProbe:
          httpGet:
            path: /ping
            port: 9995
          initialDelaySeconds: 10
        name: public-api
        ports:
        - containerPort: 8085
          name: http
        - containerPort: 9995
          name: admin-http
        readinessProbe:
          failureThreshold: 7
          httpGet:
            path: /ready
            port: 9995
        securityContext:
          runAsUser: 2103
        volumeMounts:
        - mountPath: /var/run/linkerd/config
          name: config
      - env:
        - name: LINKERD2_PROXY_LOG
          value: warn,linkerd=info
        - name: LINKERD2_PROXY_DESTINATION_SVC_ADDR
          value: linkerd-dst.linkerd.svc.cluster.local:8086
        - name: LINKERD2_PROXY_CONTROL_LISTEN_ADDR
          value: 0.0.0.0:4190
        - name: LINKERD2_PROXY_ADMIN_LISTEN_ADDR
          value: 0.0.0.0:4191
        - name: LINKERD2_PROXY_OUTBOUND_LISTEN_ADDR
          value: 127.0.0.1:4140
        - name: LINKERD2_PROXY_INBOUND_LISTEN_ADDR
          value: 0.0.0.0:4143
        - name: LINKERD2_PROXY_DESTINATION_GET_SUFFIXES
          value: svc.cluster.local.
        - name: LINKERD2_PROXY_DESTINATION_PROFILE_SUFFIXES
          value: svc.cluster.local.
        - name: LINKERD2_PROXY_INBOUND_ACCEPT_KEEPALIVE
          value: 10000ms
        - name: LINKERD2_PROXY_OUTBOUND_CONNECT_KEEPALIVE
          value: 10000ms
        - name: _pod_ns
          valueFrom:
            fieldRef:
              fieldPath: metadata.namespace
        - name: LINKERD2_PROXY_DESTINATION_CONTEXT
          value: ns:$(_pod_ns)
        - name: LINKERD2_PROXY_IDENTITY_DIR
          value: /var/run/linkerd/identity/end-entity
        - name: LINKERD2_PROXY_IDENTITY_TRUST_ANCHORS
          value: |
            -----BEGIN CERTIFICATE-----
            MIIBYDCCAQegAwIBAgIBATAKBggqhkjOPQQDAjAYMRYwFAYDVQQDEw1jbHVzdGVy
            LmxvY2FsMB4XDTE5MDMwMzAxNTk1MloXDTI5MDIyODAyMDM1MlowGDEWMBQGA1UE
            AxMNY2x1c3Rlci5sb2NhbDBZMBMGByqGSM49AgEGCCqGSM49AwEHA0IABAChpAt0
            xtgO9qbVtEtDK80N6iCL2Htyf2kIv2m5QkJ1y0TFQi5hTVe3wtspJ8YpZF0pl364
            6TiYeXB8tOOhIACjQjBAMA4GA1UdDwEB/wQEAwIBBjAdBgNVHSUEFjAUBggrBgEF
            BQcDAQYIKwYBBQUHAwIwDwYDVR0TAQH/BAUwAwEB/zAKBggqhkjOPQQDAgNHADBE
            AiBQ/AAwF8kG8VOmRSUTPakSSa/N4mqK2HsZuhQXCmiZHwIgZEzI5DCkpU7w3SIv
            OLO4Zsk1XrGZHGsmyiEyvYF9lpY=
            -----END CERTIFICATE-----
        - name: LINKERD2_PROXY_IDENTITY_TOKEN_FILE
          value: /var/run/secrets/kubernetes.io/serviceaccount/token
        - name: LINKERD2_PROXY_IDENTITY_SVC_ADDR
          value: linkerd-identity.linkerd.svc.cluster.local:8080
        - name: _pod_sa
          valueFrom:
            fieldRef:
              fieldPath: spec.serviceAccountName
        - name: _l5d_ns
          value: linkerd
        - name: _l5d_trustdomain
          value: cluster.local
        - name: LINKERD2_PROXY_IDENTITY_LOCAL_NAME
          value: $(_pod_sa).$(_pod_ns).serviceaccount.identity.$(_l5d_ns).$(_l5d_trustdomain)
        - name: LINKERD2_PROXY_IDENTITY_SVC_NAME
          value: linkerd-identity.$(_l5d_ns).serviceaccount.identity.$(_l5d_ns).$(_l5d_trustdomain)
        - name: LINKERD2_PROXY_DESTINATION_SVC_NAME
          value: linkerd-destination.$(_l5d_ns).serviceaccount.identity.$(_l5d_ns).$(_l5d_trustdomain)
        - name: LINKERD2_PROXY_TAP_SVC_NAME
          value: linkerd-tap.$(_l5d_ns).serviceaccount.identity.$(_l5d_ns).$(_l5d_trustdomain)
        image: gcr.io/linkerd-io/proxy:install-proxy-version
        imagePullPolicy: IfNotPresent
        livenessProbe:
          httpGet:
            path: /metrics
            port: 4191
          initialDelaySeconds: 10
        name: linkerd-proxy
        ports:
        - containerPort: 4143
          name: linkerd-proxy
        - containerPort: 4191
          name: linkerd-admin
        readinessProbe:
          httpGet:
            path: /ready
            port: 4191
          initialDelaySeconds: 2
        resources:
        securityContext:
          allowPrivilegeEscalation: false
          readOnlyRootFilesystem: true
          runAsUser: 2102
        terminationMessagePolicy: FallbackToLogsOnError
        volumeMounts:
        - mountPath: /var/run/linkerd/identity/end-entity
          name: linkerd-identity-end-entity
      initContainers:
      - args:
        - --incoming-proxy-port
        - "4143"
        - --outgoing-proxy-port
        - "4140"
        - --proxy-uid
        - "2102"
        - --inbound-ports-to-ignore
        - 4190,4191
        - --outbound-ports-to-ignore
        - "443"
        image: gcr.io/linkerd-io/proxy-init:v1.3.2
        imagePullPolicy: IfNotPresent
        name: linkerd-init
        resources:
          limits:
            cpu: "100m"
            memory: "50Mi"
          requests:
            cpu: "10m"
            memory: "10Mi"
        securityContext:
          allowPrivilegeEscalation: false
          capabilities:
            add:
            - NET_ADMIN
            - NET_RAW
          privileged: false
          readOnlyRootFilesystem: true
          runAsNonRoot: false
          runAsUser: 0
        terminationMessagePolicy: FallbackToLogsOnError
      serviceAccountName: linkerd-controller
      volumes:
      - configMap:
          name: linkerd-config
        name: config
      - emptyDir:
          medium: Memory
        name: linkerd-identity-end-entity
---
###
### Destination Controller Service
###
---
kind: Service
apiVersion: v1
metadata:
  name: linkerd-dst
  namespace: linkerd
  labels:
    linkerd.io/control-plane-component: destination
    linkerd.io/control-plane-ns: linkerd
  annotations:
    linkerd.io/created-by: linkerd/cli dev-undefined
spec:
  type: ClusterIP
  selector:
    linkerd.io/control-plane-component: destination
  ports:
  - name: grpc
    port: 8086
    targetPort: 8086
---
apiVersion: apps/v1
kind: Deployment
metadata:
  annotations:
    linkerd.io/created-by: linkerd/cli dev-undefined
  labels:
    app.kubernetes.io/name: destination
    app.kubernetes.io/part-of: Linkerd
    app.kubernetes.io/version: install-control-plane-version
    linkerd.io/control-plane-component: destination
    linkerd.io/control-plane-ns: linkerd
  name: linkerd-destination
  namespace: linkerd
spec:
  replicas: 1
  selector:
    matchLabels:
      linkerd.io/control-plane-component: destination
      linkerd.io/control-plane-ns: linkerd
      linkerd.io/proxy-deployment: linkerd-destination
  template:
    metadata:
      annotations:
        linkerd.io/created-by: linkerd/cli dev-undefined
        linkerd.io/identity-mode: default
        linkerd.io/proxy-version: install-proxy-version
      labels:
        linkerd.io/control-plane-component: destination
        linkerd.io/control-plane-ns: linkerd
        linkerd.io/proxy-deployment: linkerd-destination
    spec:
      nodeSelector:
        beta.kubernetes.io/os: linux
      containers:
      - args:
        - destination
        - -addr=:8086
        - -controller-namespace=linkerd
        - -enable-h2-upgrade=true
        - -log-level=info
        image: gcr.io/linkerd-io/controller:install-control-plane-version
        imagePullPolicy: IfNotPresent
        livenessProbe:
          httpGet:
            path: /ping
            port: 9996
          initialDelaySeconds: 10
        name: destination
        ports:
        - containerPort: 8086
          name: grpc
        - containerPort: 9996
          name: admin-http
        readinessProbe:
          failureThreshold: 7
          httpGet:
            path: /ready
            port: 9996
        securityContext:
          runAsUser: 2103
        volumeMounts:
        - mountPath: /var/run/linkerd/config
          name: config
      - env:
        - name: LINKERD2_PROXY_LOG
          value: warn,linkerd=info
        - name: LINKERD2_PROXY_DESTINATION_SVC_ADDR
          value: localhost.:8086
        - name: LINKERD2_PROXY_CONTROL_LISTEN_ADDR
          value: 0.0.0.0:4190
        - name: LINKERD2_PROXY_ADMIN_LISTEN_ADDR
          value: 0.0.0.0:4191
        - name: LINKERD2_PROXY_OUTBOUND_LISTEN_ADDR
          value: 127.0.0.1:4140
        - name: LINKERD2_PROXY_INBOUND_LISTEN_ADDR
          value: 0.0.0.0:4143
        - name: LINKERD2_PROXY_DESTINATION_GET_SUFFIXES
          value: svc.cluster.local.
        - name: LINKERD2_PROXY_DESTINATION_PROFILE_SUFFIXES
          value: svc.cluster.local.
        - name: LINKERD2_PROXY_INBOUND_ACCEPT_KEEPALIVE
          value: 10000ms
        - name: LINKERD2_PROXY_OUTBOUND_CONNECT_KEEPALIVE
          value: 10000ms
        - name: _pod_ns
          valueFrom:
            fieldRef:
              fieldPath: metadata.namespace
        - name: LINKERD2_PROXY_DESTINATION_CONTEXT
          value: ns:$(_pod_ns)
        - name: LINKERD2_PROXY_IDENTITY_DIR
          value: /var/run/linkerd/identity/end-entity
        - name: LINKERD2_PROXY_IDENTITY_TRUST_ANCHORS
          value: |
            -----BEGIN CERTIFICATE-----
            MIIBYDCCAQegAwIBAgIBATAKBggqhkjOPQQDAjAYMRYwFAYDVQQDEw1jbHVzdGVy
            LmxvY2FsMB4XDTE5MDMwMzAxNTk1MloXDTI5MDIyODAyMDM1MlowGDEWMBQGA1UE
            AxMNY2x1c3Rlci5sb2NhbDBZMBMGByqGSM49AgEGCCqGSM49AwEHA0IABAChpAt0
            xtgO9qbVtEtDK80N6iCL2Htyf2kIv2m5QkJ1y0TFQi5hTVe3wtspJ8YpZF0pl364
            6TiYeXB8tOOhIACjQjBAMA4GA1UdDwEB/wQEAwIBBjAdBgNVHSUEFjAUBggrBgEF
            BQcDAQYIKwYBBQUHAwIwDwYDVR0TAQH/BAUwAwEB/zAKBggqhkjOPQQDAgNHADBE
            AiBQ/AAwF8kG8VOmRSUTPakSSa/N4mqK2HsZuhQXCmiZHwIgZEzI5DCkpU7w3SIv
            OLO4Zsk1XrGZHGsmyiEyvYF9lpY=
            -----END CERTIFICATE-----
        - name: LINKERD2_PROXY_IDENTITY_TOKEN_FILE
          value: /var/run/secrets/kubernetes.io/serviceaccount/token
        - name: LINKERD2_PROXY_IDENTITY_SVC_ADDR
          value: linkerd-identity.linkerd.svc.cluster.local:8080
        - name: _pod_sa
          valueFrom:
            fieldRef:
              fieldPath: spec.serviceAccountName
        - name: _l5d_ns
          value: linkerd
        - name: _l5d_trustdomain
          value: cluster.local
        - name: LINKERD2_PROXY_IDENTITY_LOCAL_NAME
          value: $(_pod_sa).$(_pod_ns).serviceaccount.identity.$(_l5d_ns).$(_l5d_trustdomain)
        - name: LINKERD2_PROXY_IDENTITY_SVC_NAME
          value: linkerd-identity.$(_l5d_ns).serviceaccount.identity.$(_l5d_ns).$(_l5d_trustdomain)
        - name: LINKERD2_PROXY_DESTINATION_SVC_NAME
          value: linkerd-destination.$(_l5d_ns).serviceaccount.identity.$(_l5d_ns).$(_l5d_trustdomain)
        - name: LINKERD2_PROXY_TAP_SVC_NAME
          value: linkerd-tap.$(_l5d_ns).serviceaccount.identity.$(_l5d_ns).$(_l5d_trustdomain)
        image: gcr.io/linkerd-io/proxy:install-proxy-version
        imagePullPolicy: IfNotPresent
        livenessProbe:
          httpGet:
            path: /metrics
            port: 4191
          initialDelaySeconds: 10
        name: linkerd-proxy
        ports:
        - containerPort: 4143
          name: linkerd-proxy
        - containerPort: 4191
          name: linkerd-admin
        readinessProbe:
          httpGet:
            path: /ready
            port: 4191
          initialDelaySeconds: 2
        resources:
        securityContext:
          allowPrivilegeEscalation: false
          readOnlyRootFilesystem: true
          runAsUser: 2102
        terminationMessagePolicy: FallbackToLogsOnError
        volumeMounts:
        - mountPath: /var/run/linkerd/identity/end-entity
          name: linkerd-identity-end-entity
      initContainers:
      - args:
        - --incoming-proxy-port
        - "4143"
        - --outgoing-proxy-port
        - "4140"
        - --proxy-uid
        - "2102"
        - --inbound-ports-to-ignore
        - 4190,4191
        - --outbound-ports-to-ignore
        - "443"
        image: gcr.io/linkerd-io/proxy-init:v1.3.2
        imagePullPolicy: IfNotPresent
        name: linkerd-init
        resources:
          limits:
            cpu: "100m"
            memory: "50Mi"
          requests:
            cpu: "10m"
            memory: "10Mi"
        securityContext:
          allowPrivilegeEscalation: false
          capabilities:
            add:
            - NET_ADMIN
            - NET_RAW
          privileged: false
          readOnlyRootFilesystem: true
          runAsNonRoot: false
          runAsUser: 0
        terminationMessagePolicy: FallbackToLogsOnError
      serviceAccountName: linkerd-destination
      volumes:
      - configMap:
          name: linkerd-config
        name: config
      - emptyDir:
          medium: Memory
        name: linkerd-identity-end-entity
---
###
### Heartbeat
###
---
apiVersion: batch/v1beta1
kind: CronJob
metadata:
  name: linkerd-heartbeat
  namespace: linkerd
  labels:
    app.kubernetes.io/name: heartbeat
    app.kubernetes.io/part-of: Linkerd
    app.kubernetes.io/version: install-control-plane-version
    linkerd.io/control-plane-component: heartbeat
    linkerd.io/control-plane-ns: linkerd
  annotations:
    linkerd.io/created-by: linkerd/cli dev-undefined
spec:
  schedule: "1 2 3 4 5"
  successfulJobsHistoryLimit: 0
  jobTemplate:
    spec:
      template:
        metadata:
          labels:
            linkerd.io/control-plane-component: heartbeat
          annotations:
            linkerd.io/created-by: linkerd/cli dev-undefined
        spec:
          nodeSelector:
            beta.kubernetes.io/os: linux
          serviceAccountName: linkerd-heartbeat
          restartPolicy: Never
          containers:
          - name: heartbeat
            image: gcr.io/linkerd-io/controller:install-control-plane-version
            imagePullPolicy: IfNotPresent
            args:
            - "heartbeat"
            - "-prometheus-url=http://linkerd-prometheus.linkerd.svc.cluster.local:9090"
            - "-controller-namespace=linkerd"
            - "-log-level=info"
            securityContext:
              runAsUser: 2103
---
###
### Web
###
---
kind: Service
apiVersion: v1
metadata:
  name: linkerd-web
  namespace: linkerd
  labels:
    linkerd.io/control-plane-component: web
    linkerd.io/control-plane-ns: linkerd
  annotations:
    linkerd.io/created-by: linkerd/cli dev-undefined
spec:
  type: ClusterIP
  selector:
    linkerd.io/control-plane-component: web
  ports:
  - name: http
    port: 8084
    targetPort: 8084
  - name: admin-http
    port: 9994
    targetPort: 9994
---
apiVersion: apps/v1
kind: Deployment
metadata:
  annotations:
    linkerd.io/created-by: linkerd/cli dev-undefined
  labels:
    app.kubernetes.io/name: web
    app.kubernetes.io/part-of: Linkerd
    app.kubernetes.io/version: install-control-plane-version
    linkerd.io/control-plane-component: web
    linkerd.io/control-plane-ns: linkerd
  name: linkerd-web
  namespace: linkerd
spec:
  replicas: 1
  selector:
    matchLabels:
      linkerd.io/control-plane-component: web
      linkerd.io/control-plane-ns: linkerd
      linkerd.io/proxy-deployment: linkerd-web
  template:
    metadata:
      annotations:
        linkerd.io/created-by: linkerd/cli dev-undefined
        linkerd.io/identity-mode: default
        linkerd.io/proxy-version: install-proxy-version
      labels:
        linkerd.io/control-plane-component: web
        linkerd.io/control-plane-ns: linkerd
        linkerd.io/proxy-deployment: linkerd-web
    spec:
      nodeSelector:
        beta.kubernetes.io/os: linux
      containers:
      - args:
        - -api-addr=linkerd-controller-api.linkerd.svc.cluster.local:8085
        - -grafana-addr=linkerd-grafana.linkerd.svc.cluster.local:3000
        - -controller-namespace=linkerd
        - -log-level=info
        - -enforced-host=^(localhost|127\.0\.0\.1|linkerd-web\.linkerd\.svc\.cluster\.local|linkerd-web\.linkerd\.svc|\[::1\])(:\d+)?$
        image: gcr.io/linkerd-io/web:install-control-plane-version
        imagePullPolicy: IfNotPresent
        livenessProbe:
          httpGet:
            path: /ping
            port: 9994
          initialDelaySeconds: 10
        name: web
        ports:
        - containerPort: 8084
          name: http
        - containerPort: 9994
          name: admin-http
        readinessProbe:
          failureThreshold: 7
          httpGet:
            path: /ready
            port: 9994
        securityContext:
          runAsUser: 2103
        volumeMounts:
        - mountPath: /var/run/linkerd/config
          name: config
      - env:
        - name: LINKERD2_PROXY_LOG
          value: warn,linkerd=info
        - name: LINKERD2_PROXY_DESTINATION_SVC_ADDR
          value: linkerd-dst.linkerd.svc.cluster.local:8086
        - name: LINKERD2_PROXY_CONTROL_LISTEN_ADDR
          value: 0.0.0.0:4190
        - name: LINKERD2_PROXY_ADMIN_LISTEN_ADDR
          value: 0.0.0.0:4191
        - name: LINKERD2_PROXY_OUTBOUND_LISTEN_ADDR
          value: 127.0.0.1:4140
        - name: LINKERD2_PROXY_INBOUND_LISTEN_ADDR
          value: 0.0.0.0:4143
        - name: LINKERD2_PROXY_DESTINATION_GET_SUFFIXES
          value: svc.cluster.local.
        - name: LINKERD2_PROXY_DESTINATION_PROFILE_SUFFIXES
          value: svc.cluster.local.
        - name: LINKERD2_PROXY_INBOUND_ACCEPT_KEEPALIVE
          value: 10000ms
        - name: LINKERD2_PROXY_OUTBOUND_CONNECT_KEEPALIVE
          value: 10000ms
        - name: _pod_ns
          valueFrom:
            fieldRef:
              fieldPath: metadata.namespace
        - name: LINKERD2_PROXY_DESTINATION_CONTEXT
          value: ns:$(_pod_ns)
        - name: LINKERD2_PROXY_IDENTITY_DIR
          value: /var/run/linkerd/identity/end-entity
        - name: LINKERD2_PROXY_IDENTITY_TRUST_ANCHORS
          value: |
            -----BEGIN CERTIFICATE-----
            MIIBYDCCAQegAwIBAgIBATAKBggqhkjOPQQDAjAYMRYwFAYDVQQDEw1jbHVzdGVy
            LmxvY2FsMB4XDTE5MDMwMzAxNTk1MloXDTI5MDIyODAyMDM1MlowGDEWMBQGA1UE
            AxMNY2x1c3Rlci5sb2NhbDBZMBMGByqGSM49AgEGCCqGSM49AwEHA0IABAChpAt0
            xtgO9qbVtEtDK80N6iCL2Htyf2kIv2m5QkJ1y0TFQi5hTVe3wtspJ8YpZF0pl364
            6TiYeXB8tOOhIACjQjBAMA4GA1UdDwEB/wQEAwIBBjAdBgNVHSUEFjAUBggrBgEF
            BQcDAQYIKwYBBQUHAwIwDwYDVR0TAQH/BAUwAwEB/zAKBggqhkjOPQQDAgNHADBE
            AiBQ/AAwF8kG8VOmRSUTPakSSa/N4mqK2HsZuhQXCmiZHwIgZEzI5DCkpU7w3SIv
            OLO4Zsk1XrGZHGsmyiEyvYF9lpY=
            -----END CERTIFICATE-----
        - name: LINKERD2_PROXY_IDENTITY_TOKEN_FILE
          value: /var/run/secrets/kubernetes.io/serviceaccount/token
        - name: LINKERD2_PROXY_IDENTITY_SVC_ADDR
          value: linkerd-identity.linkerd.svc.cluster.local:8080
        - name: _pod_sa
          valueFrom:
            fieldRef:
              fieldPath: spec.serviceAccountName
        - name: _l5d_ns
          value: linkerd
        - name: _l5d_trustdomain
          value: cluster.local
        - name: LINKERD2_PROXY_IDENTITY_LOCAL_NAME
          value: $(_pod_sa).$(_pod_ns).serviceaccount.identity.$(_l5d_ns).$(_l5d_trustdomain)
        - name: LINKERD2_PROXY_IDENTITY_SVC_NAME
          value: linkerd-identity.$(_l5d_ns).serviceaccount.identity.$(_l5d_ns).$(_l5d_trustdomain)
        - name: LINKERD2_PROXY_DESTINATION_SVC_NAME
          value: linkerd-destination.$(_l5d_ns).serviceaccount.identity.$(_l5d_ns).$(_l5d_trustdomain)
        - name: LINKERD2_PROXY_TAP_SVC_NAME
          value: linkerd-tap.$(_l5d_ns).serviceaccount.identity.$(_l5d_ns).$(_l5d_trustdomain)
        image: gcr.io/linkerd-io/proxy:install-proxy-version
        imagePullPolicy: IfNotPresent
        livenessProbe:
          httpGet:
            path: /metrics
            port: 4191
          initialDelaySeconds: 10
        name: linkerd-proxy
        ports:
        - containerPort: 4143
          name: linkerd-proxy
        - containerPort: 4191
          name: linkerd-admin
        readinessProbe:
          httpGet:
            path: /ready
            port: 4191
          initialDelaySeconds: 2
        resources:
        securityContext:
          allowPrivilegeEscalation: false
          readOnlyRootFilesystem: true
          runAsUser: 2102
        terminationMessagePolicy: FallbackToLogsOnError
        volumeMounts:
        - mountPath: /var/run/linkerd/identity/end-entity
          name: linkerd-identity-end-entity
      initContainers:
      - args:
        - --incoming-proxy-port
        - "4143"
        - --outgoing-proxy-port
        - "4140"
        - --proxy-uid
        - "2102"
        - --inbound-ports-to-ignore
        - 4190,4191
        - --outbound-ports-to-ignore
        - "443"
        image: gcr.io/linkerd-io/proxy-init:v1.3.2
        imagePullPolicy: IfNotPresent
        name: linkerd-init
        resources:
          limits:
            cpu: "100m"
            memory: "50Mi"
          requests:
            cpu: "10m"
            memory: "10Mi"
        securityContext:
          allowPrivilegeEscalation: false
          capabilities:
            add:
            - NET_ADMIN
            - NET_RAW
          privileged: false
          readOnlyRootFilesystem: true
          runAsNonRoot: false
          runAsUser: 0
        terminationMessagePolicy: FallbackToLogsOnError
      serviceAccountName: linkerd-web
      volumes:
      - configMap:
          name: linkerd-config
        name: config
      - emptyDir:
          medium: Memory
        name: linkerd-identity-end-entity
---
###
### Prometheus
###
---
kind: ConfigMap
apiVersion: v1
metadata:
  name: linkerd-prometheus-config
  namespace: linkerd
  labels:
    linkerd.io/control-plane-component: prometheus
    linkerd.io/control-plane-ns: linkerd
  annotations:
    linkerd.io/created-by: linkerd/cli dev-undefined
data:
  prometheus.yml: |-
    global:
      scrape_interval: 10s
      scrape_timeout: 10s
      evaluation_interval: 10s

    rule_files:
    - /etc/prometheus/*_rules.yml

    scrape_configs:
    - job_name: 'prometheus'
      static_configs:
      - targets: ['localhost:9090']

    - job_name: 'grafana'
      kubernetes_sd_configs:
      - role: pod
        namespaces:
          names: ['linkerd']
      relabel_configs:
      - source_labels:
        - __meta_kubernetes_pod_container_name
        action: keep
        regex: ^grafana$

    #  Required for: https://grafana.com/grafana/dashboards/315
    - job_name: 'kubernetes-nodes-cadvisor'
      scheme: https
      tls_config:
        ca_file: /var/run/secrets/kubernetes.io/serviceaccount/ca.crt
        insecure_skip_verify: true
      bearer_token_file: /var/run/secrets/kubernetes.io/serviceaccount/token

      kubernetes_sd_configs:
      - role: node
      relabel_configs:
      - action: labelmap
        regex: __meta_kubernetes_node_label_(.+)
      - target_label: __address__
        replacement: kubernetes.default.svc:443
      - source_labels: [__meta_kubernetes_node_name]
        regex: (.+)
        target_label: __metrics_path__
        replacement: /api/v1/nodes/$1/proxy/metrics/cadvisor
      metric_relabel_configs:
      - source_labels: [__name__]
        regex: '(container|machine)_(cpu|memory|network|fs)_(.+)'
        action: keep
      - source_labels: [__name__]
        regex: 'container_memory_failures_total' # unneeded large metric
        action: drop

    - job_name: 'linkerd-controller'
      kubernetes_sd_configs:
      - role: pod
        namespaces:
          names: ['linkerd']
      relabel_configs:
      - source_labels:
        - __meta_kubernetes_pod_label_linkerd_io_control_plane_component
        - __meta_kubernetes_pod_container_port_name
        action: keep
        regex: (.*);admin-http$
      - source_labels: [__meta_kubernetes_pod_container_name]
        action: replace
        target_label: component

    - job_name: 'linkerd-proxy'
      kubernetes_sd_configs:
      - role: pod
      relabel_configs:
      - source_labels:
        - __meta_kubernetes_pod_container_name
        - __meta_kubernetes_pod_container_port_name
        - __meta_kubernetes_pod_label_linkerd_io_control_plane_ns
        action: keep
        regex: ^linkerd-proxy;linkerd-admin;linkerd$
      - source_labels: [__meta_kubernetes_namespace]
        action: replace
        target_label: namespace
      - source_labels: [__meta_kubernetes_pod_name]
        action: replace
        target_label: pod
      # special case k8s' "job" label, to not interfere with prometheus' "job"
      # label
      # __meta_kubernetes_pod_label_linkerd_io_proxy_job=foo =>
      # k8s_job=foo
      - source_labels: [__meta_kubernetes_pod_label_linkerd_io_proxy_job]
        action: replace
        target_label: k8s_job
      # drop __meta_kubernetes_pod_label_linkerd_io_proxy_job
      - action: labeldrop
        regex: __meta_kubernetes_pod_label_linkerd_io_proxy_job
      # __meta_kubernetes_pod_label_linkerd_io_proxy_deployment=foo =>
      # deployment=foo
      - action: labelmap
        regex: __meta_kubernetes_pod_label_linkerd_io_proxy_(.+)
      # drop all labels that we just made copies of in the previous labelmap
      - action: labeldrop
        regex: __meta_kubernetes_pod_label_linkerd_io_proxy_(.+)
      # __meta_kubernetes_pod_label_linkerd_io_foo=bar =>
      # foo=bar
      - action: labelmap
        regex: __meta_kubernetes_pod_label_linkerd_io_(.+)
      # Copy all pod labels to tmp labels
      - action: labelmap
        regex: __meta_kubernetes_pod_label_(.+)
        replacement: __tmp_pod_label_$1
      # Take `linkerd_io_` prefixed labels and copy them without the prefix
      - action: labelmap
        regex: __tmp_pod_label_linkerd_io_(.+)
        replacement:  __tmp_pod_label_$1
      # Drop the `linkerd_io_` originals
      - action: labeldrop
        regex: __tmp_pod_label_linkerd_io_(.+)
      # Copy tmp labels into real labels
      - action: labelmap
        regex: __tmp_pod_label_(.+)
---
kind: Service
apiVersion: v1
metadata:
  name: linkerd-prometheus
  namespace: linkerd
  labels:
    linkerd.io/control-plane-component: prometheus
    linkerd.io/control-plane-ns: linkerd
  annotations:
    linkerd.io/created-by: linkerd/cli dev-undefined
spec:
  type: ClusterIP
  selector:
    linkerd.io/control-plane-component: prometheus
  ports:
  - name: admin-http
    port: 9090
    targetPort: 9090
---
apiVersion: apps/v1
kind: Deployment
metadata:
  annotations:
    linkerd.io/created-by: linkerd/cli dev-undefined
  labels:
    app.kubernetes.io/name: prometheus
    app.kubernetes.io/part-of: Linkerd
    app.kubernetes.io/version: install-control-plane-version
    linkerd.io/control-plane-component: prometheus
    linkerd.io/control-plane-ns: linkerd
  name: linkerd-prometheus
  namespace: linkerd
spec:
  replicas: 1
  selector:
    matchLabels:
      linkerd.io/control-plane-component: prometheus
      linkerd.io/control-plane-ns: linkerd
      linkerd.io/proxy-deployment: linkerd-prometheus
  template:
    metadata:
      annotations:
        linkerd.io/created-by: linkerd/cli dev-undefined
        linkerd.io/identity-mode: default
        linkerd.io/proxy-version: install-proxy-version
      labels:
        linkerd.io/control-plane-component: prometheus
        linkerd.io/control-plane-ns: linkerd
        linkerd.io/proxy-deployment: linkerd-prometheus
    spec:
      nodeSelector:
        beta.kubernetes.io/os: linux
      containers:
      - args:
        - --storage.tsdb.path=/data
        - --storage.tsdb.retention.time=6h
        - --config.file=/etc/prometheus/prometheus.yml
        - --log.level=info
        image: prom/prometheus:v2.15.2
        imagePullPolicy: IfNotPresent
        livenessProbe:
          httpGet:
            path: /-/healthy
            port: 9090
          initialDelaySeconds: 30
          timeoutSeconds: 30
        name: prometheus
        ports:
        - containerPort: 9090
          name: admin-http
        readinessProbe:
          httpGet:
            path: /-/ready
            port: 9090
          initialDelaySeconds: 30
          timeoutSeconds: 30
        securityContext:
          runAsUser: 65534
        volumeMounts:
        - mountPath: /data
          name: data
        - mountPath: /etc/prometheus
          name: prometheus-config
          readOnly: true
      - env:
        - name: LINKERD2_PROXY_LOG
          value: warn,linkerd=info
        - name: LINKERD2_PROXY_DESTINATION_SVC_ADDR
          value: linkerd-dst.linkerd.svc.cluster.local:8086
        - name: LINKERD2_PROXY_CONTROL_LISTEN_ADDR
          value: 0.0.0.0:4190
        - name: LINKERD2_PROXY_ADMIN_LISTEN_ADDR
          value: 0.0.0.0:4191
        - name: LINKERD2_PROXY_OUTBOUND_LISTEN_ADDR
          value: 127.0.0.1:4140
        - name: LINKERD2_PROXY_INBOUND_LISTEN_ADDR
          value: 0.0.0.0:4143
        - name: LINKERD2_PROXY_DESTINATION_GET_SUFFIXES
          value: svc.cluster.local.
        - name: LINKERD2_PROXY_DESTINATION_PROFILE_SUFFIXES
          value: svc.cluster.local.
        - name: LINKERD2_PROXY_INBOUND_ACCEPT_KEEPALIVE
          value: 10000ms
        - name: LINKERD2_PROXY_OUTBOUND_CONNECT_KEEPALIVE
          value: 10000ms
        - name: _pod_ns
          valueFrom:
            fieldRef:
              fieldPath: metadata.namespace
        - name: LINKERD2_PROXY_DESTINATION_CONTEXT
          value: ns:$(_pod_ns)
        - name: LINKERD2_PROXY_OUTBOUND_ROUTER_CAPACITY
          value: "10000"
        - name: LINKERD2_PROXY_IDENTITY_DIR
          value: /var/run/linkerd/identity/end-entity
        - name: LINKERD2_PROXY_IDENTITY_TRUST_ANCHORS
          value: |
            -----BEGIN CERTIFICATE-----
            MIIBYDCCAQegAwIBAgIBATAKBggqhkjOPQQDAjAYMRYwFAYDVQQDEw1jbHVzdGVy
            LmxvY2FsMB4XDTE5MDMwMzAxNTk1MloXDTI5MDIyODAyMDM1MlowGDEWMBQGA1UE
            AxMNY2x1c3Rlci5sb2NhbDBZMBMGByqGSM49AgEGCCqGSM49AwEHA0IABAChpAt0
            xtgO9qbVtEtDK80N6iCL2Htyf2kIv2m5QkJ1y0TFQi5hTVe3wtspJ8YpZF0pl364
            6TiYeXB8tOOhIACjQjBAMA4GA1UdDwEB/wQEAwIBBjAdBgNVHSUEFjAUBggrBgEF
            BQcDAQYIKwYBBQUHAwIwDwYDVR0TAQH/BAUwAwEB/zAKBggqhkjOPQQDAgNHADBE
            AiBQ/AAwF8kG8VOmRSUTPakSSa/N4mqK2HsZuhQXCmiZHwIgZEzI5DCkpU7w3SIv
            OLO4Zsk1XrGZHGsmyiEyvYF9lpY=
            -----END CERTIFICATE-----
        - name: LINKERD2_PROXY_IDENTITY_TOKEN_FILE
          value: /var/run/secrets/kubernetes.io/serviceaccount/token
        - name: LINKERD2_PROXY_IDENTITY_SVC_ADDR
          value: linkerd-identity.linkerd.svc.cluster.local:8080
        - name: _pod_sa
          valueFrom:
            fieldRef:
              fieldPath: spec.serviceAccountName
        - name: _l5d_ns
          value: linkerd
        - name: _l5d_trustdomain
          value: cluster.local
        - name: LINKERD2_PROXY_IDENTITY_LOCAL_NAME
          value: $(_pod_sa).$(_pod_ns).serviceaccount.identity.$(_l5d_ns).$(_l5d_trustdomain)
        - name: LINKERD2_PROXY_IDENTITY_SVC_NAME
          value: linkerd-identity.$(_l5d_ns).serviceaccount.identity.$(_l5d_ns).$(_l5d_trustdomain)
        - name: LINKERD2_PROXY_DESTINATION_SVC_NAME
          value: linkerd-destination.$(_l5d_ns).serviceaccount.identity.$(_l5d_ns).$(_l5d_trustdomain)
        - name: LINKERD2_PROXY_TAP_SVC_NAME
          value: linkerd-tap.$(_l5d_ns).serviceaccount.identity.$(_l5d_ns).$(_l5d_trustdomain)
        image: gcr.io/linkerd-io/proxy:install-proxy-version
        imagePullPolicy: IfNotPresent
        livenessProbe:
          httpGet:
            path: /metrics
            port: 4191
          initialDelaySeconds: 10
        name: linkerd-proxy
        ports:
        - containerPort: 4143
          name: linkerd-proxy
        - containerPort: 4191
          name: linkerd-admin
        readinessProbe:
          httpGet:
            path: /ready
            port: 4191
          initialDelaySeconds: 2
        resources:
        securityContext:
          allowPrivilegeEscalation: false
          readOnlyRootFilesystem: true
          runAsUser: 2102
        terminationMessagePolicy: FallbackToLogsOnError
        volumeMounts:
        - mountPath: /var/run/linkerd/identity/end-entity
          name: linkerd-identity-end-entity
      initContainers:
      - args:
        - --incoming-proxy-port
        - "4143"
        - --outgoing-proxy-port
        - "4140"
        - --proxy-uid
        - "2102"
        - --inbound-ports-to-ignore
        - 4190,4191
        - --outbound-ports-to-ignore
        - "443"
        image: gcr.io/linkerd-io/proxy-init:v1.3.2
        imagePullPolicy: IfNotPresent
        name: linkerd-init
        resources:
          limits:
            cpu: "100m"
            memory: "50Mi"
          requests:
            cpu: "10m"
            memory: "10Mi"
        securityContext:
          allowPrivilegeEscalation: false
          capabilities:
            add:
            - NET_ADMIN
            - NET_RAW
          privileged: false
          readOnlyRootFilesystem: true
          runAsNonRoot: false
          runAsUser: 0
        terminationMessagePolicy: FallbackToLogsOnError
      serviceAccountName: linkerd-prometheus
      volumes:
      - emptyDir: {}
        name: data
      - configMap:
          name: linkerd-prometheus-config
        name: prometheus-config
      - emptyDir:
          medium: Memory
        name: linkerd-identity-end-entity
---
###
### Proxy Injector
###
---
apiVersion: apps/v1
kind: Deployment
metadata:
  annotations:
    linkerd.io/created-by: linkerd/cli dev-undefined
  labels:
    app.kubernetes.io/name: proxy-injector
    app.kubernetes.io/part-of: Linkerd
    app.kubernetes.io/version: install-control-plane-version
    linkerd.io/control-plane-component: proxy-injector
    linkerd.io/control-plane-ns: linkerd
  name: linkerd-proxy-injector
  namespace: linkerd
spec:
  replicas: 1
  selector:
    matchLabels:
      linkerd.io/control-plane-component: proxy-injector
  template:
    metadata:
      annotations:
        linkerd.io/created-by: linkerd/cli dev-undefined
        linkerd.io/identity-mode: default
        linkerd.io/proxy-version: install-proxy-version
      labels:
        linkerd.io/control-plane-component: proxy-injector
        linkerd.io/control-plane-ns: linkerd
        linkerd.io/proxy-deployment: linkerd-proxy-injector
    spec:
      nodeSelector:
        beta.kubernetes.io/os: linux
      containers:
      - args:
        - proxy-injector
        - -log-level=info
        image: gcr.io/linkerd-io/controller:install-control-plane-version
        imagePullPolicy: IfNotPresent
        livenessProbe:
          httpGet:
            path: /ping
            port: 9995
          initialDelaySeconds: 10
        name: proxy-injector
        ports:
        - containerPort: 8443
          name: proxy-injector
        - containerPort: 9995
          name: admin-http
        readinessProbe:
          failureThreshold: 7
          httpGet:
            path: /ready
            port: 9995
        securityContext:
          runAsUser: 2103
        volumeMounts:
        - mountPath: /var/run/linkerd/config
          name: config
        - mountPath: /var/run/linkerd/tls
          name: tls
          readOnly: true
      - env:
        - name: LINKERD2_PROXY_LOG
          value: warn,linkerd=info
        - name: LINKERD2_PROXY_DESTINATION_SVC_ADDR
          value: linkerd-dst.linkerd.svc.cluster.local:8086
        - name: LINKERD2_PROXY_CONTROL_LISTEN_ADDR
          value: 0.0.0.0:4190
        - name: LINKERD2_PROXY_ADMIN_LISTEN_ADDR
          value: 0.0.0.0:4191
        - name: LINKERD2_PROXY_OUTBOUND_LISTEN_ADDR
          value: 127.0.0.1:4140
        - name: LINKERD2_PROXY_INBOUND_LISTEN_ADDR
          value: 0.0.0.0:4143
        - name: LINKERD2_PROXY_DESTINATION_GET_SUFFIXES
          value: svc.cluster.local.
        - name: LINKERD2_PROXY_DESTINATION_PROFILE_SUFFIXES
          value: svc.cluster.local.
        - name: LINKERD2_PROXY_INBOUND_ACCEPT_KEEPALIVE
          value: 10000ms
        - name: LINKERD2_PROXY_OUTBOUND_CONNECT_KEEPALIVE
          value: 10000ms
        - name: _pod_ns
          valueFrom:
            fieldRef:
              fieldPath: metadata.namespace
        - name: LINKERD2_PROXY_DESTINATION_CONTEXT
          value: ns:$(_pod_ns)
        - name: LINKERD2_PROXY_IDENTITY_DIR
          value: /var/run/linkerd/identity/end-entity
        - name: LINKERD2_PROXY_IDENTITY_TRUST_ANCHORS
          value: |
            -----BEGIN CERTIFICATE-----
            MIIBYDCCAQegAwIBAgIBATAKBggqhkjOPQQDAjAYMRYwFAYDVQQDEw1jbHVzdGVy
            LmxvY2FsMB4XDTE5MDMwMzAxNTk1MloXDTI5MDIyODAyMDM1MlowGDEWMBQGA1UE
            AxMNY2x1c3Rlci5sb2NhbDBZMBMGByqGSM49AgEGCCqGSM49AwEHA0IABAChpAt0
            xtgO9qbVtEtDK80N6iCL2Htyf2kIv2m5QkJ1y0TFQi5hTVe3wtspJ8YpZF0pl364
            6TiYeXB8tOOhIACjQjBAMA4GA1UdDwEB/wQEAwIBBjAdBgNVHSUEFjAUBggrBgEF
            BQcDAQYIKwYBBQUHAwIwDwYDVR0TAQH/BAUwAwEB/zAKBggqhkjOPQQDAgNHADBE
            AiBQ/AAwF8kG8VOmRSUTPakSSa/N4mqK2HsZuhQXCmiZHwIgZEzI5DCkpU7w3SIv
            OLO4Zsk1XrGZHGsmyiEyvYF9lpY=
            -----END CERTIFICATE-----
        - name: LINKERD2_PROXY_IDENTITY_TOKEN_FILE
          value: /var/run/secrets/kubernetes.io/serviceaccount/token
        - name: LINKERD2_PROXY_IDENTITY_SVC_ADDR
          value: linkerd-identity.linkerd.svc.cluster.local:8080
        - name: _pod_sa
          valueFrom:
            fieldRef:
              fieldPath: spec.serviceAccountName
        - name: _l5d_ns
          value: linkerd
        - name: _l5d_trustdomain
          value: cluster.local
        - name: LINKERD2_PROXY_IDENTITY_LOCAL_NAME
          value: $(_pod_sa).$(_pod_ns).serviceaccount.identity.$(_l5d_ns).$(_l5d_trustdomain)
        - name: LINKERD2_PROXY_IDENTITY_SVC_NAME
          value: linkerd-identity.$(_l5d_ns).serviceaccount.identity.$(_l5d_ns).$(_l5d_trustdomain)
        - name: LINKERD2_PROXY_DESTINATION_SVC_NAME
          value: linkerd-destination.$(_l5d_ns).serviceaccount.identity.$(_l5d_ns).$(_l5d_trustdomain)
        - name: LINKERD2_PROXY_TAP_SVC_NAME
          value: linkerd-tap.$(_l5d_ns).serviceaccount.identity.$(_l5d_ns).$(_l5d_trustdomain)
        image: gcr.io/linkerd-io/proxy:install-proxy-version
        imagePullPolicy: IfNotPresent
        livenessProbe:
          httpGet:
            path: /metrics
            port: 4191
          initialDelaySeconds: 10
        name: linkerd-proxy
        ports:
        - containerPort: 4143
          name: linkerd-proxy
        - containerPort: 4191
          name: linkerd-admin
        readinessProbe:
          httpGet:
            path: /ready
            port: 4191
          initialDelaySeconds: 2
        resources:
        securityContext:
          allowPrivilegeEscalation: false
          readOnlyRootFilesystem: true
          runAsUser: 2102
        terminationMessagePolicy: FallbackToLogsOnError
        volumeMounts:
        - mountPath: /var/run/linkerd/identity/end-entity
          name: linkerd-identity-end-entity
      initContainers:
      - args:
        - --incoming-proxy-port
        - "4143"
        - --outgoing-proxy-port
        - "4140"
        - --proxy-uid
        - "2102"
        - --inbound-ports-to-ignore
        - 4190,4191
        - --outbound-ports-to-ignore
        - "443"
        image: gcr.io/linkerd-io/proxy-init:v1.3.2
        imagePullPolicy: IfNotPresent
        name: linkerd-init
        resources:
          limits:
            cpu: "100m"
            memory: "50Mi"
          requests:
            cpu: "10m"
            memory: "10Mi"
        securityContext:
          allowPrivilegeEscalation: false
          capabilities:
            add:
            - NET_ADMIN
            - NET_RAW
          privileged: false
          readOnlyRootFilesystem: true
          runAsNonRoot: false
          runAsUser: 0
        terminationMessagePolicy: FallbackToLogsOnError
      serviceAccountName: linkerd-proxy-injector
      volumes:
      - configMap:
          name: linkerd-config
        name: config
      - name: tls
        secret:
          secretName: linkerd-proxy-injector-tls
      - emptyDir:
          medium: Memory
        name: linkerd-identity-end-entity
---
kind: Service
apiVersion: v1
metadata:
  name: linkerd-proxy-injector
  namespace: linkerd
  labels:
    linkerd.io/control-plane-component: proxy-injector
    linkerd.io/control-plane-ns: linkerd
  annotations:
    linkerd.io/created-by: linkerd/cli dev-undefined
spec:
  type: ClusterIP
  selector:
    linkerd.io/control-plane-component: proxy-injector
  ports:
  - name: proxy-injector
    port: 443
    targetPort: proxy-injector
---
###
### Service Profile Validator
###
---
kind: Service
apiVersion: v1
metadata:
  name: linkerd-sp-validator
  namespace: linkerd
  labels:
    linkerd.io/control-plane-component: sp-validator
    linkerd.io/control-plane-ns: linkerd
  annotations:
    linkerd.io/created-by: linkerd/cli dev-undefined
spec:
  type: ClusterIP
  selector:
    linkerd.io/control-plane-component: sp-validator
  ports:
  - name: sp-validator
    port: 443
    targetPort: sp-validator
---
apiVersion: apps/v1
kind: Deployment
metadata:
  annotations:
    linkerd.io/created-by: linkerd/cli dev-undefined
  labels:
    app.kubernetes.io/name: sp-validator
    app.kubernetes.io/part-of: Linkerd
    app.kubernetes.io/version: install-control-plane-version
    linkerd.io/control-plane-component: sp-validator
    linkerd.io/control-plane-ns: linkerd
  name: linkerd-sp-validator
  namespace: linkerd
spec:
  replicas: 1
  selector:
    matchLabels:
      linkerd.io/control-plane-component: sp-validator
  template:
    metadata:
      annotations:
        linkerd.io/created-by: linkerd/cli dev-undefined
        linkerd.io/identity-mode: default
        linkerd.io/proxy-version: install-proxy-version
      labels:
        linkerd.io/control-plane-component: sp-validator
        linkerd.io/control-plane-ns: linkerd
        linkerd.io/proxy-deployment: linkerd-sp-validator
    spec:
      nodeSelector:
        beta.kubernetes.io/os: linux
      containers:
      - args:
        - sp-validator
        - -log-level=info
        image: gcr.io/linkerd-io/controller:install-control-plane-version
        imagePullPolicy: IfNotPresent
        livenessProbe:
          httpGet:
            path: /ping
            port: 9997
          initialDelaySeconds: 10
        name: sp-validator
        ports:
        - containerPort: 8443
          name: sp-validator
        - containerPort: 9997
          name: admin-http
        readinessProbe:
          failureThreshold: 7
          httpGet:
            path: /ready
            port: 9997
        securityContext:
          runAsUser: 2103
        volumeMounts:
        - mountPath: /var/run/linkerd/tls
          name: tls
          readOnly: true
      - env:
        - name: LINKERD2_PROXY_LOG
          value: warn,linkerd=info
        - name: LINKERD2_PROXY_DESTINATION_SVC_ADDR
          value: linkerd-dst.linkerd.svc.cluster.local:8086
        - name: LINKERD2_PROXY_CONTROL_LISTEN_ADDR
          value: 0.0.0.0:4190
        - name: LINKERD2_PROXY_ADMIN_LISTEN_ADDR
          value: 0.0.0.0:4191
        - name: LINKERD2_PROXY_OUTBOUND_LISTEN_ADDR
          value: 127.0.0.1:4140
        - name: LINKERD2_PROXY_INBOUND_LISTEN_ADDR
          value: 0.0.0.0:4143
        - name: LINKERD2_PROXY_DESTINATION_GET_SUFFIXES
          value: svc.cluster.local.
        - name: LINKERD2_PROXY_DESTINATION_PROFILE_SUFFIXES
          value: svc.cluster.local.
        - name: LINKERD2_PROXY_INBOUND_ACCEPT_KEEPALIVE
          value: 10000ms
        - name: LINKERD2_PROXY_OUTBOUND_CONNECT_KEEPALIVE
          value: 10000ms
        - name: _pod_ns
          valueFrom:
            fieldRef:
              fieldPath: metadata.namespace
        - name: LINKERD2_PROXY_DESTINATION_CONTEXT
          value: ns:$(_pod_ns)
        - name: LINKERD2_PROXY_IDENTITY_DIR
          value: /var/run/linkerd/identity/end-entity
        - name: LINKERD2_PROXY_IDENTITY_TRUST_ANCHORS
          value: |
            -----BEGIN CERTIFICATE-----
            MIIBYDCCAQegAwIBAgIBATAKBggqhkjOPQQDAjAYMRYwFAYDVQQDEw1jbHVzdGVy
            LmxvY2FsMB4XDTE5MDMwMzAxNTk1MloXDTI5MDIyODAyMDM1MlowGDEWMBQGA1UE
            AxMNY2x1c3Rlci5sb2NhbDBZMBMGByqGSM49AgEGCCqGSM49AwEHA0IABAChpAt0
            xtgO9qbVtEtDK80N6iCL2Htyf2kIv2m5QkJ1y0TFQi5hTVe3wtspJ8YpZF0pl364
            6TiYeXB8tOOhIACjQjBAMA4GA1UdDwEB/wQEAwIBBjAdBgNVHSUEFjAUBggrBgEF
            BQcDAQYIKwYBBQUHAwIwDwYDVR0TAQH/BAUwAwEB/zAKBggqhkjOPQQDAgNHADBE
            AiBQ/AAwF8kG8VOmRSUTPakSSa/N4mqK2HsZuhQXCmiZHwIgZEzI5DCkpU7w3SIv
            OLO4Zsk1XrGZHGsmyiEyvYF9lpY=
            -----END CERTIFICATE-----
        - name: LINKERD2_PROXY_IDENTITY_TOKEN_FILE
          value: /var/run/secrets/kubernetes.io/serviceaccount/token
        - name: LINKERD2_PROXY_IDENTITY_SVC_ADDR
          value: linkerd-identity.linkerd.svc.cluster.local:8080
        - name: _pod_sa
          valueFrom:
            fieldRef:
              fieldPath: spec.serviceAccountName
        - name: _l5d_ns
          value: linkerd
        - name: _l5d_trustdomain
          value: cluster.local
        - name: LINKERD2_PROXY_IDENTITY_LOCAL_NAME
          value: $(_pod_sa).$(_pod_ns).serviceaccount.identity.$(_l5d_ns).$(_l5d_trustdomain)
        - name: LINKERD2_PROXY_IDENTITY_SVC_NAME
          value: linkerd-identity.$(_l5d_ns).serviceaccount.identity.$(_l5d_ns).$(_l5d_trustdomain)
        - name: LINKERD2_PROXY_DESTINATION_SVC_NAME
          value: linkerd-destination.$(_l5d_ns).serviceaccount.identity.$(_l5d_ns).$(_l5d_trustdomain)
        - name: LINKERD2_PROXY_TAP_SVC_NAME
          value: linkerd-tap.$(_l5d_ns).serviceaccount.identity.$(_l5d_ns).$(_l5d_trustdomain)
        image: gcr.io/linkerd-io/proxy:install-proxy-version
        imagePullPolicy: IfNotPresent
        livenessProbe:
          httpGet:
            path: /metrics
            port: 4191
          initialDelaySeconds: 10
        name: linkerd-proxy
        ports:
        - containerPort: 4143
          name: linkerd-proxy
        - containerPort: 4191
          name: linkerd-admin
        readinessProbe:
          httpGet:
            path: /ready
            port: 4191
          initialDelaySeconds: 2
        resources:
        securityContext:
          allowPrivilegeEscalation: false
          readOnlyRootFilesystem: true
          runAsUser: 2102
        terminationMessagePolicy: FallbackToLogsOnError
        volumeMounts:
        - mountPath: /var/run/linkerd/identity/end-entity
          name: linkerd-identity-end-entity
      initContainers:
      - args:
        - --incoming-proxy-port
        - "4143"
        - --outgoing-proxy-port
        - "4140"
        - --proxy-uid
        - "2102"
        - --inbound-ports-to-ignore
        - 4190,4191
        - --outbound-ports-to-ignore
        - "443"
        image: gcr.io/linkerd-io/proxy-init:v1.3.2
        imagePullPolicy: IfNotPresent
        name: linkerd-init
        resources:
          limits:
            cpu: "100m"
            memory: "50Mi"
          requests:
            cpu: "10m"
            memory: "10Mi"
        securityContext:
          allowPrivilegeEscalation: false
          capabilities:
            add:
            - NET_ADMIN
            - NET_RAW
          privileged: false
          readOnlyRootFilesystem: true
          runAsNonRoot: false
          runAsUser: 0
        terminationMessagePolicy: FallbackToLogsOnError
      serviceAccountName: linkerd-sp-validator
      volumes:
      - name: tls
        secret:
          secretName: linkerd-sp-validator-tls
      - emptyDir:
          medium: Memory
        name: linkerd-identity-end-entity
---
###
### Tap
###
---
kind: Service
apiVersion: v1
metadata:
  name: linkerd-tap
  namespace: linkerd
  labels:
    linkerd.io/control-plane-component: tap
    linkerd.io/control-plane-ns: linkerd
  annotations:
    linkerd.io/created-by: linkerd/cli dev-undefined
spec:
  type: ClusterIP
  selector:
    linkerd.io/control-plane-component: tap
  ports:
  - name: grpc
    port: 8088
    targetPort: 8088
  - name: apiserver
    port: 443
<<<<<<< HEAD
=======
    targetPort: proxy-injector
---
###
### Service Profile Validator
###
---
kind: Service
apiVersion: v1
metadata:
  name: linkerd-sp-validator
  namespace: linkerd
  labels:
    linkerd.io/control-plane-component: sp-validator
    linkerd.io/control-plane-ns: linkerd
  annotations:
    linkerd.io/created-by: linkerd/cli dev-undefined
spec:
  type: ClusterIP
  selector:
    linkerd.io/control-plane-component: sp-validator
  ports:
  - name: sp-validator
    port: 443
    targetPort: sp-validator
---
apiVersion: apps/v1
kind: Deployment
metadata:
  annotations:
    linkerd.io/created-by: linkerd/cli dev-undefined
  labels:
    app.kubernetes.io/name: sp-validator
    app.kubernetes.io/part-of: Linkerd
    app.kubernetes.io/version: install-control-plane-version
    linkerd.io/control-plane-component: sp-validator
    linkerd.io/control-plane-ns: linkerd
  name: linkerd-sp-validator
  namespace: linkerd
spec:
  replicas: 1
  selector:
    matchLabels:
      linkerd.io/control-plane-component: sp-validator
  template:
    metadata:
      annotations:
        linkerd.io/created-by: linkerd/cli dev-undefined
        linkerd.io/identity-mode: default
        linkerd.io/proxy-version: install-proxy-version
      labels:
        linkerd.io/control-plane-component: sp-validator
        linkerd.io/control-plane-ns: linkerd
        linkerd.io/proxy-deployment: linkerd-sp-validator
    spec:
      nodeSelector:
        beta.kubernetes.io/os: linux
      containers:
      - args:
        - sp-validator
        - -log-level=info
        image: gcr.io/linkerd-io/controller:install-control-plane-version
        imagePullPolicy: IfNotPresent
        livenessProbe:
          httpGet:
            path: /ping
            port: 9997
          initialDelaySeconds: 10
        name: sp-validator
        ports:
        - containerPort: 8443
          name: sp-validator
        - containerPort: 9997
          name: admin-http
        readinessProbe:
          failureThreshold: 7
          httpGet:
            path: /ready
            port: 9997
        securityContext:
          runAsUser: 2103
        volumeMounts:
        - mountPath: /var/run/linkerd/tls
          name: tls
          readOnly: true
      - env:
        - name: LINKERD2_PROXY_LOG
          value: warn,linkerd=info
        - name: LINKERD2_PROXY_DESTINATION_SVC_ADDR
          value: linkerd-dst.linkerd.svc.cluster.local:8086
        - name: LINKERD2_PROXY_CONTROL_LISTEN_ADDR
          value: 0.0.0.0:4190
        - name: LINKERD2_PROXY_ADMIN_LISTEN_ADDR
          value: 0.0.0.0:4191
        - name: LINKERD2_PROXY_OUTBOUND_LISTEN_ADDR
          value: 127.0.0.1:4140
        - name: LINKERD2_PROXY_INBOUND_LISTEN_ADDR
          value: 0.0.0.0:4143
        - name: LINKERD2_PROXY_DESTINATION_GET_SUFFIXES
          value: svc.cluster.local.
        - name: LINKERD2_PROXY_DESTINATION_PROFILE_SUFFIXES
          value: svc.cluster.local.
        - name: LINKERD2_PROXY_INBOUND_ACCEPT_KEEPALIVE
          value: 10000ms
        - name: LINKERD2_PROXY_OUTBOUND_CONNECT_KEEPALIVE
          value: 10000ms
        - name: _pod_ns
          valueFrom:
            fieldRef:
              fieldPath: metadata.namespace
        - name: LINKERD2_PROXY_DESTINATION_CONTEXT
          value: ns:$(_pod_ns)
        - name: LINKERD2_PROXY_IDENTITY_DIR
          value: /var/run/linkerd/identity/end-entity
        - name: LINKERD2_PROXY_IDENTITY_TRUST_ANCHORS
          value: |
            -----BEGIN CERTIFICATE-----
            MIIBYDCCAQegAwIBAgIBATAKBggqhkjOPQQDAjAYMRYwFAYDVQQDEw1jbHVzdGVy
            LmxvY2FsMB4XDTE5MDMwMzAxNTk1MloXDTI5MDIyODAyMDM1MlowGDEWMBQGA1UE
            AxMNY2x1c3Rlci5sb2NhbDBZMBMGByqGSM49AgEGCCqGSM49AwEHA0IABAChpAt0
            xtgO9qbVtEtDK80N6iCL2Htyf2kIv2m5QkJ1y0TFQi5hTVe3wtspJ8YpZF0pl364
            6TiYeXB8tOOhIACjQjBAMA4GA1UdDwEB/wQEAwIBBjAdBgNVHSUEFjAUBggrBgEF
            BQcDAQYIKwYBBQUHAwIwDwYDVR0TAQH/BAUwAwEB/zAKBggqhkjOPQQDAgNHADBE
            AiBQ/AAwF8kG8VOmRSUTPakSSa/N4mqK2HsZuhQXCmiZHwIgZEzI5DCkpU7w3SIv
            OLO4Zsk1XrGZHGsmyiEyvYF9lpY=
            -----END CERTIFICATE-----
        - name: LINKERD2_PROXY_IDENTITY_TOKEN_FILE
          value: /var/run/secrets/kubernetes.io/serviceaccount/token
        - name: LINKERD2_PROXY_IDENTITY_SVC_ADDR
          value: linkerd-identity.linkerd.svc.cluster.local:8080
        - name: _pod_sa
          valueFrom:
            fieldRef:
              fieldPath: spec.serviceAccountName
        - name: _l5d_ns
          value: linkerd
        - name: _l5d_trustdomain
          value: cluster.local
        - name: LINKERD2_PROXY_IDENTITY_LOCAL_NAME
          value: $(_pod_sa).$(_pod_ns).serviceaccount.identity.$(_l5d_ns).$(_l5d_trustdomain)
        - name: LINKERD2_PROXY_IDENTITY_SVC_NAME
          value: linkerd-identity.$(_l5d_ns).serviceaccount.identity.$(_l5d_ns).$(_l5d_trustdomain)
        - name: LINKERD2_PROXY_DESTINATION_SVC_NAME
          value: linkerd-destination.$(_l5d_ns).serviceaccount.identity.$(_l5d_ns).$(_l5d_trustdomain)
        - name: LINKERD2_PROXY_TAP_SVC_NAME
          value: linkerd-tap.$(_l5d_ns).serviceaccount.identity.$(_l5d_ns).$(_l5d_trustdomain)
        image: gcr.io/linkerd-io/proxy:install-proxy-version
        imagePullPolicy: IfNotPresent
        livenessProbe:
          httpGet:
            path: /metrics
            port: 4191
          initialDelaySeconds: 10
        name: linkerd-proxy
        ports:
        - containerPort: 4143
          name: linkerd-proxy
        - containerPort: 4191
          name: linkerd-admin
        readinessProbe:
          httpGet:
            path: /ready
            port: 4191
          initialDelaySeconds: 2
        resources:
        securityContext:
          allowPrivilegeEscalation: false
          readOnlyRootFilesystem: true
          runAsUser: 2102
        terminationMessagePolicy: FallbackToLogsOnError
        volumeMounts:
        - mountPath: /var/run/linkerd/identity/end-entity
          name: linkerd-identity-end-entity
      initContainers:
      - args:
        - --incoming-proxy-port
        - "4143"
        - --outgoing-proxy-port
        - "4140"
        - --proxy-uid
        - "2102"
        - --inbound-ports-to-ignore
        - 4190,4191
        - --outbound-ports-to-ignore
        - "443"
        image: gcr.io/linkerd-io/proxy-init:v1.3.2
        imagePullPolicy: IfNotPresent
        name: linkerd-init
        resources:
          limits:
            cpu: "100m"
            memory: "50Mi"
          requests:
            cpu: "10m"
            memory: "10Mi"
        securityContext:
          allowPrivilegeEscalation: false
          capabilities:
            add:
            - NET_ADMIN
            - NET_RAW
          privileged: false
          readOnlyRootFilesystem: true
          runAsNonRoot: false
          runAsUser: 0
        terminationMessagePolicy: FallbackToLogsOnError
      serviceAccountName: linkerd-sp-validator
      volumes:
      - name: tls
        secret:
          secretName: linkerd-sp-validator-tls
      - emptyDir:
          medium: Memory
        name: linkerd-identity-end-entity
---
###
### Tap
###
---
kind: Service
apiVersion: v1
metadata:
  name: linkerd-tap
  namespace: linkerd
  labels:
    linkerd.io/control-plane-component: tap
    linkerd.io/control-plane-ns: linkerd
  annotations:
    linkerd.io/created-by: linkerd/cli dev-undefined
spec:
  type: ClusterIP
  selector:
    linkerd.io/control-plane-component: tap
  ports:
  - name: grpc
    port: 8088
    targetPort: 8088
  - name: apiserver
    port: 443
>>>>>>> 1cbc26a2
    targetPort: apiserver
---
kind: Deployment
apiVersion: apps/v1
metadata:
  annotations:
    linkerd.io/created-by: linkerd/cli dev-undefined
  labels:
    app.kubernetes.io/name: tap
    app.kubernetes.io/part-of: Linkerd
    app.kubernetes.io/version: install-control-plane-version
    linkerd.io/control-plane-component: tap
    linkerd.io/control-plane-ns: linkerd
  name: linkerd-tap
  namespace: linkerd
spec:
  replicas: 1
  selector:
    matchLabels:
      linkerd.io/control-plane-component: tap
      linkerd.io/control-plane-ns: linkerd
      linkerd.io/proxy-deployment: linkerd-tap
  template:
    metadata:
      annotations:
        linkerd.io/created-by: linkerd/cli dev-undefined
        linkerd.io/identity-mode: default
        linkerd.io/proxy-version: install-proxy-version
      labels:
        linkerd.io/control-plane-component: tap
        linkerd.io/control-plane-ns: linkerd
        linkerd.io/proxy-deployment: linkerd-tap
    spec:
      nodeSelector:
        beta.kubernetes.io/os: linux
      containers:
      - args:
        - tap
        - -controller-namespace=linkerd
        - -log-level=info
        image: gcr.io/linkerd-io/controller:install-control-plane-version
        imagePullPolicy: IfNotPresent
        livenessProbe:
          httpGet:
            path: /ping
            port: 9998
          initialDelaySeconds: 10
        name: tap
        ports:
        - containerPort: 8088
          name: grpc
        - containerPort: 8089
          name: apiserver
        - containerPort: 9998
          name: admin-http
        readinessProbe:
          failureThreshold: 7
          httpGet:
            path: /ready
            port: 9998
        securityContext:
          runAsUser: 2103
        volumeMounts:
        - mountPath: /var/run/linkerd/tls
          name: tls
          readOnly: true
        - mountPath: /var/run/linkerd/config
          name: config
      - env:
        - name: LINKERD2_PROXY_LOG
          value: warn,linkerd=info
        - name: LINKERD2_PROXY_DESTINATION_SVC_ADDR
          value: linkerd-dst.linkerd.svc.cluster.local:8086
        - name: LINKERD2_PROXY_CONTROL_LISTEN_ADDR
          value: 0.0.0.0:4190
        - name: LINKERD2_PROXY_ADMIN_LISTEN_ADDR
          value: 0.0.0.0:4191
        - name: LINKERD2_PROXY_OUTBOUND_LISTEN_ADDR
          value: 127.0.0.1:4140
        - name: LINKERD2_PROXY_INBOUND_LISTEN_ADDR
          value: 0.0.0.0:4143
        - name: LINKERD2_PROXY_DESTINATION_GET_SUFFIXES
          value: svc.cluster.local.
        - name: LINKERD2_PROXY_DESTINATION_PROFILE_SUFFIXES
          value: svc.cluster.local.
        - name: LINKERD2_PROXY_INBOUND_ACCEPT_KEEPALIVE
          value: 10000ms
        - name: LINKERD2_PROXY_OUTBOUND_CONNECT_KEEPALIVE
          value: 10000ms
        - name: _pod_ns
          valueFrom:
            fieldRef:
              fieldPath: metadata.namespace
        - name: LINKERD2_PROXY_DESTINATION_CONTEXT
          value: ns:$(_pod_ns)
        - name: LINKERD2_PROXY_IDENTITY_DIR
          value: /var/run/linkerd/identity/end-entity
        - name: LINKERD2_PROXY_IDENTITY_TRUST_ANCHORS
          value: |
            -----BEGIN CERTIFICATE-----
            MIIBYDCCAQegAwIBAgIBATAKBggqhkjOPQQDAjAYMRYwFAYDVQQDEw1jbHVzdGVy
            LmxvY2FsMB4XDTE5MDMwMzAxNTk1MloXDTI5MDIyODAyMDM1MlowGDEWMBQGA1UE
            AxMNY2x1c3Rlci5sb2NhbDBZMBMGByqGSM49AgEGCCqGSM49AwEHA0IABAChpAt0
            xtgO9qbVtEtDK80N6iCL2Htyf2kIv2m5QkJ1y0TFQi5hTVe3wtspJ8YpZF0pl364
            6TiYeXB8tOOhIACjQjBAMA4GA1UdDwEB/wQEAwIBBjAdBgNVHSUEFjAUBggrBgEF
            BQcDAQYIKwYBBQUHAwIwDwYDVR0TAQH/BAUwAwEB/zAKBggqhkjOPQQDAgNHADBE
            AiBQ/AAwF8kG8VOmRSUTPakSSa/N4mqK2HsZuhQXCmiZHwIgZEzI5DCkpU7w3SIv
            OLO4Zsk1XrGZHGsmyiEyvYF9lpY=
            -----END CERTIFICATE-----
        - name: LINKERD2_PROXY_IDENTITY_TOKEN_FILE
          value: /var/run/secrets/kubernetes.io/serviceaccount/token
        - name: LINKERD2_PROXY_IDENTITY_SVC_ADDR
          value: linkerd-identity.linkerd.svc.cluster.local:8080
        - name: _pod_sa
          valueFrom:
            fieldRef:
              fieldPath: spec.serviceAccountName
        - name: _l5d_ns
          value: linkerd
        - name: _l5d_trustdomain
          value: cluster.local
        - name: LINKERD2_PROXY_IDENTITY_LOCAL_NAME
          value: $(_pod_sa).$(_pod_ns).serviceaccount.identity.$(_l5d_ns).$(_l5d_trustdomain)
        - name: LINKERD2_PROXY_IDENTITY_SVC_NAME
          value: linkerd-identity.$(_l5d_ns).serviceaccount.identity.$(_l5d_ns).$(_l5d_trustdomain)
        - name: LINKERD2_PROXY_DESTINATION_SVC_NAME
          value: linkerd-destination.$(_l5d_ns).serviceaccount.identity.$(_l5d_ns).$(_l5d_trustdomain)
        - name: LINKERD2_PROXY_TAP_SVC_NAME
          value: linkerd-tap.$(_l5d_ns).serviceaccount.identity.$(_l5d_ns).$(_l5d_trustdomain)
        image: gcr.io/linkerd-io/proxy:install-proxy-version
        imagePullPolicy: IfNotPresent
        livenessProbe:
          httpGet:
            path: /metrics
            port: 4191
          initialDelaySeconds: 10
        name: linkerd-proxy
        ports:
        - containerPort: 4143
          name: linkerd-proxy
        - containerPort: 4191
          name: linkerd-admin
        readinessProbe:
          httpGet:
            path: /ready
            port: 4191
          initialDelaySeconds: 2
        resources:
        securityContext:
          allowPrivilegeEscalation: false
          readOnlyRootFilesystem: true
          runAsUser: 2102
        terminationMessagePolicy: FallbackToLogsOnError
        volumeMounts:
        - mountPath: /var/run/linkerd/identity/end-entity
          name: linkerd-identity-end-entity
      initContainers:
      - args:
        - --incoming-proxy-port
        - "4143"
        - --outgoing-proxy-port
        - "4140"
        - --proxy-uid
        - "2102"
        - --inbound-ports-to-ignore
        - 4190,4191
        - --outbound-ports-to-ignore
        - "443"
        image: gcr.io/linkerd-io/proxy-init:v1.3.2
        imagePullPolicy: IfNotPresent
        name: linkerd-init
        resources:
          limits:
            cpu: "100m"
            memory: "50Mi"
          requests:
            cpu: "10m"
            memory: "10Mi"
        securityContext:
          allowPrivilegeEscalation: false
          capabilities:
            add:
            - NET_ADMIN
            - NET_RAW
          privileged: false
          readOnlyRootFilesystem: true
          runAsNonRoot: false
          runAsUser: 0
        terminationMessagePolicy: FallbackToLogsOnError
      serviceAccountName: linkerd-tap
      volumes:
      - configMap:
          name: linkerd-config
        name: config
      - emptyDir:
          medium: Memory
        name: linkerd-identity-end-entity
      - name: tls
        secret:
          secretName: linkerd-tap-tls
---
apiVersion: v1
kind: ConfigMap
metadata:
  labels:
    app.kubernetes.io/name: smi-metrics
    app.kubernetes.io/part-of: Linkerd
    app.kubernetes.io/version: install-control-plane-version
    linkerd.io/control-plane-component: smi-metrics
    linkerd.io/control-plane-ns: linkerd
  name: linkerd-smi-metrics
  namespace: linkerd
data:
  config.yml: |
    mesh: linkerd
    linkerd:
      prometheusUrl: http://linkerd-prometheus.linkerd.svc.cluster.local:9090
      resourceQueries:
        p99_response_latency : |-
          histogram_quantile(
                            0.99,
                            sum(
                              irate(
                                response_latency_ms_bucket{
                                  namespace=~"{{default ".+" .namespace }}",
                                  {{lower .kind}}=~"{{default ".+" .name }}"
                                }[{{.window}}]
                              )
                            ) by (
                              {{lower .kind}},
                              namespace,
                              le
                            )
                          )
        p90_response_latency : |-
          histogram_quantile(
                            0.90,
                            sum(
                              irate(
                                response_latency_ms_bucket{
                                  namespace=~"{{default ".+" .namespace }}",
                                  {{lower .kind}}=~"{{default ".+" .name }}"
                                }[{{.window}}]
                              )
                            ) by (
                              {{lower .kind}},
                              namespace,
                              le
                            )
                          )
        p50_response_latency : |-
          histogram_quantile(
                            0.50,
                            sum(
                              irate(
                                response_latency_ms_bucket{
                                  namespace=~"{{default ".+" .namespace }}",
                                  {{lower .kind}}=~"{{default ".+" .name }}"
                                }[{{.window}}]
                              )
                            ) by (
                              {{lower .kind}},
                              namespace,
                              le
                            )
                          )
        success_count : |-
          sum(
                    increase(
                      response_total{
                        classification="success",
                        namespace=~"{{default ".+" .namespace }}",
                        {{lower .kind}}=~"{{default ".+" .name }}"
                      }[{{.window}}]
                    )
                  ) by (
                    {{lower .kind}},
                    namespace
                  )
        failure_count : |-
          sum(
                    increase(
                      response_total{
                        classification="failure",
                        namespace=~"{{default ".+" .namespace }}",
                        {{lower .kind}}=~"{{default ".+" .name }}"
                      }[{{.window}}]
                    )
                  ) by (
                    {{lower .kind}},
                    namespace
                  )
      edgeQueries:
        p99_response_latency : |-
          histogram_quantile(
                            0.99,
                            sum(
                              irate(
                                response_latency_ms_bucket{
                                  namespace=~"{{.namespace}}",
                                  {{lower .kind}}=~"{{default ".+" .fromName}}",
                                  dst_{{lower .kind}}=~"{{default ".+" .toName}}"
                                }[{{.window}}]
                              )
                            ) by (
                              {{lower .kind}},
                              dst_{{lower .kind}},
                              namespace,
                              dst_namespace,
                              le
                            )
                          )
        p90_response_latency : |-
          histogram_quantile(
                            0.90,
                            sum(
                              irate(
                                response_latency_ms_bucket{
                                  namespace=~"{{.namespace}}",
                                  {{lower .kind}}=~"{{default ".+" .fromName}}",
                                  dst_{{lower .kind}}=~"{{default ".+" .toName}}"
                                }[{{.window}}]
                              )
                            ) by (
                              {{lower .kind}},
                              dst_{{lower .kind}},
                              namespace,
                              dst_namespace,
                              le
                            )
                          )
        p50_response_latency : |-
          histogram_quantile(
                            0.50,
                            sum(
                              irate(
                                response_latency_ms_bucket{
                                  namespace=~"{{.namespace}}",
                                  {{lower .kind}}=~"{{default ".+" .fromName}}",
                                  dst_{{lower .kind}}=~"{{default ".+" .toName}}"
                                }[{{.window}}]
                              )
                            ) by (
                              {{lower .kind}},
                              dst_{{lower .kind}},
                              namespace,
                              dst_namespace,
                              le
                            )
                          )
        success_count : |-
          sum(
                    increase(
                      response_total{
                        classification="success",
                        namespace=~"{{.namespace}}",
                        {{lower .kind}}=~"{{default ".+" .fromName}}",
                        dst_{{lower .kind}}=~"{{default ".+" .toName}}"
                      }[{{.window}}]
                    )
                  ) by (
                    {{lower .kind}},
                    dst_{{lower .kind}},
                    namespace,
                    dst_namespace
                  )
        failure_count : |-
          sum(
                    increase(
                      response_total{
                        classification="failure",
                        namespace=~"{{.namespace}}",
                        {{lower .kind}}=~"{{default ".+" .fromName}}",
                        dst_{{lower .kind}}=~"{{default ".+" .toName}}"
                      }[{{.window}}]
                    )
                  ) by (
                    {{lower .kind}},
                    dst_{{lower .kind}},
                    namespace,
                    dst_namespace
                  )
    
---
apiVersion: apps/v1
kind: Deployment
metadata:
  name: linkerd-smi-metrics
  namespace: linkerd
  labels:
    app.kubernetes.io/name: smi-metrics
    app.kubernetes.io/part-of: Linkerd
    app.kubernetes.io/version: install-control-plane-version
    linkerd.io/control-plane-component: smi-metrics
    linkerd.io/control-plane-ns: linkerd
spec:
  replicas: 1
  selector:
    matchLabels:
      linkerd.io/control-plane-component: smi-metrics
      linkerd.io/control-plane-ns: linkerd
      linkerd.io/proxy-deployment: linkerd-sp-validator
  template:
    metadata:
      annotations:
        linkerd.io/created-by: linkerd/cli dev-undefined
        linkerd.io/identity-mode: default
        linkerd.io/proxy-version: install-proxy-version
      labels:
        linkerd.io/control-plane-component: smi-metrics
        linkerd.io/control-plane-ns: linkerd
        linkerd.io/proxy-deployment: linkerd-sp-validator
    spec:
      nodeSelector:
        beta.kubernetes.io/os: linux
      serviceAccountName: linkerd-smi-metrics
      containers:
      - name: shim
        image: deislabs/smi-metrics:v0.2.0
        imagePullPolicy: IfNotPresent

        command:
        - /smi-metrics
        - --config=/config.yml

        ports:
        - containerPort: 8080
          name: api
          protocol: TCP
        - containerPort: 8081
          name: admin
          protocol: TCP

        volumeMounts:
        - name: config
          mountPath: /config.yml
          subPath: config.yml
        - mountPath: /var/run/smi-metrics
          name: tls
          readOnly: true

      - env:
        - name: LINKERD2_PROXY_LOG
          value: warn,linkerd=info
        - name: LINKERD2_PROXY_DESTINATION_SVC_ADDR
          value: linkerd-dst.linkerd.svc.cluster.local:8086
        - name: LINKERD2_PROXY_CONTROL_LISTEN_ADDR
          value: 0.0.0.0:4190
        - name: LINKERD2_PROXY_ADMIN_LISTEN_ADDR
          value: 0.0.0.0:4191
        - name: LINKERD2_PROXY_OUTBOUND_LISTEN_ADDR
          value: 127.0.0.1:4140
        - name: LINKERD2_PROXY_INBOUND_LISTEN_ADDR
          value: 0.0.0.0:4143
        - name: LINKERD2_PROXY_DESTINATION_GET_SUFFIXES
          value: svc.cluster.local.
        - name: LINKERD2_PROXY_DESTINATION_PROFILE_SUFFIXES
          value: svc.cluster.local.
        - name: LINKERD2_PROXY_INBOUND_ACCEPT_KEEPALIVE
          value: 10000ms
        - name: LINKERD2_PROXY_OUTBOUND_CONNECT_KEEPALIVE
          value: 10000ms
        - name: _pod_ns
          valueFrom:
            fieldRef:
              fieldPath: metadata.namespace
        - name: LINKERD2_PROXY_DESTINATION_CONTEXT
          value: ns:$(_pod_ns)
        - name: LINKERD2_PROXY_IDENTITY_DIR
          value: /var/run/linkerd/identity/end-entity
        - name: LINKERD2_PROXY_IDENTITY_TRUST_ANCHORS
          value: |
            -----BEGIN CERTIFICATE-----
            MIIBYDCCAQegAwIBAgIBATAKBggqhkjOPQQDAjAYMRYwFAYDVQQDEw1jbHVzdGVy
            LmxvY2FsMB4XDTE5MDMwMzAxNTk1MloXDTI5MDIyODAyMDM1MlowGDEWMBQGA1UE
            AxMNY2x1c3Rlci5sb2NhbDBZMBMGByqGSM49AgEGCCqGSM49AwEHA0IABAChpAt0
            xtgO9qbVtEtDK80N6iCL2Htyf2kIv2m5QkJ1y0TFQi5hTVe3wtspJ8YpZF0pl364
            6TiYeXB8tOOhIACjQjBAMA4GA1UdDwEB/wQEAwIBBjAdBgNVHSUEFjAUBggrBgEF
            BQcDAQYIKwYBBQUHAwIwDwYDVR0TAQH/BAUwAwEB/zAKBggqhkjOPQQDAgNHADBE
            AiBQ/AAwF8kG8VOmRSUTPakSSa/N4mqK2HsZuhQXCmiZHwIgZEzI5DCkpU7w3SIv
            OLO4Zsk1XrGZHGsmyiEyvYF9lpY=
            -----END CERTIFICATE-----
        - name: LINKERD2_PROXY_IDENTITY_TOKEN_FILE
          value: /var/run/secrets/kubernetes.io/serviceaccount/token
        - name: LINKERD2_PROXY_IDENTITY_SVC_ADDR
          value: linkerd-identity.linkerd.svc.cluster.local:8080
        - name: _pod_sa
          valueFrom:
            fieldRef:
              fieldPath: spec.serviceAccountName
        - name: _l5d_ns
          value: linkerd
        - name: _l5d_trustdomain
          value: cluster.local
        - name: LINKERD2_PROXY_IDENTITY_LOCAL_NAME
          value: $(_pod_sa).$(_pod_ns).serviceaccount.identity.$(_l5d_ns).$(_l5d_trustdomain)
        - name: LINKERD2_PROXY_IDENTITY_SVC_NAME
          value: linkerd-identity.$(_l5d_ns).serviceaccount.identity.$(_l5d_ns).$(_l5d_trustdomain)
        - name: LINKERD2_PROXY_DESTINATION_SVC_NAME
          value: linkerd-destination.$(_l5d_ns).serviceaccount.identity.$(_l5d_ns).$(_l5d_trustdomain)
        - name: LINKERD2_PROXY_TAP_SVC_NAME
          value: linkerd-tap.$(_l5d_ns).serviceaccount.identity.$(_l5d_ns).$(_l5d_trustdomain)
        image: gcr.io/linkerd-io/proxy:install-proxy-version
        imagePullPolicy: IfNotPresent
        livenessProbe:
          httpGet:
            path: /metrics
            port: 4191
          initialDelaySeconds: 10
        name: linkerd-proxy
        ports:
        - containerPort: 4143
          name: linkerd-proxy
        - containerPort: 4191
          name: linkerd-admin
        readinessProbe:
          httpGet:
            path: /ready
            port: 4191
          initialDelaySeconds: 2
        resources:
        securityContext:
          allowPrivilegeEscalation: false
          readOnlyRootFilesystem: true
          runAsUser: 2102
        terminationMessagePolicy: FallbackToLogsOnError
        volumeMounts:
        - mountPath: /var/run/linkerd/identity/end-entity
          name: linkerd-identity-end-entity
      initContainers:
      - args:
        - --incoming-proxy-port
        - "4143"
        - --outgoing-proxy-port
        - "4140"
        - --proxy-uid
        - "2102"
        - --inbound-ports-to-ignore
        - 4190,4191
        - --outbound-ports-to-ignore
        - "443"
        image: gcr.io/linkerd-io/proxy-init:v1.3.2
        imagePullPolicy: IfNotPresent
        name: linkerd-init
        resources:
          limits:
            cpu: "100m"
            memory: "50Mi"
          requests:
            cpu: "10m"
            memory: "10Mi"
        securityContext:
          allowPrivilegeEscalation: false
          capabilities:
            add:
            - NET_ADMIN
            - NET_RAW
          privileged: false
          readOnlyRootFilesystem: true
          runAsNonRoot: false
          runAsUser: 0
        terminationMessagePolicy: FallbackToLogsOnError
      volumes:
      - name: config
        configMap:
          name: linkerd-smi-metrics
      - emptyDir:
          medium: Memory
        name: linkerd-identity-end-entity
      - name: tls
        secret:
          secretName: linkerd-smi-metrics-tls
---
apiVersion: v1
kind: Service
metadata:
  name: linkerd-smi-metrics
  namespace: linkerd
  labels:
    linkerd.io/control-plane-component: smi-metrics
    linkerd.io/control-plane-ns: linkerd
  annotations:
    linkerd.io/created-by: linkerd/cli dev-undefined
spec:
  ports:
    - port: 443
      targetPort: api
      protocol: TCP
  selector:
    linkerd.io/control-plane-component: smi-metrics
---
###
### Grafana RBAC
###
---
kind: ServiceAccount
apiVersion: v1
metadata:
  name: linkerd-grafana
  namespace: linkerd
  labels:
    linkerd.io/control-plane-component: grafana
    linkerd.io/control-plane-ns: linkerd
---
###
### Grafana
###
---
kind: ConfigMap
apiVersion: v1
metadata:
  name: linkerd-grafana-config
  namespace: linkerd
  labels:
    linkerd.io/control-plane-component: grafana
    linkerd.io/control-plane-ns: linkerd
  annotations:
    linkerd.io/created-by: linkerd/cli dev-undefined
data:
  grafana.ini: |-
    instance_name = linkerd-grafana

    [server]
    root_url = %(protocol)s://%(domain)s:/grafana/

    [auth]
    disable_login_form = true

    [auth.anonymous]
    enabled = true
    org_role = Editor

    [auth.basic]
    enabled = false

    [analytics]
    check_for_updates = false

    [panels]
    disable_sanitize_html = true

  datasources.yaml: |-
    apiVersion: 1
    datasources:
    - name: prometheus
      type: prometheus
      access: proxy
      orgId: 1
      url: http://linkerd-prometheus.linkerd.svc.cluster.local:9090
      isDefault: true
      jsonData:
        timeInterval: "5s"
      version: 1
      editable: true

  dashboards.yaml: |-
    apiVersion: 1
    providers:
    - name: 'default'
      orgId: 1
      folder: ''
      type: file
      disableDeletion: true
      editable: true
      options:
        path: /var/lib/grafana/dashboards
        homeDashboardId: linkerd-top-line
---
kind: Service
apiVersion: v1
metadata:
  name: linkerd-grafana
  namespace: linkerd
  labels:
    linkerd.io/control-plane-component: grafana
    linkerd.io/control-plane-ns: linkerd
  annotations:
    linkerd.io/created-by: linkerd/cli dev-undefined
spec:
  type: ClusterIP
  selector:
    linkerd.io/control-plane-component: grafana
  ports:
  - name: http
    port: 3000
    targetPort: 3000
---
apiVersion: apps/v1
kind: Deployment
metadata:
  annotations:
    linkerd.io/created-by: linkerd/cli dev-undefined
  labels:
    app.kubernetes.io/name: grafana
    app.kubernetes.io/part-of: Linkerd
    app.kubernetes.io/version: install-control-plane-version
    linkerd.io/control-plane-component: grafana
    linkerd.io/control-plane-ns: linkerd
  name: linkerd-grafana
  namespace: linkerd
spec:
  replicas: 1
  selector:
    matchLabels:
      linkerd.io/control-plane-component: grafana
      linkerd.io/control-plane-ns: linkerd
      linkerd.io/proxy-deployment: linkerd-grafana
  template:
    metadata:
      annotations:
        linkerd.io/created-by: linkerd/cli dev-undefined
        linkerd.io/identity-mode: default
        linkerd.io/proxy-version: install-proxy-version
      labels:
        linkerd.io/control-plane-component: grafana
        linkerd.io/control-plane-ns: linkerd
        linkerd.io/proxy-deployment: linkerd-grafana
    spec:
      nodeSelector:
        beta.kubernetes.io/os: linux
      containers:
      - env:
        - name: GF_PATHS_DATA
          value: /data
        image: gcr.io/linkerd-io/grafana:install-control-plane-version
        imagePullPolicy: IfNotPresent
        livenessProbe:
          httpGet:
            path: /api/health
            port: 3000
          initialDelaySeconds: 30
        name: grafana
        ports:
        - containerPort: 3000
          name: http
        readinessProbe:
          httpGet:
            path: /api/health
            port: 3000
        securityContext:
          runAsUser: 472
        volumeMounts:
        - mountPath: /data
          name: data
        - mountPath: /etc/grafana
          name: grafana-config
          readOnly: true
      - env:
        - name: LINKERD2_PROXY_LOG
          value: warn,linkerd=info
        - name: LINKERD2_PROXY_DESTINATION_SVC_ADDR
          value: linkerd-dst.linkerd.svc.cluster.local:8086
        - name: LINKERD2_PROXY_CONTROL_LISTEN_ADDR
          value: 0.0.0.0:4190
        - name: LINKERD2_PROXY_ADMIN_LISTEN_ADDR
          value: 0.0.0.0:4191
        - name: LINKERD2_PROXY_OUTBOUND_LISTEN_ADDR
          value: 127.0.0.1:4140
        - name: LINKERD2_PROXY_INBOUND_LISTEN_ADDR
          value: 0.0.0.0:4143
        - name: LINKERD2_PROXY_DESTINATION_GET_SUFFIXES
          value: svc.cluster.local.
        - name: LINKERD2_PROXY_DESTINATION_PROFILE_SUFFIXES
          value: svc.cluster.local.
        - name: LINKERD2_PROXY_INBOUND_ACCEPT_KEEPALIVE
          value: 10000ms
        - name: LINKERD2_PROXY_OUTBOUND_CONNECT_KEEPALIVE
          value: 10000ms
        - name: _pod_ns
          valueFrom:
            fieldRef:
              fieldPath: metadata.namespace
        - name: LINKERD2_PROXY_DESTINATION_CONTEXT
          value: ns:$(_pod_ns)
        - name: LINKERD2_PROXY_IDENTITY_DIR
          value: /var/run/linkerd/identity/end-entity
        - name: LINKERD2_PROXY_IDENTITY_TRUST_ANCHORS
          value: |
            -----BEGIN CERTIFICATE-----
            MIIBYDCCAQegAwIBAgIBATAKBggqhkjOPQQDAjAYMRYwFAYDVQQDEw1jbHVzdGVy
            LmxvY2FsMB4XDTE5MDMwMzAxNTk1MloXDTI5MDIyODAyMDM1MlowGDEWMBQGA1UE
            AxMNY2x1c3Rlci5sb2NhbDBZMBMGByqGSM49AgEGCCqGSM49AwEHA0IABAChpAt0
            xtgO9qbVtEtDK80N6iCL2Htyf2kIv2m5QkJ1y0TFQi5hTVe3wtspJ8YpZF0pl364
            6TiYeXB8tOOhIACjQjBAMA4GA1UdDwEB/wQEAwIBBjAdBgNVHSUEFjAUBggrBgEF
            BQcDAQYIKwYBBQUHAwIwDwYDVR0TAQH/BAUwAwEB/zAKBggqhkjOPQQDAgNHADBE
            AiBQ/AAwF8kG8VOmRSUTPakSSa/N4mqK2HsZuhQXCmiZHwIgZEzI5DCkpU7w3SIv
            OLO4Zsk1XrGZHGsmyiEyvYF9lpY=
            -----END CERTIFICATE-----
        - name: LINKERD2_PROXY_IDENTITY_TOKEN_FILE
          value: /var/run/secrets/kubernetes.io/serviceaccount/token
        - name: LINKERD2_PROXY_IDENTITY_SVC_ADDR
          value: linkerd-identity.linkerd.svc.cluster.local:8080
        - name: _pod_sa
          valueFrom:
            fieldRef:
              fieldPath: spec.serviceAccountName
        - name: _l5d_ns
          value: linkerd
        - name: _l5d_trustdomain
          value: cluster.local
        - name: LINKERD2_PROXY_IDENTITY_LOCAL_NAME
          value: $(_pod_sa).$(_pod_ns).serviceaccount.identity.$(_l5d_ns).$(_l5d_trustdomain)
        - name: LINKERD2_PROXY_IDENTITY_SVC_NAME
          value: linkerd-identity.$(_l5d_ns).serviceaccount.identity.$(_l5d_ns).$(_l5d_trustdomain)
        - name: LINKERD2_PROXY_DESTINATION_SVC_NAME
          value: linkerd-destination.$(_l5d_ns).serviceaccount.identity.$(_l5d_ns).$(_l5d_trustdomain)
        - name: LINKERD2_PROXY_TAP_SVC_NAME
          value: linkerd-tap.$(_l5d_ns).serviceaccount.identity.$(_l5d_ns).$(_l5d_trustdomain)
        image: gcr.io/linkerd-io/proxy:install-proxy-version
        imagePullPolicy: IfNotPresent
        livenessProbe:
          httpGet:
            path: /metrics
            port: 4191
          initialDelaySeconds: 10
        name: linkerd-proxy
        ports:
        - containerPort: 4143
          name: linkerd-proxy
        - containerPort: 4191
          name: linkerd-admin
        readinessProbe:
          httpGet:
            path: /ready
            port: 4191
          initialDelaySeconds: 2
        resources:
        securityContext:
          allowPrivilegeEscalation: false
          readOnlyRootFilesystem: true
          runAsUser: 2102
        terminationMessagePolicy: FallbackToLogsOnError
        volumeMounts:
        - mountPath: /var/run/linkerd/identity/end-entity
          name: linkerd-identity-end-entity
      initContainers:
      - args:
        - --incoming-proxy-port
        - "4143"
        - --outgoing-proxy-port
        - "4140"
        - --proxy-uid
        - "2102"
        - --inbound-ports-to-ignore
        - 4190,4191
        - --outbound-ports-to-ignore
        - "443"
        image: gcr.io/linkerd-io/proxy-init:v1.3.1
        imagePullPolicy: IfNotPresent
        name: linkerd-init
        resources:
          limits:
            cpu: "100m"
            memory: "50Mi"
          requests:
            cpu: "10m"
            memory: "10Mi"
        securityContext:
          allowPrivilegeEscalation: false
          capabilities:
            add:
            - NET_ADMIN
            - NET_RAW
          privileged: false
          readOnlyRootFilesystem: true
          runAsNonRoot: false
          runAsUser: 0
        terminationMessagePolicy: FallbackToLogsOnError
      serviceAccountName: linkerd-grafana
      volumes:
      - emptyDir: {}
        name: data
      - configMap:
          items:
          - key: grafana.ini
            path: grafana.ini
          - key: datasources.yaml
            path: provisioning/datasources/datasources.yaml
          - key: dashboards.yaml
            path: provisioning/dashboards/dashboards.yaml
          name: linkerd-grafana-config
        name: grafana-config
      - emptyDir:
          medium: Memory
        name: linkerd-identity-end-entity<|MERGE_RESOLUTION|>--- conflicted
+++ resolved
@@ -2575,8 +2575,6 @@
     targetPort: 8088
   - name: apiserver
     port: 443
-<<<<<<< HEAD
-=======
     targetPort: proxy-injector
 ---
 ###
@@ -2815,7 +2813,6 @@
     targetPort: 8088
   - name: apiserver
     port: 443
->>>>>>> 1cbc26a2
     targetPort: apiserver
 ---
 kind: Deployment
