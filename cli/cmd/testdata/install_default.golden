### Namespace ###
kind: Namespace
apiVersion: v1
metadata:
  name: conduit

### Service Account Controller ###
---
kind: ServiceAccount
apiVersion: v1
metadata:
  name: conduit-controller
  namespace: conduit

### RBAC ###
---
kind: ClusterRole
apiVersion: rbac.authorization.k8s.io/v1beta1
metadata:
  name: conduit-controller
rules:
- apiGroups: ["extensions"]
  resources: ["deployments", "replicasets"]
  verbs: ["list", "get", "watch"]
- apiGroups: [""]
  resources: ["pods", "endpoints", "services"]
  verbs: ["list", "get", "watch"]

---
kind: ClusterRoleBinding
apiVersion: rbac.authorization.k8s.io/v1beta1
metadata:
  name: conduit-controller
  namespace: conduit
roleRef:
  apiGroup: rbac.authorization.k8s.io
  kind: ClusterRole
  name: conduit-controller
subjects:
- kind: ServiceAccount
  name: conduit-controller
  namespace: conduit

### Service Account Prometheus ###
---
kind: ServiceAccount
apiVersion: v1
metadata:
  name: conduit-prometheus
  namespace: conduit

### RBAC ###
---
kind: ClusterRole
apiVersion: rbac.authorization.k8s.io/v1beta1
metadata:
  name: conduit-prometheus
rules:
- apiGroups: [""]
  resources: ["pods"]
  verbs: ["list", "watch"]

---
kind: ClusterRoleBinding
apiVersion: rbac.authorization.k8s.io/v1beta1
metadata:
  name: conduit-prometheus
  namespace: conduit
roleRef:
  apiGroup: rbac.authorization.k8s.io
  kind: ClusterRole
  name: conduit-prometheus
subjects:
- kind: ServiceAccount
  name: conduit-prometheus
  namespace: conduit

### Controller ###
---
kind: Service
apiVersion: v1
metadata:
  name: api
  namespace: conduit
  labels:
    conduit.io/control-plane-component: controller
  annotations:
    conduit.io/created-by: conduit/cli undefined
spec:
  type: ClusterIP
  selector:
    conduit.io/control-plane-component: controller
  ports:
  - name: http
    port: 8085
    targetPort: 8085

---
kind: Service
apiVersion: v1
metadata:
  name: proxy-api
  namespace: conduit
  labels:
    conduit.io/control-plane-component: controller
  annotations:
    conduit.io/created-by: conduit/cli undefined
spec:
  type: ClusterIP
  selector:
    conduit.io/control-plane-component: controller
  ports:
  - name: grpc
    port: 8086
    targetPort: 8086

---
apiVersion: extensions/v1beta1
kind: Deployment
metadata:
  annotations:
    conduit.io/created-by: conduit/cli undefined
  creationTimestamp: null
  labels:
    conduit.io/control-plane-component: controller
  name: controller
  namespace: conduit
spec:
  replicas: 1
  strategy: {}
  template:
    metadata:
      annotations:
        conduit.io/created-by: conduit/cli undefined
        conduit.io/proxy-version: undefined
      creationTimestamp: null
      labels:
        conduit.io/control-plane-component: controller
        conduit.io/control-plane-ns: conduit
    spec:
      containers:
      - args:
        - public-api
        - -addr=:8085
        - -metrics-addr=:9995
        - -telemetry-addr=127.0.0.1:8087
        - -tap-addr=127.0.0.1:8088
        - -controller-namespace=conduit
        - -log-level=info
        - -logtostderr=true
        image: gcr.io/runconduit/controller:undefined
        imagePullPolicy: IfNotPresent
        name: public-api
        ports:
        - containerPort: 8085
          name: http
        - containerPort: 9995
          name: admin-http
        resources: {}
      - args:
        - destination
        - -addr=:8089
        - -metrics-addr=:9999
        - -log-level=info
        - -logtostderr=true
        image: gcr.io/runconduit/controller:undefined
        imagePullPolicy: IfNotPresent
        name: destination
        ports:
        - containerPort: 8089
          name: grpc
        - containerPort: 9999
          name: admin-http
        resources: {}
      - args:
        - proxy-api
        - -addr=:8086
        - -metrics-addr=:9996
        - -destination-addr=:8089
        - -telemetry-addr=:8087
        - -log-level=info
        - -logtostderr=true
        image: gcr.io/runconduit/controller:undefined
        imagePullPolicy: IfNotPresent
        name: proxy-api
        ports:
        - containerPort: 8086
          name: grpc
        - containerPort: 9996
          name: admin-http
        resources: {}
      - args:
        - tap
        - -addr=:8088
        - -metrics-addr=:9998
        - -log-level=info
        - -logtostderr=true
        image: gcr.io/runconduit/controller:undefined
        imagePullPolicy: IfNotPresent
        name: tap
        ports:
        - containerPort: 8088
          name: grpc
        - containerPort: 9998
          name: admin-http
        resources: {}
      - args:
        - telemetry
        - -addr=:8087
        - -metrics-addr=:9997
        - -ignore-namespaces=kube-system
        - -prometheus-url=http://prometheus.conduit.svc.cluster.local:9090
        - -log-level=info
        - -logtostderr=true
        image: gcr.io/runconduit/controller:undefined
        imagePullPolicy: IfNotPresent
        name: telemetry
        ports:
        - containerPort: 8087
          name: grpc
        - containerPort: 9997
          name: admin-http
        resources: {}
      - env:
        - name: CONDUIT_PROXY_LOG
          value: warn,conduit_proxy=info
        - name: CONDUIT_PROXY_CONTROL_URL
          value: tcp://localhost:8086
        - name: CONDUIT_PROXY_CONTROL_LISTENER
          value: tcp://0.0.0.0:4190
        - name: CONDUIT_PROXY_PRIVATE_LISTENER
          value: tcp://127.0.0.1:4140
        - name: CONDUIT_PROXY_PUBLIC_LISTENER
          value: tcp://0.0.0.0:4143
        - name: CONDUIT_PROXY_NODE_NAME
          valueFrom:
            fieldRef:
              fieldPath: spec.nodeName
        - name: CONDUIT_PROXY_POD_NAME
          valueFrom:
            fieldRef:
              fieldPath: metadata.name
        - name: CONDUIT_PROXY_POD_NAMESPACE
          valueFrom:
            fieldRef:
              fieldPath: metadata.namespace
<<<<<<< HEAD
        - name: CONDUIT_PROXY_DESTINATIONS_AUTOCOMPLETE_FQDN
          value: Kubernetes
        - name: CONDUIT_PROMETHEUS_LABELS
          value: deployment=controller
=======
>>>>>>> 9cdc485e
        image: gcr.io/runconduit/proxy:undefined
        imagePullPolicy: IfNotPresent
        name: conduit-proxy
        ports:
        - containerPort: 4143
          name: conduit-proxy
        resources: {}
        securityContext:
          runAsUser: 2102
      initContainers:
      - args:
        - --incoming-proxy-port
        - "4143"
        - --outgoing-proxy-port
        - "4140"
        - --proxy-uid
        - "2102"
        - --inbound-ports-to-ignore
        - "4190"
        image: gcr.io/runconduit/proxy-init:undefined
        imagePullPolicy: IfNotPresent
        name: conduit-init
        resources: {}
        securityContext:
          capabilities:
            add:
            - NET_ADMIN
          privileged: false
      serviceAccount: conduit-controller
status: {}
---
kind: Service
apiVersion: v1
metadata:
  name: web
  namespace: conduit
  labels:
    conduit.io/control-plane-component: web
  annotations:
    conduit.io/created-by: conduit/cli undefined
spec:
  type: ClusterIP
  selector:
    conduit.io/control-plane-component: web
  ports:
  - name: http
    port: 8084
    targetPort: 8084
  - name: admin-http
    port: 9994
    targetPort: 9994

---
apiVersion: extensions/v1beta1
kind: Deployment
metadata:
  annotations:
    conduit.io/created-by: conduit/cli undefined
  creationTimestamp: null
  labels:
    conduit.io/control-plane-component: web
  name: web
  namespace: conduit
spec:
  replicas: 1
  strategy: {}
  template:
    metadata:
      annotations:
        conduit.io/created-by: conduit/cli undefined
        conduit.io/proxy-version: undefined
      creationTimestamp: null
      labels:
        conduit.io/control-plane-component: web
        conduit.io/control-plane-ns: conduit
    spec:
      containers:
      - args:
        - -addr=:8084
        - -metrics-addr=:9994
        - -api-addr=api:8085
        - -static-dir=/dist
        - -template-dir=/templates
        - -uuid=deaab91a-f4ab-448a-b7d1-c832a2fa0a60
        - -controller-namespace=conduit
        - -log-level=info
        image: gcr.io/runconduit/web:undefined
        imagePullPolicy: IfNotPresent
        name: web
        ports:
        - containerPort: 8084
          name: http
        - containerPort: 9994
          name: admin-http
        resources: {}
      - env:
        - name: CONDUIT_PROXY_LOG
          value: warn,conduit_proxy=info
        - name: CONDUIT_PROXY_CONTROL_URL
          value: tcp://proxy-api.conduit.svc.cluster.local:8086
        - name: CONDUIT_PROXY_CONTROL_LISTENER
          value: tcp://0.0.0.0:4190
        - name: CONDUIT_PROXY_PRIVATE_LISTENER
          value: tcp://127.0.0.1:4140
        - name: CONDUIT_PROXY_PUBLIC_LISTENER
          value: tcp://0.0.0.0:4143
        - name: CONDUIT_PROXY_NODE_NAME
          valueFrom:
            fieldRef:
              fieldPath: spec.nodeName
        - name: CONDUIT_PROXY_POD_NAME
          valueFrom:
            fieldRef:
              fieldPath: metadata.name
        - name: CONDUIT_PROXY_POD_NAMESPACE
          valueFrom:
            fieldRef:
              fieldPath: metadata.namespace
<<<<<<< HEAD
        - name: CONDUIT_PROXY_DESTINATIONS_AUTOCOMPLETE_FQDN
          value: Kubernetes
        - name: CONDUIT_PROMETHEUS_LABELS
          value: deployment=web
=======
>>>>>>> 9cdc485e
        image: gcr.io/runconduit/proxy:undefined
        imagePullPolicy: IfNotPresent
        name: conduit-proxy
        ports:
        - containerPort: 4143
          name: conduit-proxy
        resources: {}
        securityContext:
          runAsUser: 2102
      initContainers:
      - args:
        - --incoming-proxy-port
        - "4143"
        - --outgoing-proxy-port
        - "4140"
        - --proxy-uid
        - "2102"
        - --inbound-ports-to-ignore
        - "4190"
        image: gcr.io/runconduit/proxy-init:undefined
        imagePullPolicy: IfNotPresent
        name: conduit-init
        resources: {}
        securityContext:
          capabilities:
            add:
            - NET_ADMIN
          privileged: false
status: {}
---
kind: Service
apiVersion: v1
metadata:
  name: prometheus
  namespace: conduit
  labels:
    conduit.io/control-plane-component: prometheus
  annotations:
    conduit.io/created-by: conduit/cli undefined
spec:
  type: ClusterIP
  selector:
    conduit.io/control-plane-component: prometheus
  ports:
  - name: http
    port: 9090
    targetPort: 9090

---
apiVersion: extensions/v1beta1
kind: Deployment
metadata:
  annotations:
    conduit.io/created-by: conduit/cli undefined
  creationTimestamp: null
  labels:
    conduit.io/control-plane-component: prometheus
  name: prometheus
  namespace: conduit
spec:
  replicas: 1
  strategy: {}
  template:
    metadata:
      annotations:
        conduit.io/created-by: conduit/cli undefined
        conduit.io/proxy-version: undefined
      creationTimestamp: null
      labels:
        conduit.io/control-plane-component: prometheus
        conduit.io/control-plane-ns: conduit
    spec:
      containers:
      - args:
        - --storage.tsdb.retention=6h
        - --config.file=/etc/prometheus/prometheus.yml
        image: prom/prometheus:v2.1.0
        imagePullPolicy: IfNotPresent
        name: prometheus
        ports:
        - containerPort: 9090
          name: http
        resources: {}
        volumeMounts:
        - mountPath: /etc/prometheus
          name: prometheus-config
          readOnly: true
      - env:
        - name: CONDUIT_PROXY_LOG
          value: warn,conduit_proxy=info
        - name: CONDUIT_PROXY_CONTROL_URL
          value: tcp://proxy-api.conduit.svc.cluster.local:8086
        - name: CONDUIT_PROXY_CONTROL_LISTENER
          value: tcp://0.0.0.0:4190
        - name: CONDUIT_PROXY_PRIVATE_LISTENER
          value: tcp://127.0.0.1:4140
        - name: CONDUIT_PROXY_PUBLIC_LISTENER
          value: tcp://0.0.0.0:4143
        - name: CONDUIT_PROXY_NODE_NAME
          valueFrom:
            fieldRef:
              fieldPath: spec.nodeName
        - name: CONDUIT_PROXY_POD_NAME
          valueFrom:
            fieldRef:
              fieldPath: metadata.name
        - name: CONDUIT_PROXY_POD_NAMESPACE
          valueFrom:
            fieldRef:
              fieldPath: metadata.namespace
<<<<<<< HEAD
        - name: CONDUIT_PROXY_DESTINATIONS_AUTOCOMPLETE_FQDN
          value: Kubernetes
        - name: CONDUIT_PROMETHEUS_LABELS
          value: deployment=prometheus
=======
>>>>>>> 9cdc485e
        image: gcr.io/runconduit/proxy:undefined
        imagePullPolicy: IfNotPresent
        name: conduit-proxy
        ports:
        - containerPort: 4143
          name: conduit-proxy
        resources: {}
        securityContext:
          runAsUser: 2102
      initContainers:
      - args:
        - --incoming-proxy-port
        - "4143"
        - --outgoing-proxy-port
        - "4140"
        - --proxy-uid
        - "2102"
        - --inbound-ports-to-ignore
        - "4190"
        image: gcr.io/runconduit/proxy-init:undefined
        imagePullPolicy: IfNotPresent
        name: conduit-init
        resources: {}
        securityContext:
          capabilities:
            add:
            - NET_ADMIN
          privileged: false
      serviceAccount: conduit-prometheus
      volumes:
      - configMap:
          name: prometheus-config
        name: prometheus-config
status: {}
---
kind: ConfigMap
apiVersion: v1
metadata:
  name: prometheus-config
  namespace: conduit
  labels:
    conduit.io/control-plane-component: prometheus
  annotations:
    conduit.io/created-by: conduit/cli undefined
data:
  prometheus.yml: |-
    global:
      scrape_interval: 10s
      evaluation_interval: 10s

    scrape_configs:
    - job_name: 'prometheus'
      static_configs:
      - targets: ['localhost:9090']

    - job_name: 'controller'
      kubernetes_sd_configs:
      - role: pod
        namespaces:
          names: ['conduit']
      relabel_configs:
      - source_labels: [__meta_kubernetes_pod_container_port_name]
        action: keep
        regex: ^admin-http$
      - source_labels: [__meta_kubernetes_pod_container_name]
        action: replace
        target_label: job

### Grafana ###
---
kind: Service
apiVersion: v1
metadata:
  name: grafana
  namespace: conduit
  labels:
    conduit.io/control-plane-component: grafana
  annotations:
    conduit.io/created-by: conduit/cli undefined
spec:
  type: ClusterIP
  selector:
    conduit.io/control-plane-component: grafana
  ports:
  - name: http
    port: 3000
    targetPort: 3000

---
apiVersion: extensions/v1beta1
kind: Deployment
metadata:
  annotations:
    conduit.io/created-by: conduit/cli undefined
  creationTimestamp: null
  labels:
    conduit.io/control-plane-component: grafana
  name: grafana
  namespace: conduit
spec:
  replicas: 1
  strategy: {}
  template:
    metadata:
      annotations:
        conduit.io/created-by: conduit/cli undefined
        conduit.io/proxy-version: undefined
      creationTimestamp: null
      labels:
        conduit.io/control-plane-component: grafana
        conduit.io/control-plane-ns: conduit
    spec:
      containers:
      - image: grafana/grafana:5.0.0-beta4
        imagePullPolicy: IfNotPresent
        name: grafana
        ports:
        - containerPort: 3000
          name: http
        resources: {}
        volumeMounts:
        - mountPath: /etc/grafana
          name: grafana-config
          readOnly: true
        - mountPath: /var/lib/grafana/dashboards
          name: grafana-dashboards
        - mountPath: /usr/share/grafana/public/dashboards
          name: grafana-dashboard-home
          readOnly: true
      - env:
        - name: CONDUIT_PROXY_LOG
          value: warn,conduit_proxy=info
        - name: CONDUIT_PROXY_CONTROL_URL
          value: tcp://proxy-api.conduit.svc.cluster.local:8086
        - name: CONDUIT_PROXY_CONTROL_LISTENER
          value: tcp://0.0.0.0:4190
        - name: CONDUIT_PROXY_PRIVATE_LISTENER
          value: tcp://127.0.0.1:4140
        - name: CONDUIT_PROXY_PUBLIC_LISTENER
          value: tcp://0.0.0.0:4143
        - name: CONDUIT_PROXY_NODE_NAME
          valueFrom:
            fieldRef:
              fieldPath: spec.nodeName
        - name: CONDUIT_PROXY_POD_NAME
          valueFrom:
            fieldRef:
              fieldPath: metadata.name
        - name: CONDUIT_PROXY_POD_NAMESPACE
          valueFrom:
            fieldRef:
              fieldPath: metadata.namespace
<<<<<<< HEAD
        - name: CONDUIT_PROXY_DESTINATIONS_AUTOCOMPLETE_FQDN
          value: Kubernetes
        - name: CONDUIT_PROMETHEUS_LABELS
          value: deployment=grafana
=======
>>>>>>> 9cdc485e
        image: gcr.io/runconduit/proxy:undefined
        imagePullPolicy: IfNotPresent
        name: conduit-proxy
        ports:
        - containerPort: 4143
          name: conduit-proxy
        resources: {}
        securityContext:
          runAsUser: 2102
      initContainers:
      - args:
        - --incoming-proxy-port
        - "4143"
        - --outgoing-proxy-port
        - "4140"
        - --proxy-uid
        - "2102"
        - --inbound-ports-to-ignore
        - "4190"
        image: gcr.io/runconduit/proxy-init:undefined
        imagePullPolicy: IfNotPresent
        name: conduit-init
        resources: {}
        securityContext:
          capabilities:
            add:
            - NET_ADMIN
          privileged: false
      volumes:
      - configMap:
          items:
          - key: grafana.ini
            path: grafana.ini
          - key: datasources.yaml
            path: provisioning/datasources/datasources.yaml
          - key: dashboards.yaml
            path: provisioning/dashboards/dashboards.yaml
          name: grafana-config
        name: grafana-config
      - configMap:
          name: grafana-dashboards
        name: grafana-dashboards
      - configMap:
          items:
          - key: conduit-viz.json
            path: home.json
          name: grafana-dashboards
        name: grafana-dashboard-home
status: {}
---
kind: ConfigMap
apiVersion: v1
metadata:
  name: grafana-config
  namespace: conduit
  labels:
    conduit.io/control-plane-component: grafana
  annotations:
    conduit.io/created-by: conduit/cli undefined
data:
  grafana.ini: |-
    instance_name = conduit-grafana

    [auth]
    disable_login_form = true

    [auth.anonymous]
    enabled = true
    org_role = Editor

    [auth.basic]
    enabled = false

    [analytics]
    check_for_updates = false

  datasources.yaml: |-
    apiVersion: 1
    datasources:
    - name: prometheus
      type: prometheus
      access: proxy
      orgId: 1
      url: http://prometheus.conduit.svc.cluster.local:9090
      isDefault: true
      jsonData:
        timeInterval: "5s"
      version: 1
      editable: true

  dashboards.yaml: |-
    apiVersion: 1
    providers:
    - name: 'default'
      orgId: 1
      folder: ''
      type: file
      disableDeletion: true
      editable: true
      options:
        path: /var/lib/grafana/dashboards
        homeDashboardId: conduit-viz

---
kind: ConfigMap
apiVersion: v1
metadata:
  name: grafana-dashboards
  namespace: conduit
  labels:
    conduit.io/control-plane-component: grafana
  annotations:
    conduit.io/created-by: conduit/cli undefined
data:
  conduit-viz.json: |-
    {
      "rows": [
        {
          "collapse": false,
          "height": "50px",
          "panels": [
            {
              "content": "<div>\n  <div style=\"position: absolute; top: 0, left: 0\">\n    <a href=\"https://conduit.io\" target=\"_blank\"><img src=\"https://conduit.io/images/conduit-primary-white.svg\" style=\"height: 30px;\"></a>\n  </div>\n  <div style=\"position: absolute; top: 0; right: 0; font-size: 15px\">\n    <a href=\"https://conduit.io\" target=\"_blank\">Conduit</a> is a next-generation ultralight service mesh for Kubernetes.\n    <br>\n    Need help? Visit <a href=\"https://conduit.io\" target=\"_blank\">conduit.io</a>.\n  </div>\n</div>",
              "height": "1px",
              "id": 14,
              "links": [],
              "mode": "html",
              "span": 12,
              "title": "",
              "transparent": true,
              "type": "text"
            }
          ],
          "showTitle": false
        },
        {
          "collapse": false,
          "height": 250,
          "panels": [
            {
              "legend": {
              },
              "lines": true,
              "targets": [
                {
                  "expr": "sum(irate(responses_total[20s])) by (target_deployment)",
                  "format": "time_series",
                  "intervalFactor": 1,
                  "legendFormat": "{{target_deployment}}",
                  "refId": "A"
                }
              ],
              "title": "Request Volume",
              "type": "graph",
              "xaxis": {
                "show": true
              },
              "yaxes": [
                {
                  "format": "rps",
                  "show": true
                },
                {
                  "show": true
                }
              ]
            }
          ],
          "showTitle": false
        }
      ],
      "refresh": "5s",
      "time": {
        "from": "now-5m",
        "to": "now"
      },
      "title": "conduit-viz"
    }


  conduit-health.json: |-
    {
      "title": "conduit-health"
    }

---<|MERGE_RESOLUTION|>--- conflicted
+++ resolved
@@ -244,13 +244,8 @@
           valueFrom:
             fieldRef:
               fieldPath: metadata.namespace
-<<<<<<< HEAD
-        - name: CONDUIT_PROXY_DESTINATIONS_AUTOCOMPLETE_FQDN
-          value: Kubernetes
         - name: CONDUIT_PROMETHEUS_LABELS
           value: deployment=controller
-=======
->>>>>>> 9cdc485e
         image: gcr.io/runconduit/proxy:undefined
         imagePullPolicy: IfNotPresent
         name: conduit-proxy
@@ -369,13 +364,8 @@
           valueFrom:
             fieldRef:
               fieldPath: metadata.namespace
-<<<<<<< HEAD
-        - name: CONDUIT_PROXY_DESTINATIONS_AUTOCOMPLETE_FQDN
-          value: Kubernetes
         - name: CONDUIT_PROMETHEUS_LABELS
           value: deployment=web
-=======
->>>>>>> 9cdc485e
         image: gcr.io/runconduit/proxy:undefined
         imagePullPolicy: IfNotPresent
         name: conduit-proxy
@@ -486,13 +476,8 @@
           valueFrom:
             fieldRef:
               fieldPath: metadata.namespace
-<<<<<<< HEAD
-        - name: CONDUIT_PROXY_DESTINATIONS_AUTOCOMPLETE_FQDN
-          value: Kubernetes
         - name: CONDUIT_PROMETHEUS_LABELS
           value: deployment=prometheus
-=======
->>>>>>> 9cdc485e
         image: gcr.io/runconduit/proxy:undefined
         imagePullPolicy: IfNotPresent
         name: conduit-proxy
@@ -645,13 +630,8 @@
           valueFrom:
             fieldRef:
               fieldPath: metadata.namespace
-<<<<<<< HEAD
-        - name: CONDUIT_PROXY_DESTINATIONS_AUTOCOMPLETE_FQDN
-          value: Kubernetes
         - name: CONDUIT_PROMETHEUS_LABELS
           value: deployment=grafana
-=======
->>>>>>> 9cdc485e
         image: gcr.io/runconduit/proxy:undefined
         imagePullPolicy: IfNotPresent
         name: conduit-proxy
