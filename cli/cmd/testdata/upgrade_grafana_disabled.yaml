--- conflicted
+++ resolved
@@ -2863,9 +2863,6 @@
         name: prometheus-config
       - emptyDir:
           medium: Memory
-<<<<<<< HEAD
-        name: linkerd-identity-end-entity
-=======
         name: linkerd-identity-end-entity
       - name: tls
         secret:
@@ -2892,5 +2889,4 @@
     grafana:
       enabled: false
     tracing:
-      enabled: false
->>>>>>> 6174b194
+      enabled: false