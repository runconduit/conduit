--- conflicted
+++ resolved
@@ -866,104 +866,7 @@
     enableEndpointSlices: false
     enableH2Upgrade: true
     enablePodAntiAffinity: false
-<<<<<<< HEAD
     grafanaUrl: ""
-=======
-    global:
-      cliVersion: linkerd/cli dev-undefined
-      clusterDomain: cluster.local
-      clusterNetworks: 10.0.0.0/8,100.64.0.0/10,172.16.0.0/12,192.168.0.0/16
-      cniEnabled: false
-      controlPlaneTracing: false
-      controlPlaneTracingNamespace: linkerd-jaeger
-      controllerComponentLabel: linkerd.io/control-plane-component
-      controllerImageVersion: install-control-plane-version
-      controllerLogFormat: plain
-      controllerLogLevel: info
-      controllerNamespaceLabel: linkerd.io/control-plane-ns
-      createdByAnnotation: linkerd.io/created-by
-      enableEndpointSlices: false
-      grafanaUrl: ""
-      highAvailability: false
-      identityTrustAnchorsPEM: |
-        -----BEGIN CERTIFICATE-----
-        MIIBwTCCAWagAwIBAgIQeDZp5lDaIygQ5UfMKZrFATAKBggqhkjOPQQDAjApMScw
-        JQYDVQQDEx5pZGVudGl0eS5saW5rZXJkLmNsdXN0ZXIubG9jYWwwHhcNMjAwODI4
-        MDcxMjQ3WhcNMzAwODI2MDcxMjQ3WjApMScwJQYDVQQDEx5pZGVudGl0eS5saW5r
-        ZXJkLmNsdXN0ZXIubG9jYWwwWTATBgcqhkjOPQIBBggqhkjOPQMBBwNCAARqc70Z
-        l1vgw79rjB5uSITICUA6GyfvSFfcuIis7B/XFSkkwAHU5S/s1AAP+R0TX7HBWUC4
-        uaG4WWsiwJKNn7mgo3AwbjAOBgNVHQ8BAf8EBAMCAQYwEgYDVR0TAQH/BAgwBgEB
-        /wIBATAdBgNVHQ4EFgQU5YtjVVPfd7I7NLHsn2C26EByGV0wKQYDVR0RBCIwIIIe
-        aWRlbnRpdHkubGlua2VyZC5jbHVzdGVyLmxvY2FsMAoGCCqGSM49BAMCA0kAMEYC
-        IQCN7lBFLDDvjx6V0+XkjpKERRsJYf5adMvnloFl48ilJgIhANtxhndcr+QJPuC8
-        vgUC0d2/9FMueIVMb+46WTCOjsqr
-        -----END CERTIFICATE-----
-      identityTrustDomain: cluster.local
-      imagePullPolicy: IfNotPresent
-      imagePullSecrets: []
-      linkerdNamespaceLabel: linkerd.io/is-control-plane
-      linkerdVersion: dev-undefined
-      namespace: l5d
-      podAnnotations: {}
-      podLabels: {}
-      prometheusUrl: ""
-      proxy:
-        capabilities: null
-        disableIdentity: false
-        enableExternalProfiles: false
-        image:
-          name: ghcr.io/linkerd/proxy
-          pullPolicy: IfNotPresent
-          version: install-proxy-version
-        inboundConnectTimeout: 100ms
-        isGateway: false
-        isIngress: false
-        logFormat: plain
-        logLevel: warn,linkerd=info
-        opaquePorts: ""
-        outboundConnectTimeout: 1000ms
-        ports:
-          admin: 4191
-          control: 4190
-          inbound: 4143
-          outbound: 4140
-        requireIdentityOnInboundPorts: ""
-        resources:
-          cpu:
-            limit: ""
-            request: ""
-          memory:
-            limit: ""
-            request: ""
-        saMountPath: null
-        uid: 2102
-        waitBeforeExitSeconds: 0
-      proxyContainerName: linkerd-proxy
-      proxyInit:
-        capabilities: null
-        closeWaitTimeoutSecs: 0
-        ignoreInboundPorts: 25,443,587,3306,11211
-        ignoreOutboundPorts: 25,443,587,3306,11211
-        image:
-          name: ghcr.io/linkerd/proxy-init
-          pullPolicy: IfNotPresent
-          version: v1.3.8
-        resources:
-          cpu:
-            limit: 100m
-            request: 10m
-          memory:
-            limit: 50Mi
-            request: 10Mi
-        saMountPath: null
-        xtMountPath:
-          mountPath: /run
-          name: linkerd-proxy-init-xtables-lock
-          readOnly: false
-      proxyInjectAnnotation: linkerd.io/inject
-      proxyInjectDisabled: disabled
-      workloadNamespaceLabel: linkerd.io/workload-ns
->>>>>>> 96e07842
     heartbeatResources: null
     heartbeatSchedule: 1 2 3 4 5
     highAvailability: false
@@ -1029,7 +932,6 @@
     proxy:
       capabilities: null
       disableIdentity: false
-      disableTap: false
       enableExternalProfiles: false
       image:
         name: ghcr.io/linkerd/proxy
