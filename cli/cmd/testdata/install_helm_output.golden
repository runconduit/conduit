--- conflicted
+++ resolved
@@ -1898,8 +1898,6 @@
         - containerPort: 9995
           name: admin-http
         readinessProbe:
-<<<<<<< HEAD
-=======
           httpGet:
             path: /-/ready
             port: 9090
@@ -2107,7 +2105,6 @@
         - containerPort: 9995
           name: admin-http
         readinessProbe:
->>>>>>> d3553c59
           failureThreshold: 7
           httpGet:
             path: /ready
