--- conflicted
+++ resolved
@@ -2137,14 +2137,6 @@
       nodeSelector:
         beta.kubernetes.io/os: linux
       containers:
-<<<<<<< HEAD
-      - args:
-        - --storage.tsdb.path=/data
-        - --storage.tsdb.retention.time=6h
-        - --config.file=/etc/prometheus/prometheus.yml
-        - --log.level=info
-        image: prom/prometheus:v2.15.2
-=======
       - env:
         - name: GF_PATHS_DATA
           value: /data
@@ -2153,7 +2145,6 @@
         - name: GODEBUG
           value: netdns=go
         image: gcr.io/linkerd-io/grafana:install-control-plane-version
->>>>>>> 82e91382
         imagePullPolicy: IfNotPresent
         livenessProbe:
           httpGet:
