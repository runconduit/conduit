--- conflicted
+++ resolved
@@ -996,8 +996,6 @@
     spec:
       nodeSelector:
         beta.kubernetes.io/os: linux
-      securityContext:
-        fsGroup: 65534
       containers:
       - args:
         - proxy-injector
@@ -1021,13 +1019,7 @@
             path: /ready
             port: 9995
         securityContext:
-<<<<<<< HEAD
           runAsUser: 2103
-=======
-          runAsNonRoot: true
-          runAsUser: 65534
-          runAsGroup: 65534
->>>>>>> f00c17e5
         volumeMounts:
         - mountPath: /var/run/linkerd/config
           name: config
@@ -1159,11 +1151,6 @@
         terminationMessagePolicy: FallbackToLogsOnError
       serviceAccountName: linkerd-proxy-injector
       volumes:
-<<<<<<< HEAD
-=======
-      - name: data
-        emptyDir: {}
->>>>>>> f00c17e5
       - configMap:
           name: linkerd-config
         name: config
@@ -2159,6 +2146,8 @@
     spec:
       nodeSelector:
         beta.kubernetes.io/os: linux
+      securityContext:
+        fsGroup: 65534
       containers:
       - args:
         - --config.file=/etc/prometheus/prometheus.yml
@@ -2184,7 +2173,9 @@
           initialDelaySeconds: 30
           timeoutSeconds: 30
         securityContext:
+          runAsNonRoot: true
           runAsUser: 65534
+          runAsGroup: 65534
         volumeMounts:
         - mountPath: /data
           name: data
@@ -2319,8 +2310,8 @@
         terminationMessagePolicy: FallbackToLogsOnError
       serviceAccountName: linkerd-prometheus
       volumes:
-      - emptyDir: {}
-        name: data
+      - name: data
+        emptyDir: {}
       - configMap:
           name: linkerd-prometheus-config
         name: prometheus-config
