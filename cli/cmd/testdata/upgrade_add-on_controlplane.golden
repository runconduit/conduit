---
kind: ConfigMap
apiVersion: v1
metadata:
  name: linkerd-config
  namespace: linkerd
  labels:
    linkerd.io/control-plane-component: controller
    linkerd.io/control-plane-ns: linkerd
  annotations:
    linkerd.io/created-by: linkerd/cli dev-undefined
data:
  global: |
    {"linkerdNamespace":"linkerd","cniEnabled":false,"version":"UPGRADE-CONTROL-PLANE-VERSION","identityContext":{"trustDomain":"cluster.local","trustAnchorsPem":"-----BEGIN CERTIFICATE-----\nMIIBwDCCAWagAwIBAgIQMvd1QnGUJzXVUt3gNh7rWjAKBggqhkjOPQQDAjApMScw\nJQYDVQQDEx5pZGVudGl0eS5saW5rZXJkLmNsdXN0ZXIubG9jYWwwHhcNMjAwNDA2\nMTAzOTUxWhcNMzAwNDA0MTAzOTUxWjApMScwJQYDVQQDEx5pZGVudGl0eS5saW5r\nZXJkLmNsdXN0ZXIubG9jYWwwWTATBgcqhkjOPQIBBggqhkjOPQMBBwNCAAQ19nmg\nQ8l+EMofPxas7HUlOJE5avps6b6Q97Y71Waw3rdXYNCPqMxa4PedPc5VKGje6eqJ\nAo5mX29HeMcUw/y3o3AwbjAOBgNVHQ8BAf8EBAMCAQYwEgYDVR0TAQH/BAgwBgEB\n/wIBATAdBgNVHQ4EFgQUfxv+BcCt5v7oF7PXJ9xY+JambdwwKQYDVR0RBCIwIIIe\naWRlbnRpdHkubGlua2VyZC5jbHVzdGVyLmxvY2FsMAoGCCqGSM49BAMCA0gAMEUC\nIQCM8UfevR53SVGDd/4MgXMlVqC3Vh8oDiM0UToj2wsjNgIgLnZgogrqjK0KRo9R\nSxZLbJKt6SJIIY9dw5gzQpUQR2U=\n-----END CERTIFICATE-----\n","issuanceLifetime":"86400s","clockSkewAllowance":"20s","scheme":"linkerd.io/tls"},"autoInjectContext":null,"omitWebhookSideEffects":false,"clusterDomain":"cluster.local","endpointSliceEnabled":false}
  proxy: |
    {"proxyImage":{"imageName":"gcr.io/linkerd-io/proxy","pullPolicy":"IfNotPresent"},"proxyInitImage":{"imageName":"gcr.io/linkerd-io/proxy-init","pullPolicy":"IfNotPresent"},"controlPort":{"port":4190},"ignoreInboundPorts":[],"ignoreOutboundPorts":[],"inboundPort":{"port":4143},"adminPort":{"port":4191},"outboundPort":{"port":4140},"resource":{"requestCpu":"100m","requestMemory":"20Mi","limitCpu":"1","limitMemory":"250Mi"},"proxyUid":"2102","logLevel":{"level":"warn,linkerd=info"},"disableExternalProfiles":true,"proxyVersion":"UPGRADE-PROXY-VERSION","proxyInitImageVersion":"v1.3.3","debugImage":{"imageName":"gcr.io/linkerd-io/debug","pullPolicy":"IfNotPresent"},"debugImageVersion":"UPGRADE-DEBUG-VERSION","destinationGetNetworks":"DST-GET-NETWORKS","logFormat":"plain","outboundConnectTimeout":"","inboundConnectTimeout":""}
  install: |
    {"cliVersion":"dev-undefined","flags":[]}
---
###
### Identity Controller Service
###
---
kind: Secret
apiVersion: v1
metadata:
  name: linkerd-identity-issuer
  namespace: linkerd
  labels:
    linkerd.io/control-plane-component: identity
    linkerd.io/control-plane-ns: linkerd
  annotations:
    linkerd.io/created-by: linkerd/cli dev-undefined
    linkerd.io/identity-issuer-expiry: 2030-04-04T10:40:04Z
data:
  crt.pem: LS0tLS1CRUdJTiBDRVJUSUZJQ0FURS0tLS0tCk1JSUJ3RENDQVdlZ0F3SUJBZ0lSQUxEaXZ5V1hPWVB1OU5qdmxQbzVyQll3Q2dZSUtvWkl6ajBFQXdJd0tURW4KTUNVR0ExVUVBeE1lYVdSbGJuUnBkSGt1YkdsdWEyVnlaQzVqYkhWemRHVnlMbXh2WTJGc01CNFhEVEl3TURRdwpOakV3TkRBd05Gb1hEVE13TURRd05ERXdOREF3TkZvd0tURW5NQ1VHQTFVRUF4TWVhV1JsYm5ScGRIa3ViR2x1CmEyVnlaQzVqYkhWemRHVnlMbXh2WTJGc01Ga3dFd1lIS29aSXpqMENBUVlJS29aSXpqMERBUWNEUWdBRUhBSzcKNjQ5YVM2Sk9ESC9McnFjdHlxazluZTlLVmNGZmp4RjVLd0hYaCsvQzUzYlZ0ME9sZlZFSGt6cmI4bGM1dnMyWAp0SFhBV2VDYlVZQldPSkpBZktOd01HNHdEZ1lEVlIwUEFRSC9CQVFEQWdFR01CSUdBMVVkRXdFQi93UUlNQVlCCkFmOENBUUF3SFFZRFZSME9CQllFRkJSMkZnUm5WUWZ2bTA1eHpYVm5RWGpVYkRzNU1Da0dBMVVkRVFRaU1DQ0MKSG1sa1pXNTBhWFI1TG14cGJtdGxjbVF1WTJ4MWMzUmxjaTVzYjJOaGJEQUtCZ2dxaGtqT1BRUURBZ05IQURCRQpBaUJRQURPN04vN3J4RU5jcDRVWWxoSi9Va3JtU1BmbzB5OWEycnczRTJOUDJBSWdZU25tUllQM2RYZEJ3TVB6CkU1UVZlY0VPb0tjL0VrVjhudDFuR0FuSU5yVT0KLS0tLS1FTkQgQ0VSVElGSUNBVEUtLS0tLQ==
  key.pem: LS0tLS1CRUdJTiBFQyBQUklWQVRFIEtFWS0tLS0tCk1IY0NBUUVFSUd0cEJrT0hjVENqOVZQcXBtMG5TSFpYOXZmdXN3RWx5R1dJQVJ1NlUwQTJvQW9HQ0NxR1NNNDkKQXdFSG9VUURRZ0FFSEFLNzY0OWFTNkpPREgvTHJxY3R5cWs5bmU5S1ZjRmZqeEY1S3dIWGgrL0M1M2JWdDBPbApmVkVIa3pyYjhsYzV2czJYdEhYQVdlQ2JVWUJXT0pKQWZBPT0KLS0tLS1FTkQgRUMgUFJJVkFURSBLRVktLS0tLQ==
---
kind: Service
apiVersion: v1
metadata:
  name: linkerd-identity
  namespace: linkerd
  labels:
    linkerd.io/control-plane-component: identity
    linkerd.io/control-plane-ns: linkerd
  annotations:
    linkerd.io/created-by: linkerd/cli dev-undefined
spec:
  type: ClusterIP
  selector:
    linkerd.io/control-plane-component: identity
  ports:
  - name: grpc
    port: 8080
    targetPort: 8080
---
apiVersion: apps/v1
kind: Deployment
metadata:
  annotations:
    linkerd.io/created-by: linkerd/cli dev-undefined
  labels:
    app.kubernetes.io/name: identity
    app.kubernetes.io/part-of: Linkerd
    app.kubernetes.io/version: UPGRADE-CONTROL-PLANE-VERSION
    linkerd.io/control-plane-component: identity
    linkerd.io/control-plane-ns: linkerd
  name: linkerd-identity
  namespace: linkerd
spec:
  replicas: 1
  selector:
    matchLabels:
      linkerd.io/control-plane-component: identity
      linkerd.io/control-plane-ns: linkerd
      linkerd.io/proxy-deployment: linkerd-identity
  template:
    metadata:
      annotations:
        linkerd.io/created-by: linkerd/cli dev-undefined
        linkerd.io/identity-mode: default
        linkerd.io/proxy-version: UPGRADE-PROXY-VERSION
      labels:
        linkerd.io/control-plane-component: identity
        linkerd.io/control-plane-ns: linkerd
        linkerd.io/workload-ns: linkerd
        linkerd.io/proxy-deployment: linkerd-identity
    spec:
      nodeSelector:
        beta.kubernetes.io/os: linux
      containers:
      - args:
        - identity
        - -log-level=info
        image: gcr.io/linkerd-io/controller:UPGRADE-CONTROL-PLANE-VERSION
        imagePullPolicy: IfNotPresent
        livenessProbe:
          httpGet:
            path: /ping
            port: 9990
          initialDelaySeconds: 10
        name: identity
        ports:
        - containerPort: 8080
          name: grpc
        - containerPort: 9990
          name: admin-http
        readinessProbe:
          failureThreshold: 7
          httpGet:
            path: /ready
            port: 9990
        securityContext:
          runAsUser: 2103
        volumeMounts:
        - mountPath: /var/run/linkerd/config
          name: config
        - mountPath: /var/run/linkerd/identity/issuer
          name: identity-issuer
      - env:
        - name: LINKERD2_PROXY_LOG
          value: warn,linkerd=info
        - name: LINKERD2_PROXY_LOG_FORMAT
          value: plain
        - name: LINKERD2_PROXY_DESTINATION_SVC_ADDR
          value: linkerd-dst.linkerd.svc.cluster.local:8086
        - name: LINKERD2_PROXY_DESTINATION_GET_NETWORKS
          value: "10.0.0.0/8,172.16.0.0/12,192.168.0.0/16"
        - name: LINKERD2_PROXY_INBOUND_CONNECT_TIMEOUT
          value: "100ms"
        - name: LINKERD2_PROXY_OUTBOUND_CONNECT_TIMEOUT
          value: "1000ms"
        - name: LINKERD2_PROXY_CONTROL_LISTEN_ADDR
          value: 0.0.0.0:4190
        - name: LINKERD2_PROXY_ADMIN_LISTEN_ADDR
          value: 0.0.0.0:4191
        - name: LINKERD2_PROXY_OUTBOUND_LISTEN_ADDR
          value: 127.0.0.1:4140
        - name: LINKERD2_PROXY_INBOUND_LISTEN_ADDR
          value: 0.0.0.0:4143
        - name: LINKERD2_PROXY_DESTINATION_GET_SUFFIXES
          value: svc.cluster.local.
        - name: LINKERD2_PROXY_DESTINATION_PROFILE_SUFFIXES
          value: svc.cluster.local.
        - name: LINKERD2_PROXY_INBOUND_ACCEPT_KEEPALIVE
          value: 10000ms
        - name: LINKERD2_PROXY_OUTBOUND_CONNECT_KEEPALIVE
          value: 10000ms
        - name: _pod_ns
          valueFrom:
            fieldRef:
              fieldPath: metadata.namespace
        - name: _pod_nodeName
          valueFrom:
             fieldRef:
              fieldPath: spec.nodeName
        - name: LINKERD2_PROXY_DESTINATION_CONTEXT
          value: |
            {"ns":"$(_pod_ns)", "nodeName":"$(_pod_nodeName)"}
        - name: LINKERD2_PROXY_IDENTITY_DIR
          value: /var/run/linkerd/identity/end-entity
        - name: LINKERD2_PROXY_IDENTITY_TRUST_ANCHORS
          value: |
            -----BEGIN CERTIFICATE-----
            MIIBwDCCAWagAwIBAgIQMvd1QnGUJzXVUt3gNh7rWjAKBggqhkjOPQQDAjApMScw
            JQYDVQQDEx5pZGVudGl0eS5saW5rZXJkLmNsdXN0ZXIubG9jYWwwHhcNMjAwNDA2
            MTAzOTUxWhcNMzAwNDA0MTAzOTUxWjApMScwJQYDVQQDEx5pZGVudGl0eS5saW5r
            ZXJkLmNsdXN0ZXIubG9jYWwwWTATBgcqhkjOPQIBBggqhkjOPQMBBwNCAAQ19nmg
            Q8l+EMofPxas7HUlOJE5avps6b6Q97Y71Waw3rdXYNCPqMxa4PedPc5VKGje6eqJ
            Ao5mX29HeMcUw/y3o3AwbjAOBgNVHQ8BAf8EBAMCAQYwEgYDVR0TAQH/BAgwBgEB
            /wIBATAdBgNVHQ4EFgQUfxv+BcCt5v7oF7PXJ9xY+JambdwwKQYDVR0RBCIwIIIe
            aWRlbnRpdHkubGlua2VyZC5jbHVzdGVyLmxvY2FsMAoGCCqGSM49BAMCA0gAMEUC
            IQCM8UfevR53SVGDd/4MgXMlVqC3Vh8oDiM0UToj2wsjNgIgLnZgogrqjK0KRo9R
            SxZLbJKt6SJIIY9dw5gzQpUQR2U=
            -----END CERTIFICATE-----
        - name: LINKERD2_PROXY_IDENTITY_TOKEN_FILE
          value: /var/run/secrets/kubernetes.io/serviceaccount/token
        - name: LINKERD2_PROXY_IDENTITY_SVC_ADDR
          value: localhost.:8080
        - name: _pod_sa
          valueFrom:
            fieldRef:
              fieldPath: spec.serviceAccountName
        - name: _l5d_ns
          value: linkerd
        - name: _l5d_trustdomain
          value: cluster.local
        - name: LINKERD2_PROXY_IDENTITY_LOCAL_NAME
          value: $(_pod_sa).$(_pod_ns).serviceaccount.identity.$(_l5d_ns).$(_l5d_trustdomain)
        - name: LINKERD2_PROXY_IDENTITY_SVC_NAME
          value: linkerd-identity.$(_l5d_ns).serviceaccount.identity.$(_l5d_ns).$(_l5d_trustdomain)
        - name: LINKERD2_PROXY_DESTINATION_SVC_NAME
          value: linkerd-destination.$(_l5d_ns).serviceaccount.identity.$(_l5d_ns).$(_l5d_trustdomain)
        - name: LINKERD2_PROXY_TAP_SVC_NAME
          value: linkerd-tap.$(_l5d_ns).serviceaccount.identity.$(_l5d_ns).$(_l5d_trustdomain)
        image: gcr.io/linkerd-io/proxy:UPGRADE-PROXY-VERSION
        imagePullPolicy: IfNotPresent
        livenessProbe:
          httpGet:
            path: /live
            port: 4191
          initialDelaySeconds: 10
        name: linkerd-proxy
        ports:
        - containerPort: 4143
          name: linkerd-proxy
        - containerPort: 4191
          name: linkerd-admin
        readinessProbe:
          httpGet:
            path: /ready
            port: 4191
          initialDelaySeconds: 2
        resources:
        securityContext:
          allowPrivilegeEscalation: false
          readOnlyRootFilesystem: true
          runAsUser: 2102
        terminationMessagePolicy: FallbackToLogsOnError
        volumeMounts:
        - mountPath: /var/run/linkerd/identity/end-entity
          name: linkerd-identity-end-entity
      initContainers:
      - args:
        - --incoming-proxy-port
        - "4143"
        - --outgoing-proxy-port
        - "4140"
        - --proxy-uid
        - "2102"
        - --inbound-ports-to-ignore
        - 4190,4191
        - --outbound-ports-to-ignore
        - "443"
        image: gcr.io/linkerd-io/proxy-init:v1.3.3
        imagePullPolicy: IfNotPresent
        name: linkerd-init
        resources:
          limits:
            cpu: "100m"
            memory: "50Mi"
          requests:
            cpu: "10m"
            memory: "10Mi"
        securityContext:
          allowPrivilegeEscalation: false
          capabilities:
            add:
            - NET_ADMIN
            - NET_RAW
          privileged: false
          readOnlyRootFilesystem: true
          runAsNonRoot: false
          runAsUser: 0
        terminationMessagePolicy: FallbackToLogsOnError
        volumeMounts:
        - mountPath: /run
          name: linkerd-proxy-init-xtables-lock
      serviceAccountName: linkerd-identity
      volumes:
      - configMap:
          name: linkerd-config
        name: config
      - name: identity-issuer
        secret:
          secretName: linkerd-identity-issuer
      - emptyDir: {}
        name: linkerd-proxy-init-xtables-lock
      - emptyDir:
          medium: Memory
        name: linkerd-identity-end-entity
---
###
### Controller
###
---
kind: Service
apiVersion: v1
metadata:
  name: linkerd-controller-api
  namespace: linkerd
  labels:
    linkerd.io/control-plane-component: controller
    linkerd.io/control-plane-ns: linkerd
  annotations:
    linkerd.io/created-by: linkerd/cli dev-undefined
spec:
  type: ClusterIP
  selector:
    linkerd.io/control-plane-component: controller
  ports:
  - name: http
    port: 8085
    targetPort: 8085
---
apiVersion: apps/v1
kind: Deployment
metadata:
  annotations:
    linkerd.io/created-by: linkerd/cli dev-undefined
  labels:
    app.kubernetes.io/name: controller
    app.kubernetes.io/part-of: Linkerd
    app.kubernetes.io/version: UPGRADE-CONTROL-PLANE-VERSION
    linkerd.io/control-plane-component: controller
    linkerd.io/control-plane-ns: linkerd
  name: linkerd-controller
  namespace: linkerd
spec:
  replicas: 1
  selector:
    matchLabels:
      linkerd.io/control-plane-component: controller
      linkerd.io/control-plane-ns: linkerd
      linkerd.io/proxy-deployment: linkerd-controller
  template:
    metadata:
      annotations:
        linkerd.io/created-by: linkerd/cli dev-undefined
        linkerd.io/identity-mode: default
        linkerd.io/proxy-version: UPGRADE-PROXY-VERSION
      labels:
        linkerd.io/control-plane-component: controller
        linkerd.io/control-plane-ns: linkerd
        linkerd.io/workload-ns: linkerd
        linkerd.io/proxy-deployment: linkerd-controller
    spec:
      nodeSelector:
        beta.kubernetes.io/os: linux
      containers:
      - args:
        - public-api
        - -destination-addr=linkerd-dst.linkerd.svc.cluster.local:8086
        - -controller-namespace=linkerd
        - -log-level=info
        - -prometheus-url=http://linkerd-prometheus.linkerd.svc.cluster.local:9090
        image: gcr.io/linkerd-io/controller:UPGRADE-CONTROL-PLANE-VERSION
        imagePullPolicy: IfNotPresent
        livenessProbe:
          httpGet:
            path: /ping
            port: 9995
          initialDelaySeconds: 10
        name: public-api
        ports:
        - containerPort: 8085
          name: http
        - containerPort: 9995
          name: admin-http
        readinessProbe:
          failureThreshold: 7
          httpGet:
            path: /ready
            port: 9995
        securityContext:
          runAsUser: 2103
        volumeMounts:
        - mountPath: /var/run/linkerd/config
          name: config
      - env:
        - name: LINKERD2_PROXY_LOG
          value: warn,linkerd=info
        - name: LINKERD2_PROXY_LOG_FORMAT
          value: plain
        - name: LINKERD2_PROXY_DESTINATION_SVC_ADDR
          value: linkerd-dst.linkerd.svc.cluster.local:8086
        - name: LINKERD2_PROXY_DESTINATION_GET_NETWORKS
          value: "10.0.0.0/8,172.16.0.0/12,192.168.0.0/16"
        - name: LINKERD2_PROXY_INBOUND_CONNECT_TIMEOUT
          value: "100ms"
        - name: LINKERD2_PROXY_OUTBOUND_CONNECT_TIMEOUT
          value: "1000ms"
        - name: LINKERD2_PROXY_CONTROL_LISTEN_ADDR
          value: 0.0.0.0:4190
        - name: LINKERD2_PROXY_ADMIN_LISTEN_ADDR
          value: 0.0.0.0:4191
        - name: LINKERD2_PROXY_OUTBOUND_LISTEN_ADDR
          value: 127.0.0.1:4140
        - name: LINKERD2_PROXY_INBOUND_LISTEN_ADDR
          value: 0.0.0.0:4143
        - name: LINKERD2_PROXY_DESTINATION_GET_SUFFIXES
          value: svc.cluster.local.
        - name: LINKERD2_PROXY_DESTINATION_PROFILE_SUFFIXES
          value: svc.cluster.local.
        - name: LINKERD2_PROXY_INBOUND_ACCEPT_KEEPALIVE
          value: 10000ms
        - name: LINKERD2_PROXY_OUTBOUND_CONNECT_KEEPALIVE
          value: 10000ms
        - name: _pod_ns
          valueFrom:
            fieldRef:
              fieldPath: metadata.namespace
        - name: _pod_nodeName
          valueFrom:
             fieldRef:
              fieldPath: spec.nodeName
        - name: LINKERD2_PROXY_DESTINATION_CONTEXT
          value: |
            {"ns":"$(_pod_ns)", "nodeName":"$(_pod_nodeName)"}
        - name: LINKERD2_PROXY_IDENTITY_DIR
          value: /var/run/linkerd/identity/end-entity
        - name: LINKERD2_PROXY_IDENTITY_TRUST_ANCHORS
          value: |
            -----BEGIN CERTIFICATE-----
            MIIBwDCCAWagAwIBAgIQMvd1QnGUJzXVUt3gNh7rWjAKBggqhkjOPQQDAjApMScw
            JQYDVQQDEx5pZGVudGl0eS5saW5rZXJkLmNsdXN0ZXIubG9jYWwwHhcNMjAwNDA2
            MTAzOTUxWhcNMzAwNDA0MTAzOTUxWjApMScwJQYDVQQDEx5pZGVudGl0eS5saW5r
            ZXJkLmNsdXN0ZXIubG9jYWwwWTATBgcqhkjOPQIBBggqhkjOPQMBBwNCAAQ19nmg
            Q8l+EMofPxas7HUlOJE5avps6b6Q97Y71Waw3rdXYNCPqMxa4PedPc5VKGje6eqJ
            Ao5mX29HeMcUw/y3o3AwbjAOBgNVHQ8BAf8EBAMCAQYwEgYDVR0TAQH/BAgwBgEB
            /wIBATAdBgNVHQ4EFgQUfxv+BcCt5v7oF7PXJ9xY+JambdwwKQYDVR0RBCIwIIIe
            aWRlbnRpdHkubGlua2VyZC5jbHVzdGVyLmxvY2FsMAoGCCqGSM49BAMCA0gAMEUC
            IQCM8UfevR53SVGDd/4MgXMlVqC3Vh8oDiM0UToj2wsjNgIgLnZgogrqjK0KRo9R
            SxZLbJKt6SJIIY9dw5gzQpUQR2U=
            -----END CERTIFICATE-----
        - name: LINKERD2_PROXY_IDENTITY_TOKEN_FILE
          value: /var/run/secrets/kubernetes.io/serviceaccount/token
        - name: LINKERD2_PROXY_IDENTITY_SVC_ADDR
          value: linkerd-identity.linkerd.svc.cluster.local:8080
        - name: _pod_sa
          valueFrom:
            fieldRef:
              fieldPath: spec.serviceAccountName
        - name: _l5d_ns
          value: linkerd
        - name: _l5d_trustdomain
          value: cluster.local
        - name: LINKERD2_PROXY_IDENTITY_LOCAL_NAME
          value: $(_pod_sa).$(_pod_ns).serviceaccount.identity.$(_l5d_ns).$(_l5d_trustdomain)
        - name: LINKERD2_PROXY_IDENTITY_SVC_NAME
          value: linkerd-identity.$(_l5d_ns).serviceaccount.identity.$(_l5d_ns).$(_l5d_trustdomain)
        - name: LINKERD2_PROXY_DESTINATION_SVC_NAME
          value: linkerd-destination.$(_l5d_ns).serviceaccount.identity.$(_l5d_ns).$(_l5d_trustdomain)
        - name: LINKERD2_PROXY_TAP_SVC_NAME
          value: linkerd-tap.$(_l5d_ns).serviceaccount.identity.$(_l5d_ns).$(_l5d_trustdomain)
        image: gcr.io/linkerd-io/proxy:UPGRADE-PROXY-VERSION
        imagePullPolicy: IfNotPresent
        livenessProbe:
          httpGet:
            path: /live
            port: 4191
          initialDelaySeconds: 10
        name: linkerd-proxy
        ports:
        - containerPort: 4143
          name: linkerd-proxy
        - containerPort: 4191
          name: linkerd-admin
        readinessProbe:
          httpGet:
            path: /ready
            port: 4191
          initialDelaySeconds: 2
        resources:
        securityContext:
          allowPrivilegeEscalation: false
          readOnlyRootFilesystem: true
          runAsUser: 2102
        terminationMessagePolicy: FallbackToLogsOnError
        volumeMounts:
        - mountPath: /var/run/linkerd/identity/end-entity
          name: linkerd-identity-end-entity
      initContainers:
      - args:
        - --incoming-proxy-port
        - "4143"
        - --outgoing-proxy-port
        - "4140"
        - --proxy-uid
        - "2102"
        - --inbound-ports-to-ignore
        - 4190,4191
        - --outbound-ports-to-ignore
        - "443"
        image: gcr.io/linkerd-io/proxy-init:v1.3.3
        imagePullPolicy: IfNotPresent
        name: linkerd-init
        resources:
          limits:
            cpu: "100m"
            memory: "50Mi"
          requests:
            cpu: "10m"
            memory: "10Mi"
        securityContext:
          allowPrivilegeEscalation: false
          capabilities:
            add:
            - NET_ADMIN
            - NET_RAW
          privileged: false
          readOnlyRootFilesystem: true
          runAsNonRoot: false
          runAsUser: 0
        terminationMessagePolicy: FallbackToLogsOnError
        volumeMounts:
        - mountPath: /run
          name: linkerd-proxy-init-xtables-lock
      serviceAccountName: linkerd-controller
      volumes:
      - configMap:
          name: linkerd-config
        name: config
      - emptyDir: {}
        name: linkerd-proxy-init-xtables-lock
      - emptyDir:
          medium: Memory
        name: linkerd-identity-end-entity
---
###
### Destination Controller Service
###
---
kind: Service
apiVersion: v1
metadata:
  name: linkerd-dst
  namespace: linkerd
  labels:
    linkerd.io/control-plane-component: destination
    linkerd.io/control-plane-ns: linkerd
  annotations:
    linkerd.io/created-by: linkerd/cli dev-undefined
spec:
  type: ClusterIP
  selector:
    linkerd.io/control-plane-component: destination
  ports:
  - name: grpc
    port: 8086
    targetPort: 8086
---
apiVersion: apps/v1
kind: Deployment
metadata:
  annotations:
    linkerd.io/created-by: linkerd/cli dev-undefined
  labels:
    app.kubernetes.io/name: destination
    app.kubernetes.io/part-of: Linkerd
    app.kubernetes.io/version: UPGRADE-CONTROL-PLANE-VERSION
    linkerd.io/control-plane-component: destination
    linkerd.io/control-plane-ns: linkerd
  name: linkerd-destination
  namespace: linkerd
spec:
  replicas: 1
  selector:
    matchLabels:
      linkerd.io/control-plane-component: destination
      linkerd.io/control-plane-ns: linkerd
      linkerd.io/proxy-deployment: linkerd-destination
  template:
    metadata:
      annotations:
        linkerd.io/created-by: linkerd/cli dev-undefined
        linkerd.io/identity-mode: default
        linkerd.io/proxy-version: UPGRADE-PROXY-VERSION
      labels:
        linkerd.io/control-plane-component: destination
        linkerd.io/control-plane-ns: linkerd
        linkerd.io/workload-ns: linkerd
        linkerd.io/proxy-deployment: linkerd-destination
    spec:
      nodeSelector:
        beta.kubernetes.io/os: linux
      containers:
      - args:
        - destination
        - -addr=:8086
        - -controller-namespace=linkerd
        - -enable-h2-upgrade=true
        - -log-level=info
        image: gcr.io/linkerd-io/controller:UPGRADE-CONTROL-PLANE-VERSION
        imagePullPolicy: IfNotPresent
        livenessProbe:
          httpGet:
            path: /ping
            port: 9996
          initialDelaySeconds: 10
        name: destination
        ports:
        - containerPort: 8086
          name: grpc
        - containerPort: 9996
          name: admin-http
        readinessProbe:
          failureThreshold: 7
          httpGet:
            path: /ready
            port: 9996
        securityContext:
          runAsUser: 2103
        volumeMounts:
        - mountPath: /var/run/linkerd/config
          name: config
      - env:
        - name: LINKERD2_PROXY_LOG
          value: warn,linkerd=info
        - name: LINKERD2_PROXY_LOG_FORMAT
          value: plain
        - name: LINKERD2_PROXY_DESTINATION_SVC_ADDR
          value: localhost.:8086
        - name: LINKERD2_PROXY_DESTINATION_GET_NETWORKS
          value: "10.0.0.0/8,172.16.0.0/12,192.168.0.0/16"
        - name: LINKERD2_PROXY_INBOUND_CONNECT_TIMEOUT
          value: "100ms"
        - name: LINKERD2_PROXY_OUTBOUND_CONNECT_TIMEOUT
          value: "1000ms"
        - name: LINKERD2_PROXY_CONTROL_LISTEN_ADDR
          value: 0.0.0.0:4190
        - name: LINKERD2_PROXY_ADMIN_LISTEN_ADDR
          value: 0.0.0.0:4191
        - name: LINKERD2_PROXY_OUTBOUND_LISTEN_ADDR
          value: 127.0.0.1:4140
        - name: LINKERD2_PROXY_INBOUND_LISTEN_ADDR
          value: 0.0.0.0:4143
        - name: LINKERD2_PROXY_DESTINATION_GET_SUFFIXES
          value: svc.cluster.local.
        - name: LINKERD2_PROXY_DESTINATION_PROFILE_SUFFIXES
          value: svc.cluster.local.
        - name: LINKERD2_PROXY_INBOUND_ACCEPT_KEEPALIVE
          value: 10000ms
        - name: LINKERD2_PROXY_OUTBOUND_CONNECT_KEEPALIVE
          value: 10000ms
        - name: _pod_ns
          valueFrom:
            fieldRef:
              fieldPath: metadata.namespace
        - name: _pod_nodeName
          valueFrom:
             fieldRef:
              fieldPath: spec.nodeName
        - name: LINKERD2_PROXY_DESTINATION_CONTEXT
          value: |
            {"ns":"$(_pod_ns)", "nodeName":"$(_pod_nodeName)"}
        - name: LINKERD2_PROXY_IDENTITY_DIR
          value: /var/run/linkerd/identity/end-entity
        - name: LINKERD2_PROXY_IDENTITY_TRUST_ANCHORS
          value: |
            -----BEGIN CERTIFICATE-----
            MIIBwDCCAWagAwIBAgIQMvd1QnGUJzXVUt3gNh7rWjAKBggqhkjOPQQDAjApMScw
            JQYDVQQDEx5pZGVudGl0eS5saW5rZXJkLmNsdXN0ZXIubG9jYWwwHhcNMjAwNDA2
            MTAzOTUxWhcNMzAwNDA0MTAzOTUxWjApMScwJQYDVQQDEx5pZGVudGl0eS5saW5r
            ZXJkLmNsdXN0ZXIubG9jYWwwWTATBgcqhkjOPQIBBggqhkjOPQMBBwNCAAQ19nmg
            Q8l+EMofPxas7HUlOJE5avps6b6Q97Y71Waw3rdXYNCPqMxa4PedPc5VKGje6eqJ
            Ao5mX29HeMcUw/y3o3AwbjAOBgNVHQ8BAf8EBAMCAQYwEgYDVR0TAQH/BAgwBgEB
            /wIBATAdBgNVHQ4EFgQUfxv+BcCt5v7oF7PXJ9xY+JambdwwKQYDVR0RBCIwIIIe
            aWRlbnRpdHkubGlua2VyZC5jbHVzdGVyLmxvY2FsMAoGCCqGSM49BAMCA0gAMEUC
            IQCM8UfevR53SVGDd/4MgXMlVqC3Vh8oDiM0UToj2wsjNgIgLnZgogrqjK0KRo9R
            SxZLbJKt6SJIIY9dw5gzQpUQR2U=
            -----END CERTIFICATE-----
        - name: LINKERD2_PROXY_IDENTITY_TOKEN_FILE
          value: /var/run/secrets/kubernetes.io/serviceaccount/token
        - name: LINKERD2_PROXY_IDENTITY_SVC_ADDR
          value: linkerd-identity.linkerd.svc.cluster.local:8080
        - name: _pod_sa
          valueFrom:
            fieldRef:
              fieldPath: spec.serviceAccountName
        - name: _l5d_ns
          value: linkerd
        - name: _l5d_trustdomain
          value: cluster.local
        - name: LINKERD2_PROXY_IDENTITY_LOCAL_NAME
          value: $(_pod_sa).$(_pod_ns).serviceaccount.identity.$(_l5d_ns).$(_l5d_trustdomain)
        - name: LINKERD2_PROXY_IDENTITY_SVC_NAME
          value: linkerd-identity.$(_l5d_ns).serviceaccount.identity.$(_l5d_ns).$(_l5d_trustdomain)
        - name: LINKERD2_PROXY_DESTINATION_SVC_NAME
          value: linkerd-destination.$(_l5d_ns).serviceaccount.identity.$(_l5d_ns).$(_l5d_trustdomain)
        - name: LINKERD2_PROXY_TAP_SVC_NAME
          value: linkerd-tap.$(_l5d_ns).serviceaccount.identity.$(_l5d_ns).$(_l5d_trustdomain)
        image: gcr.io/linkerd-io/proxy:UPGRADE-PROXY-VERSION
        imagePullPolicy: IfNotPresent
        livenessProbe:
          httpGet:
            path: /live
            port: 4191
          initialDelaySeconds: 10
        name: linkerd-proxy
        ports:
        - containerPort: 4143
          name: linkerd-proxy
        - containerPort: 4191
          name: linkerd-admin
        readinessProbe:
          httpGet:
            path: /ready
            port: 4191
          initialDelaySeconds: 2
        resources:
        securityContext:
          allowPrivilegeEscalation: false
          readOnlyRootFilesystem: true
          runAsUser: 2102
        terminationMessagePolicy: FallbackToLogsOnError
        volumeMounts:
        - mountPath: /var/run/linkerd/identity/end-entity
          name: linkerd-identity-end-entity
      initContainers:
      - args:
        - --incoming-proxy-port
        - "4143"
        - --outgoing-proxy-port
        - "4140"
        - --proxy-uid
        - "2102"
        - --inbound-ports-to-ignore
        - 4190,4191
        - --outbound-ports-to-ignore
        - "443"
        image: gcr.io/linkerd-io/proxy-init:v1.3.3
        imagePullPolicy: IfNotPresent
        name: linkerd-init
        resources:
          limits:
            cpu: "100m"
            memory: "50Mi"
          requests:
            cpu: "10m"
            memory: "10Mi"
        securityContext:
          allowPrivilegeEscalation: false
          capabilities:
            add:
            - NET_ADMIN
            - NET_RAW
          privileged: false
          readOnlyRootFilesystem: true
          runAsNonRoot: false
          runAsUser: 0
        terminationMessagePolicy: FallbackToLogsOnError
        volumeMounts:
        - mountPath: /run
          name: linkerd-proxy-init-xtables-lock
      serviceAccountName: linkerd-destination
      volumes:
      - configMap:
          name: linkerd-config
        name: config
      - emptyDir: {}
        name: linkerd-proxy-init-xtables-lock
      - emptyDir:
          medium: Memory
        name: linkerd-identity-end-entity
---
###
### Heartbeat
###
---
apiVersion: batch/v1beta1
kind: CronJob
metadata:
  name: linkerd-heartbeat
  namespace: linkerd
  labels:
    app.kubernetes.io/name: heartbeat
    app.kubernetes.io/part-of: Linkerd
    app.kubernetes.io/version: UPGRADE-CONTROL-PLANE-VERSION
    linkerd.io/control-plane-component: heartbeat
    linkerd.io/control-plane-ns: linkerd
  annotations:
    linkerd.io/created-by: linkerd/cli dev-undefined
spec:
  schedule: "1 2 3 4 5"
  successfulJobsHistoryLimit: 0
  jobTemplate:
    spec:
      template:
        metadata:
          labels:
            linkerd.io/control-plane-component: heartbeat
            linkerd.io/workload-ns: linkerd
          annotations:
            linkerd.io/created-by: linkerd/cli dev-undefined
        spec:
          nodeSelector:
            beta.kubernetes.io/os: linux
          serviceAccountName: linkerd-heartbeat
          restartPolicy: Never
          containers:
          - name: heartbeat
            image: gcr.io/linkerd-io/controller:UPGRADE-CONTROL-PLANE-VERSION
            imagePullPolicy: IfNotPresent
            args:
            - "heartbeat"
            - "-controller-namespace=linkerd"
            - "-log-level=info"
            - "-prometheus-url=http://linkerd-prometheus.linkerd.svc.cluster.local:9090"
            securityContext:
              runAsUser: 2103
---
###
<<<<<<< HEAD
=======
### Web
###
---
kind: Service
apiVersion: v1
metadata:
  name: linkerd-web
  namespace: linkerd
  labels:
    linkerd.io/control-plane-component: web
    linkerd.io/control-plane-ns: linkerd
  annotations:
    linkerd.io/created-by: linkerd/cli dev-undefined
spec:
  type: ClusterIP
  selector:
    linkerd.io/control-plane-component: web
  ports:
  - name: http
    port: 8084
    targetPort: 8084
  - name: admin-http
    port: 9994
    targetPort: 9994
---
apiVersion: apps/v1
kind: Deployment
metadata:
  annotations:
    linkerd.io/created-by: linkerd/cli dev-undefined
  labels:
    app.kubernetes.io/name: web
    app.kubernetes.io/part-of: Linkerd
    app.kubernetes.io/version: UPGRADE-CONTROL-PLANE-VERSION
    linkerd.io/control-plane-component: web
    linkerd.io/control-plane-ns: linkerd
  name: linkerd-web
  namespace: linkerd
spec:
  replicas: 1
  selector:
    matchLabels:
      linkerd.io/control-plane-component: web
      linkerd.io/control-plane-ns: linkerd
      linkerd.io/proxy-deployment: linkerd-web
  template:
    metadata:
      annotations:
        linkerd.io/created-by: linkerd/cli dev-undefined
        linkerd.io/identity-mode: default
        linkerd.io/proxy-version: UPGRADE-PROXY-VERSION
      labels:
        linkerd.io/control-plane-component: web
        linkerd.io/control-plane-ns: linkerd
        linkerd.io/workload-ns: linkerd
        linkerd.io/proxy-deployment: linkerd-web
    spec:
      nodeSelector:
        beta.kubernetes.io/os: linux
      containers:
      - args:
        - -api-addr=linkerd-controller-api.linkerd.svc.cluster.local:8085
        - -grafana-addr=linkerd-grafana.linkerd.svc.cluster.local:3000
        - -jaeger-addr=linkerd-jaeger.linkerd.svc.cluster.local:16686
        - -controller-namespace=linkerd
        - -log-level=info
        - -enforced-host=^(localhost|127\.0\.0\.1|linkerd-web\.linkerd\.svc\.cluster\.local|linkerd-web\.linkerd\.svc|\[::1\])(:\d+)?$
        image: gcr.io/linkerd-io/web:UPGRADE-CONTROL-PLANE-VERSION
        imagePullPolicy: IfNotPresent
        livenessProbe:
          httpGet:
            path: /ping
            port: 9994
          initialDelaySeconds: 10
        name: web
        ports:
        - containerPort: 8084
          name: http
        - containerPort: 9994
          name: admin-http
        readinessProbe:
          failureThreshold: 7
          httpGet:
            path: /ready
            port: 9994
        securityContext:
          runAsUser: 2103
        volumeMounts:
        - mountPath: /var/run/linkerd/config
          name: config
      - env:
        - name: LINKERD2_PROXY_LOG
          value: warn,linkerd=info
        - name: LINKERD2_PROXY_LOG_FORMAT
          value: plain
        - name: LINKERD2_PROXY_DESTINATION_SVC_ADDR
          value: linkerd-dst.linkerd.svc.cluster.local:8086
        - name: LINKERD2_PROXY_DESTINATION_GET_NETWORKS
          value: "10.0.0.0/8,172.16.0.0/12,192.168.0.0/16"
        - name: LINKERD2_PROXY_INBOUND_CONNECT_TIMEOUT
          value: "100ms"
        - name: LINKERD2_PROXY_OUTBOUND_CONNECT_TIMEOUT
          value: "1000ms"
        - name: LINKERD2_PROXY_CONTROL_LISTEN_ADDR
          value: 0.0.0.0:4190
        - name: LINKERD2_PROXY_ADMIN_LISTEN_ADDR
          value: 0.0.0.0:4191
        - name: LINKERD2_PROXY_OUTBOUND_LISTEN_ADDR
          value: 127.0.0.1:4140
        - name: LINKERD2_PROXY_INBOUND_LISTEN_ADDR
          value: 0.0.0.0:4143
        - name: LINKERD2_PROXY_DESTINATION_GET_SUFFIXES
          value: svc.cluster.local.
        - name: LINKERD2_PROXY_DESTINATION_PROFILE_SUFFIXES
          value: svc.cluster.local.
        - name: LINKERD2_PROXY_INBOUND_ACCEPT_KEEPALIVE
          value: 10000ms
        - name: LINKERD2_PROXY_OUTBOUND_CONNECT_KEEPALIVE
          value: 10000ms
        - name: _pod_ns
          valueFrom:
            fieldRef:
              fieldPath: metadata.namespace
        - name: _pod_nodeName
          valueFrom:
             fieldRef:
              fieldPath: spec.nodeName
        - name: LINKERD2_PROXY_DESTINATION_CONTEXT
          value: |
            {"ns":"$(_pod_ns)", "nodeName":"$(_pod_nodeName)"}
        - name: LINKERD2_PROXY_IDENTITY_DIR
          value: /var/run/linkerd/identity/end-entity
        - name: LINKERD2_PROXY_IDENTITY_TRUST_ANCHORS
          value: |
            -----BEGIN CERTIFICATE-----
            MIIBwDCCAWagAwIBAgIQMvd1QnGUJzXVUt3gNh7rWjAKBggqhkjOPQQDAjApMScw
            JQYDVQQDEx5pZGVudGl0eS5saW5rZXJkLmNsdXN0ZXIubG9jYWwwHhcNMjAwNDA2
            MTAzOTUxWhcNMzAwNDA0MTAzOTUxWjApMScwJQYDVQQDEx5pZGVudGl0eS5saW5r
            ZXJkLmNsdXN0ZXIubG9jYWwwWTATBgcqhkjOPQIBBggqhkjOPQMBBwNCAAQ19nmg
            Q8l+EMofPxas7HUlOJE5avps6b6Q97Y71Waw3rdXYNCPqMxa4PedPc5VKGje6eqJ
            Ao5mX29HeMcUw/y3o3AwbjAOBgNVHQ8BAf8EBAMCAQYwEgYDVR0TAQH/BAgwBgEB
            /wIBATAdBgNVHQ4EFgQUfxv+BcCt5v7oF7PXJ9xY+JambdwwKQYDVR0RBCIwIIIe
            aWRlbnRpdHkubGlua2VyZC5jbHVzdGVyLmxvY2FsMAoGCCqGSM49BAMCA0gAMEUC
            IQCM8UfevR53SVGDd/4MgXMlVqC3Vh8oDiM0UToj2wsjNgIgLnZgogrqjK0KRo9R
            SxZLbJKt6SJIIY9dw5gzQpUQR2U=
            -----END CERTIFICATE-----
        - name: LINKERD2_PROXY_IDENTITY_TOKEN_FILE
          value: /var/run/secrets/kubernetes.io/serviceaccount/token
        - name: LINKERD2_PROXY_IDENTITY_SVC_ADDR
          value: linkerd-identity.linkerd.svc.cluster.local:8080
        - name: _pod_sa
          valueFrom:
            fieldRef:
              fieldPath: spec.serviceAccountName
        - name: _l5d_ns
          value: linkerd
        - name: _l5d_trustdomain
          value: cluster.local
        - name: LINKERD2_PROXY_IDENTITY_LOCAL_NAME
          value: $(_pod_sa).$(_pod_ns).serviceaccount.identity.$(_l5d_ns).$(_l5d_trustdomain)
        - name: LINKERD2_PROXY_IDENTITY_SVC_NAME
          value: linkerd-identity.$(_l5d_ns).serviceaccount.identity.$(_l5d_ns).$(_l5d_trustdomain)
        - name: LINKERD2_PROXY_DESTINATION_SVC_NAME
          value: linkerd-destination.$(_l5d_ns).serviceaccount.identity.$(_l5d_ns).$(_l5d_trustdomain)
        - name: LINKERD2_PROXY_TAP_SVC_NAME
          value: linkerd-tap.$(_l5d_ns).serviceaccount.identity.$(_l5d_ns).$(_l5d_trustdomain)
        image: gcr.io/linkerd-io/proxy:UPGRADE-PROXY-VERSION
        imagePullPolicy: IfNotPresent
        livenessProbe:
          httpGet:
            path: /live
            port: 4191
          initialDelaySeconds: 10
        name: linkerd-proxy
        ports:
        - containerPort: 4143
          name: linkerd-proxy
        - containerPort: 4191
          name: linkerd-admin
        readinessProbe:
          httpGet:
            path: /ready
            port: 4191
          initialDelaySeconds: 2
        resources:
        securityContext:
          allowPrivilegeEscalation: false
          readOnlyRootFilesystem: true
          runAsUser: 2102
        terminationMessagePolicy: FallbackToLogsOnError
        volumeMounts:
        - mountPath: /var/run/linkerd/identity/end-entity
          name: linkerd-identity-end-entity
      initContainers:
      - args:
        - --incoming-proxy-port
        - "4143"
        - --outgoing-proxy-port
        - "4140"
        - --proxy-uid
        - "2102"
        - --inbound-ports-to-ignore
        - 4190,4191
        - --outbound-ports-to-ignore
        - "443"
        image: gcr.io/linkerd-io/proxy-init:v1.3.3
        imagePullPolicy: IfNotPresent
        name: linkerd-init
        resources:
          limits:
            cpu: "100m"
            memory: "50Mi"
          requests:
            cpu: "10m"
            memory: "10Mi"
        securityContext:
          allowPrivilegeEscalation: false
          capabilities:
            add:
            - NET_ADMIN
            - NET_RAW
          privileged: false
          readOnlyRootFilesystem: true
          runAsNonRoot: false
          runAsUser: 0
        terminationMessagePolicy: FallbackToLogsOnError
        volumeMounts:
        - mountPath: /run
          name: linkerd-proxy-init-xtables-lock
      serviceAccountName: linkerd-web
      volumes:
      - configMap:
          name: linkerd-config
        name: config
      - emptyDir: {}
        name: linkerd-proxy-init-xtables-lock
      - emptyDir:
          medium: Memory
        name: linkerd-identity-end-entity
---
###
>>>>>>> c68ab23a
### Proxy Injector
###
---
apiVersion: apps/v1
kind: Deployment
metadata:
  annotations:
    linkerd.io/created-by: linkerd/cli dev-undefined
  labels:
    app.kubernetes.io/name: proxy-injector
    app.kubernetes.io/part-of: Linkerd
    app.kubernetes.io/version: UPGRADE-CONTROL-PLANE-VERSION
    linkerd.io/control-plane-component: proxy-injector
    linkerd.io/control-plane-ns: linkerd
  name: linkerd-proxy-injector
  namespace: linkerd
spec:
  replicas: 1
  selector:
    matchLabels:
      linkerd.io/control-plane-component: proxy-injector
  template:
    metadata:
      annotations:
        linkerd.io/created-by: linkerd/cli dev-undefined
        linkerd.io/identity-mode: default
        linkerd.io/proxy-version: UPGRADE-PROXY-VERSION
      labels:
        linkerd.io/control-plane-component: proxy-injector
        linkerd.io/control-plane-ns: linkerd
        linkerd.io/workload-ns: linkerd
        linkerd.io/proxy-deployment: linkerd-proxy-injector
    spec:
      nodeSelector:
        beta.kubernetes.io/os: linux
      containers:
      - args:
        - proxy-injector
        - -log-level=info
        image: gcr.io/linkerd-io/controller:UPGRADE-CONTROL-PLANE-VERSION
        imagePullPolicy: IfNotPresent
        livenessProbe:
          httpGet:
            path: /ping
            port: 9995
          initialDelaySeconds: 10
        name: proxy-injector
        ports:
        - containerPort: 8443
          name: proxy-injector
        - containerPort: 9995
          name: admin-http
        readinessProbe:
          failureThreshold: 7
          httpGet:
            path: /ready
            port: 9995
        securityContext:
          runAsUser: 2103
        volumeMounts:
        - mountPath: /var/run/linkerd/config
          name: config
        - mountPath: /var/run/linkerd/tls
          name: tls
          readOnly: true
      - env:
        - name: LINKERD2_PROXY_LOG
          value: warn,linkerd=info
        - name: LINKERD2_PROXY_LOG_FORMAT
          value: plain
        - name: LINKERD2_PROXY_DESTINATION_SVC_ADDR
          value: linkerd-dst.linkerd.svc.cluster.local:8086
        - name: LINKERD2_PROXY_DESTINATION_GET_NETWORKS
          value: "10.0.0.0/8,172.16.0.0/12,192.168.0.0/16"
        - name: LINKERD2_PROXY_INBOUND_CONNECT_TIMEOUT
          value: "100ms"
        - name: LINKERD2_PROXY_OUTBOUND_CONNECT_TIMEOUT
          value: "1000ms"
        - name: LINKERD2_PROXY_CONTROL_LISTEN_ADDR
          value: 0.0.0.0:4190
        - name: LINKERD2_PROXY_ADMIN_LISTEN_ADDR
          value: 0.0.0.0:4191
        - name: LINKERD2_PROXY_OUTBOUND_LISTEN_ADDR
          value: 127.0.0.1:4140
        - name: LINKERD2_PROXY_INBOUND_LISTEN_ADDR
          value: 0.0.0.0:4143
        - name: LINKERD2_PROXY_DESTINATION_GET_SUFFIXES
          value: svc.cluster.local.
        - name: LINKERD2_PROXY_DESTINATION_PROFILE_SUFFIXES
          value: svc.cluster.local.
        - name: LINKERD2_PROXY_INBOUND_ACCEPT_KEEPALIVE
          value: 10000ms
        - name: LINKERD2_PROXY_OUTBOUND_CONNECT_KEEPALIVE
          value: 10000ms
        - name: _pod_ns
          valueFrom:
            fieldRef:
              fieldPath: metadata.namespace
        - name: _pod_nodeName
          valueFrom:
             fieldRef:
              fieldPath: spec.nodeName
        - name: LINKERD2_PROXY_DESTINATION_CONTEXT
          value: |
            {"ns":"$(_pod_ns)", "nodeName":"$(_pod_nodeName)"}
        - name: LINKERD2_PROXY_IDENTITY_DIR
          value: /var/run/linkerd/identity/end-entity
        - name: LINKERD2_PROXY_IDENTITY_TRUST_ANCHORS
          value: |
            -----BEGIN CERTIFICATE-----
            MIIBwDCCAWagAwIBAgIQMvd1QnGUJzXVUt3gNh7rWjAKBggqhkjOPQQDAjApMScw
            JQYDVQQDEx5pZGVudGl0eS5saW5rZXJkLmNsdXN0ZXIubG9jYWwwHhcNMjAwNDA2
            MTAzOTUxWhcNMzAwNDA0MTAzOTUxWjApMScwJQYDVQQDEx5pZGVudGl0eS5saW5r
            ZXJkLmNsdXN0ZXIubG9jYWwwWTATBgcqhkjOPQIBBggqhkjOPQMBBwNCAAQ19nmg
            Q8l+EMofPxas7HUlOJE5avps6b6Q97Y71Waw3rdXYNCPqMxa4PedPc5VKGje6eqJ
            Ao5mX29HeMcUw/y3o3AwbjAOBgNVHQ8BAf8EBAMCAQYwEgYDVR0TAQH/BAgwBgEB
            /wIBATAdBgNVHQ4EFgQUfxv+BcCt5v7oF7PXJ9xY+JambdwwKQYDVR0RBCIwIIIe
            aWRlbnRpdHkubGlua2VyZC5jbHVzdGVyLmxvY2FsMAoGCCqGSM49BAMCA0gAMEUC
            IQCM8UfevR53SVGDd/4MgXMlVqC3Vh8oDiM0UToj2wsjNgIgLnZgogrqjK0KRo9R
            SxZLbJKt6SJIIY9dw5gzQpUQR2U=
            -----END CERTIFICATE-----
        - name: LINKERD2_PROXY_IDENTITY_TOKEN_FILE
          value: /var/run/secrets/kubernetes.io/serviceaccount/token
        - name: LINKERD2_PROXY_IDENTITY_SVC_ADDR
          value: linkerd-identity.linkerd.svc.cluster.local:8080
        - name: _pod_sa
          valueFrom:
            fieldRef:
              fieldPath: spec.serviceAccountName
        - name: _l5d_ns
          value: linkerd
        - name: _l5d_trustdomain
          value: cluster.local
        - name: LINKERD2_PROXY_IDENTITY_LOCAL_NAME
          value: $(_pod_sa).$(_pod_ns).serviceaccount.identity.$(_l5d_ns).$(_l5d_trustdomain)
        - name: LINKERD2_PROXY_IDENTITY_SVC_NAME
          value: linkerd-identity.$(_l5d_ns).serviceaccount.identity.$(_l5d_ns).$(_l5d_trustdomain)
        - name: LINKERD2_PROXY_DESTINATION_SVC_NAME
          value: linkerd-destination.$(_l5d_ns).serviceaccount.identity.$(_l5d_ns).$(_l5d_trustdomain)
        - name: LINKERD2_PROXY_TAP_SVC_NAME
          value: linkerd-tap.$(_l5d_ns).serviceaccount.identity.$(_l5d_ns).$(_l5d_trustdomain)
        image: gcr.io/linkerd-io/proxy:UPGRADE-PROXY-VERSION
        imagePullPolicy: IfNotPresent
        livenessProbe:
          httpGet:
            path: /live
            port: 4191
          initialDelaySeconds: 10
        name: linkerd-proxy
        ports:
        - containerPort: 4143
          name: linkerd-proxy
        - containerPort: 4191
          name: linkerd-admin
        readinessProbe:
          httpGet:
            path: /ready
            port: 4191
          initialDelaySeconds: 2
        resources:
        securityContext:
          allowPrivilegeEscalation: false
          readOnlyRootFilesystem: true
          runAsUser: 2102
        terminationMessagePolicy: FallbackToLogsOnError
        volumeMounts:
        - mountPath: /var/run/linkerd/identity/end-entity
          name: linkerd-identity-end-entity
      initContainers:
      - args:
        - --incoming-proxy-port
        - "4143"
        - --outgoing-proxy-port
        - "4140"
        - --proxy-uid
        - "2102"
        - --inbound-ports-to-ignore
        - 4190,4191
        - --outbound-ports-to-ignore
        - "443"
        image: gcr.io/linkerd-io/proxy-init:v1.3.3
        imagePullPolicy: IfNotPresent
        name: linkerd-init
        resources:
          limits:
            cpu: "100m"
            memory: "50Mi"
          requests:
            cpu: "10m"
            memory: "10Mi"
        securityContext:
          allowPrivilegeEscalation: false
          capabilities:
            add:
            - NET_ADMIN
            - NET_RAW
          privileged: false
          readOnlyRootFilesystem: true
          runAsNonRoot: false
          runAsUser: 0
        terminationMessagePolicy: FallbackToLogsOnError
        volumeMounts:
        - mountPath: /run
          name: linkerd-proxy-init-xtables-lock
      serviceAccountName: linkerd-proxy-injector
      volumes:
      - configMap:
          name: linkerd-config
        name: config
      - name: tls
        secret:
          secretName: linkerd-proxy-injector-tls
      - emptyDir: {}
        name: linkerd-proxy-init-xtables-lock
      - emptyDir:
          medium: Memory
        name: linkerd-identity-end-entity
---
kind: Service
apiVersion: v1
metadata:
  name: linkerd-proxy-injector
  namespace: linkerd
  labels:
    linkerd.io/control-plane-component: proxy-injector
    linkerd.io/control-plane-ns: linkerd
  annotations:
    linkerd.io/created-by: linkerd/cli dev-undefined
spec:
  type: ClusterIP
  selector:
    linkerd.io/control-plane-component: proxy-injector
  ports:
  - name: proxy-injector
    port: 443
    targetPort: proxy-injector
---
###
### Service Profile Validator
###
---
kind: Service
apiVersion: v1
metadata:
  name: linkerd-sp-validator
  namespace: linkerd
  labels:
    linkerd.io/control-plane-component: sp-validator
    linkerd.io/control-plane-ns: linkerd
  annotations:
    linkerd.io/created-by: linkerd/cli dev-undefined
spec:
  type: ClusterIP
  selector:
    linkerd.io/control-plane-component: sp-validator
  ports:
  - name: sp-validator
    port: 443
    targetPort: sp-validator
---
apiVersion: apps/v1
kind: Deployment
metadata:
  annotations:
    linkerd.io/created-by: linkerd/cli dev-undefined
  labels:
    app.kubernetes.io/name: sp-validator
    app.kubernetes.io/part-of: Linkerd
    app.kubernetes.io/version: UPGRADE-CONTROL-PLANE-VERSION
    linkerd.io/control-plane-component: sp-validator
    linkerd.io/control-plane-ns: linkerd
  name: linkerd-sp-validator
  namespace: linkerd
spec:
  replicas: 1
  selector:
    matchLabels:
      linkerd.io/control-plane-component: sp-validator
  template:
    metadata:
      annotations:
        linkerd.io/created-by: linkerd/cli dev-undefined
        linkerd.io/identity-mode: default
        linkerd.io/proxy-version: UPGRADE-PROXY-VERSION
      labels:
        linkerd.io/control-plane-component: sp-validator
        linkerd.io/control-plane-ns: linkerd
        linkerd.io/workload-ns: linkerd
        linkerd.io/proxy-deployment: linkerd-sp-validator
    spec:
      nodeSelector:
        beta.kubernetes.io/os: linux
      containers:
      - args:
        - sp-validator
        - -log-level=info
        image: gcr.io/linkerd-io/controller:UPGRADE-CONTROL-PLANE-VERSION
        imagePullPolicy: IfNotPresent
        livenessProbe:
          httpGet:
            path: /ping
            port: 9997
          initialDelaySeconds: 10
        name: sp-validator
        ports:
        - containerPort: 8443
          name: sp-validator
        - containerPort: 9997
          name: admin-http
        readinessProbe:
          failureThreshold: 7
          httpGet:
            path: /ready
            port: 9997
        securityContext:
          runAsUser: 2103
        volumeMounts:
        - mountPath: /var/run/linkerd/tls
          name: tls
          readOnly: true
      - env:
        - name: LINKERD2_PROXY_LOG
          value: warn,linkerd=info
        - name: LINKERD2_PROXY_LOG_FORMAT
          value: plain
        - name: LINKERD2_PROXY_DESTINATION_SVC_ADDR
          value: linkerd-dst.linkerd.svc.cluster.local:8086
        - name: LINKERD2_PROXY_DESTINATION_GET_NETWORKS
          value: "10.0.0.0/8,172.16.0.0/12,192.168.0.0/16"
        - name: LINKERD2_PROXY_INBOUND_CONNECT_TIMEOUT
          value: "100ms"
        - name: LINKERD2_PROXY_OUTBOUND_CONNECT_TIMEOUT
          value: "1000ms"
        - name: LINKERD2_PROXY_CONTROL_LISTEN_ADDR
          value: 0.0.0.0:4190
        - name: LINKERD2_PROXY_ADMIN_LISTEN_ADDR
          value: 0.0.0.0:4191
        - name: LINKERD2_PROXY_OUTBOUND_LISTEN_ADDR
          value: 127.0.0.1:4140
        - name: LINKERD2_PROXY_INBOUND_LISTEN_ADDR
          value: 0.0.0.0:4143
        - name: LINKERD2_PROXY_DESTINATION_GET_SUFFIXES
          value: svc.cluster.local.
        - name: LINKERD2_PROXY_DESTINATION_PROFILE_SUFFIXES
          value: svc.cluster.local.
        - name: LINKERD2_PROXY_INBOUND_ACCEPT_KEEPALIVE
          value: 10000ms
        - name: LINKERD2_PROXY_OUTBOUND_CONNECT_KEEPALIVE
          value: 10000ms
        - name: _pod_ns
          valueFrom:
            fieldRef:
              fieldPath: metadata.namespace
        - name: _pod_nodeName
          valueFrom:
             fieldRef:
              fieldPath: spec.nodeName
        - name: LINKERD2_PROXY_DESTINATION_CONTEXT
          value: |
            {"ns":"$(_pod_ns)", "nodeName":"$(_pod_nodeName)"}
        - name: LINKERD2_PROXY_IDENTITY_DIR
          value: /var/run/linkerd/identity/end-entity
        - name: LINKERD2_PROXY_IDENTITY_TRUST_ANCHORS
          value: |
            -----BEGIN CERTIFICATE-----
            MIIBwDCCAWagAwIBAgIQMvd1QnGUJzXVUt3gNh7rWjAKBggqhkjOPQQDAjApMScw
            JQYDVQQDEx5pZGVudGl0eS5saW5rZXJkLmNsdXN0ZXIubG9jYWwwHhcNMjAwNDA2
            MTAzOTUxWhcNMzAwNDA0MTAzOTUxWjApMScwJQYDVQQDEx5pZGVudGl0eS5saW5r
            ZXJkLmNsdXN0ZXIubG9jYWwwWTATBgcqhkjOPQIBBggqhkjOPQMBBwNCAAQ19nmg
            Q8l+EMofPxas7HUlOJE5avps6b6Q97Y71Waw3rdXYNCPqMxa4PedPc5VKGje6eqJ
            Ao5mX29HeMcUw/y3o3AwbjAOBgNVHQ8BAf8EBAMCAQYwEgYDVR0TAQH/BAgwBgEB
            /wIBATAdBgNVHQ4EFgQUfxv+BcCt5v7oF7PXJ9xY+JambdwwKQYDVR0RBCIwIIIe
            aWRlbnRpdHkubGlua2VyZC5jbHVzdGVyLmxvY2FsMAoGCCqGSM49BAMCA0gAMEUC
            IQCM8UfevR53SVGDd/4MgXMlVqC3Vh8oDiM0UToj2wsjNgIgLnZgogrqjK0KRo9R
            SxZLbJKt6SJIIY9dw5gzQpUQR2U=
            -----END CERTIFICATE-----
        - name: LINKERD2_PROXY_IDENTITY_TOKEN_FILE
          value: /var/run/secrets/kubernetes.io/serviceaccount/token
        - name: LINKERD2_PROXY_IDENTITY_SVC_ADDR
          value: linkerd-identity.linkerd.svc.cluster.local:8080
        - name: _pod_sa
          valueFrom:
            fieldRef:
              fieldPath: spec.serviceAccountName
        - name: _l5d_ns
          value: linkerd
        - name: _l5d_trustdomain
          value: cluster.local
        - name: LINKERD2_PROXY_IDENTITY_LOCAL_NAME
          value: $(_pod_sa).$(_pod_ns).serviceaccount.identity.$(_l5d_ns).$(_l5d_trustdomain)
        - name: LINKERD2_PROXY_IDENTITY_SVC_NAME
          value: linkerd-identity.$(_l5d_ns).serviceaccount.identity.$(_l5d_ns).$(_l5d_trustdomain)
        - name: LINKERD2_PROXY_DESTINATION_SVC_NAME
          value: linkerd-destination.$(_l5d_ns).serviceaccount.identity.$(_l5d_ns).$(_l5d_trustdomain)
        - name: LINKERD2_PROXY_TAP_SVC_NAME
          value: linkerd-tap.$(_l5d_ns).serviceaccount.identity.$(_l5d_ns).$(_l5d_trustdomain)
        image: gcr.io/linkerd-io/proxy:UPGRADE-PROXY-VERSION
        imagePullPolicy: IfNotPresent
        livenessProbe:
          httpGet:
            path: /live
            port: 4191
          initialDelaySeconds: 10
        name: linkerd-proxy
        ports:
        - containerPort: 4143
          name: linkerd-proxy
        - containerPort: 4191
          name: linkerd-admin
        readinessProbe:
          httpGet:
            path: /ready
            port: 4191
          initialDelaySeconds: 2
        resources:
        securityContext:
          allowPrivilegeEscalation: false
          readOnlyRootFilesystem: true
          runAsUser: 2102
        terminationMessagePolicy: FallbackToLogsOnError
        volumeMounts:
        - mountPath: /var/run/linkerd/identity/end-entity
          name: linkerd-identity-end-entity
      initContainers:
      - args:
        - --incoming-proxy-port
        - "4143"
        - --outgoing-proxy-port
        - "4140"
        - --proxy-uid
        - "2102"
        - --inbound-ports-to-ignore
        - 4190,4191
        - --outbound-ports-to-ignore
        - "443"
        image: gcr.io/linkerd-io/proxy-init:v1.3.3
        imagePullPolicy: IfNotPresent
        name: linkerd-init
        resources:
          limits:
            cpu: "100m"
            memory: "50Mi"
          requests:
            cpu: "10m"
            memory: "10Mi"
        securityContext:
          allowPrivilegeEscalation: false
          capabilities:
            add:
            - NET_ADMIN
            - NET_RAW
          privileged: false
          readOnlyRootFilesystem: true
          runAsNonRoot: false
          runAsUser: 0
        terminationMessagePolicy: FallbackToLogsOnError
        volumeMounts:
        - mountPath: /run
          name: linkerd-proxy-init-xtables-lock
      serviceAccountName: linkerd-sp-validator
      volumes:
      - name: tls
        secret:
          secretName: linkerd-sp-validator-tls
      - emptyDir: {}
        name: linkerd-proxy-init-xtables-lock
      - emptyDir:
          medium: Memory
        name: linkerd-identity-end-entity
---
###
### Tap
###
---
kind: Service
apiVersion: v1
metadata:
  name: linkerd-tap
  namespace: linkerd
  labels:
    linkerd.io/control-plane-component: tap
    linkerd.io/control-plane-ns: linkerd
  annotations:
    linkerd.io/created-by: linkerd/cli dev-undefined
spec:
  type: ClusterIP
  selector:
    linkerd.io/control-plane-component: tap
  ports:
  - name: grpc
    port: 8088
    targetPort: 8088
  - name: apiserver
    port: 443
    targetPort: apiserver
---
kind: Deployment
apiVersion: apps/v1
metadata:
  annotations:
    linkerd.io/created-by: linkerd/cli dev-undefined
  labels:
    app.kubernetes.io/name: tap
    app.kubernetes.io/part-of: Linkerd
    app.kubernetes.io/version: UPGRADE-CONTROL-PLANE-VERSION
    linkerd.io/control-plane-component: tap
    linkerd.io/control-plane-ns: linkerd
  name: linkerd-tap
  namespace: linkerd
spec:
  replicas: 1
  selector:
    matchLabels:
      linkerd.io/control-plane-component: tap
      linkerd.io/control-plane-ns: linkerd
      linkerd.io/proxy-deployment: linkerd-tap
  template:
    metadata:
      annotations:
        linkerd.io/created-by: linkerd/cli dev-undefined
        linkerd.io/identity-mode: default
        linkerd.io/proxy-version: UPGRADE-PROXY-VERSION
      labels:
        linkerd.io/control-plane-component: tap
        linkerd.io/control-plane-ns: linkerd
        linkerd.io/workload-ns: linkerd
        linkerd.io/proxy-deployment: linkerd-tap
    spec:
      nodeSelector:
        beta.kubernetes.io/os: linux
      containers:
      - args:
        - tap
        - -controller-namespace=linkerd
        - -log-level=info
        image: gcr.io/linkerd-io/controller:UPGRADE-CONTROL-PLANE-VERSION
        imagePullPolicy: IfNotPresent
        livenessProbe:
          httpGet:
            path: /ping
            port: 9998
          initialDelaySeconds: 10
        name: tap
        ports:
        - containerPort: 8088
          name: grpc
        - containerPort: 8089
          name: apiserver
        - containerPort: 9998
          name: admin-http
        readinessProbe:
          failureThreshold: 7
          httpGet:
            path: /ready
            port: 9998
        securityContext:
          runAsUser: 2103
        volumeMounts:
        - mountPath: /var/run/linkerd/tls
          name: tls
          readOnly: true
        - mountPath: /var/run/linkerd/config
          name: config
      - env:
        - name: LINKERD2_PROXY_LOG
          value: warn,linkerd=info
        - name: LINKERD2_PROXY_LOG_FORMAT
          value: plain
        - name: LINKERD2_PROXY_DESTINATION_SVC_ADDR
          value: linkerd-dst.linkerd.svc.cluster.local:8086
        - name: LINKERD2_PROXY_DESTINATION_GET_NETWORKS
          value: "10.0.0.0/8,172.16.0.0/12,192.168.0.0/16"
        - name: LINKERD2_PROXY_INBOUND_CONNECT_TIMEOUT
          value: "100ms"
        - name: LINKERD2_PROXY_OUTBOUND_CONNECT_TIMEOUT
          value: "1000ms"
        - name: LINKERD2_PROXY_CONTROL_LISTEN_ADDR
          value: 0.0.0.0:4190
        - name: LINKERD2_PROXY_ADMIN_LISTEN_ADDR
          value: 0.0.0.0:4191
        - name: LINKERD2_PROXY_OUTBOUND_LISTEN_ADDR
          value: 127.0.0.1:4140
        - name: LINKERD2_PROXY_INBOUND_LISTEN_ADDR
          value: 0.0.0.0:4143
        - name: LINKERD2_PROXY_DESTINATION_GET_SUFFIXES
          value: svc.cluster.local.
        - name: LINKERD2_PROXY_DESTINATION_PROFILE_SUFFIXES
          value: svc.cluster.local.
        - name: LINKERD2_PROXY_INBOUND_ACCEPT_KEEPALIVE
          value: 10000ms
        - name: LINKERD2_PROXY_OUTBOUND_CONNECT_KEEPALIVE
          value: 10000ms
        - name: _pod_ns
          valueFrom:
            fieldRef:
              fieldPath: metadata.namespace
        - name: _pod_nodeName
          valueFrom:
             fieldRef:
              fieldPath: spec.nodeName
        - name: LINKERD2_PROXY_DESTINATION_CONTEXT
          value: |
            {"ns":"$(_pod_ns)", "nodeName":"$(_pod_nodeName)"}
        - name: LINKERD2_PROXY_IDENTITY_DIR
          value: /var/run/linkerd/identity/end-entity
        - name: LINKERD2_PROXY_IDENTITY_TRUST_ANCHORS
          value: |
            -----BEGIN CERTIFICATE-----
            MIIBwDCCAWagAwIBAgIQMvd1QnGUJzXVUt3gNh7rWjAKBggqhkjOPQQDAjApMScw
            JQYDVQQDEx5pZGVudGl0eS5saW5rZXJkLmNsdXN0ZXIubG9jYWwwHhcNMjAwNDA2
            MTAzOTUxWhcNMzAwNDA0MTAzOTUxWjApMScwJQYDVQQDEx5pZGVudGl0eS5saW5r
            ZXJkLmNsdXN0ZXIubG9jYWwwWTATBgcqhkjOPQIBBggqhkjOPQMBBwNCAAQ19nmg
            Q8l+EMofPxas7HUlOJE5avps6b6Q97Y71Waw3rdXYNCPqMxa4PedPc5VKGje6eqJ
            Ao5mX29HeMcUw/y3o3AwbjAOBgNVHQ8BAf8EBAMCAQYwEgYDVR0TAQH/BAgwBgEB
            /wIBATAdBgNVHQ4EFgQUfxv+BcCt5v7oF7PXJ9xY+JambdwwKQYDVR0RBCIwIIIe
            aWRlbnRpdHkubGlua2VyZC5jbHVzdGVyLmxvY2FsMAoGCCqGSM49BAMCA0gAMEUC
            IQCM8UfevR53SVGDd/4MgXMlVqC3Vh8oDiM0UToj2wsjNgIgLnZgogrqjK0KRo9R
            SxZLbJKt6SJIIY9dw5gzQpUQR2U=
            -----END CERTIFICATE-----
        - name: LINKERD2_PROXY_IDENTITY_TOKEN_FILE
          value: /var/run/secrets/kubernetes.io/serviceaccount/token
        - name: LINKERD2_PROXY_IDENTITY_SVC_ADDR
          value: linkerd-identity.linkerd.svc.cluster.local:8080
        - name: _pod_sa
          valueFrom:
            fieldRef:
              fieldPath: spec.serviceAccountName
        - name: _l5d_ns
          value: linkerd
        - name: _l5d_trustdomain
          value: cluster.local
        - name: LINKERD2_PROXY_IDENTITY_LOCAL_NAME
          value: $(_pod_sa).$(_pod_ns).serviceaccount.identity.$(_l5d_ns).$(_l5d_trustdomain)
        - name: LINKERD2_PROXY_IDENTITY_SVC_NAME
          value: linkerd-identity.$(_l5d_ns).serviceaccount.identity.$(_l5d_ns).$(_l5d_trustdomain)
        - name: LINKERD2_PROXY_DESTINATION_SVC_NAME
          value: linkerd-destination.$(_l5d_ns).serviceaccount.identity.$(_l5d_ns).$(_l5d_trustdomain)
        - name: LINKERD2_PROXY_TAP_SVC_NAME
          value: linkerd-tap.$(_l5d_ns).serviceaccount.identity.$(_l5d_ns).$(_l5d_trustdomain)
        image: gcr.io/linkerd-io/proxy:UPGRADE-PROXY-VERSION
        imagePullPolicy: IfNotPresent
        livenessProbe:
          httpGet:
            path: /live
            port: 4191
          initialDelaySeconds: 10
        name: linkerd-proxy
        ports:
        - containerPort: 4143
          name: linkerd-proxy
        - containerPort: 4191
          name: linkerd-admin
        readinessProbe:
          httpGet:
            path: /ready
            port: 4191
          initialDelaySeconds: 2
        resources:
        securityContext:
          allowPrivilegeEscalation: false
          readOnlyRootFilesystem: true
          runAsUser: 2102
        terminationMessagePolicy: FallbackToLogsOnError
        volumeMounts:
        - mountPath: /var/run/linkerd/identity/end-entity
          name: linkerd-identity-end-entity
      initContainers:
      - args:
        - --incoming-proxy-port
        - "4143"
        - --outgoing-proxy-port
        - "4140"
        - --proxy-uid
        - "2102"
        - --inbound-ports-to-ignore
        - 4190,4191
        - --outbound-ports-to-ignore
        - "443"
        image: gcr.io/linkerd-io/proxy-init:v1.3.3
        imagePullPolicy: IfNotPresent
        name: linkerd-init
        resources:
          limits:
            cpu: "100m"
            memory: "50Mi"
          requests:
            cpu: "10m"
            memory: "10Mi"
        securityContext:
          allowPrivilegeEscalation: false
          capabilities:
            add:
            - NET_ADMIN
            - NET_RAW
          privileged: false
          readOnlyRootFilesystem: true
          runAsNonRoot: false
          runAsUser: 0
        terminationMessagePolicy: FallbackToLogsOnError
        volumeMounts:
        - mountPath: /run
          name: linkerd-proxy-init-xtables-lock
      serviceAccountName: linkerd-tap
      volumes:
      - configMap:
          name: linkerd-config
        name: config
      - emptyDir: {}
        name: linkerd-proxy-init-xtables-lock
      - emptyDir:
          medium: Memory
        name: linkerd-identity-end-entity
      - name: tls
        secret:
          secretName: linkerd-tap-tls

---
###
### linkerd add-ons configuration
###
---
kind: ConfigMap
apiVersion: v1
metadata:
  name: linkerd-config-addons
  namespace: linkerd
  labels:
    linkerd.io/control-plane-ns: linkerd
  annotations:
    linkerd.io/created-by: linkerd/cli dev-undefined
data:
  values: |-
    global:
      prometheusUrl: ""
      grafanaUrl: ""
    dashboard:
      enabled: true
    grafana:
      enabled: true
      image:
        name: gcr.io/linkerd-io/grafana
      name: linkerd-grafana
    prometheus:
      enabled: true
    tracing:
      collector:
        image: omnition/opencensus-collector:0.1.11
        name: linkerd-collector
      enabled: true
      jaeger:
        image: jaegertracing/all-in-one:1.17.1
        name: linkerd-jaeger
---
###
### Grafana
###
---
kind: ConfigMap
apiVersion: v1
metadata:
  name: linkerd-grafana-config
  namespace: linkerd
  labels:
    linkerd.io/control-plane-component: grafana
    linkerd.io/control-plane-ns: linkerd
  annotations:
    linkerd.io/created-by: linkerd/cli dev-undefined
data:
  grafana.ini: |-
    instance_name = linkerd-grafana

    [server]
    root_url = %(protocol)s://%(domain)s:/grafana/

    [auth]
    disable_login_form = true

    [auth.anonymous]
    enabled = true
    org_role = Editor

    [auth.basic]
    enabled = false

    [analytics]
    check_for_updates = false

    [panels]
    disable_sanitize_html = true

  datasources.yaml: |-
    apiVersion: 1
    datasources:
    - name: prometheus
      type: prometheus
      access: proxy
      orgId: 1
      url: http://linkerd-prometheus.linkerd.svc.cluster.local:9090
      isDefault: true
      jsonData:
        timeInterval: "5s"
      version: 1
      editable: true

  dashboards.yaml: |-
    apiVersion: 1
    providers:
    - name: 'default'
      orgId: 1
      folder: ''
      type: file
      disableDeletion: true
      editable: true
      options:
        path: /var/lib/grafana/dashboards
        homeDashboardId: linkerd-top-line
---
kind: Service
apiVersion: v1
metadata:
  name: linkerd-grafana
  namespace: linkerd
  labels:
    linkerd.io/control-plane-component: grafana
    linkerd.io/control-plane-ns: linkerd
  annotations:
    linkerd.io/created-by: linkerd/cli dev-undefined
spec:
  type: ClusterIP
  selector:
    linkerd.io/control-plane-component: grafana
  ports:
  - name: http
    port: 3000
    targetPort: 3000
---
apiVersion: apps/v1
kind: Deployment
metadata:
  annotations:
    linkerd.io/created-by: linkerd/cli dev-undefined
  labels:
    app.kubernetes.io/name: grafana
    app.kubernetes.io/part-of: Linkerd
    app.kubernetes.io/version: UPGRADE-CONTROL-PLANE-VERSION
    linkerd.io/control-plane-component: grafana
    linkerd.io/control-plane-ns: linkerd
  name: linkerd-grafana
  namespace: linkerd
spec:
  replicas: 1
  selector:
    matchLabels:
      linkerd.io/control-plane-component: grafana
      linkerd.io/control-plane-ns: linkerd
      linkerd.io/proxy-deployment: linkerd-grafana
  template:
    metadata:
      annotations:
        linkerd.io/created-by: linkerd/cli dev-undefined
        linkerd.io/identity-mode: default
        linkerd.io/proxy-version: UPGRADE-PROXY-VERSION
      labels:
        linkerd.io/control-plane-component: grafana
        linkerd.io/control-plane-ns: linkerd
        linkerd.io/workload-ns: linkerd
        linkerd.io/proxy-deployment: linkerd-grafana
    spec:
      nodeSelector:
        beta.kubernetes.io/os: linux
      containers:
      - env:
        - name: GF_PATHS_DATA
          value: /data
        # Force using the go-based DNS resolver instead of the OS' to avoid failures in some environments
        # see https://github.com/grafana/grafana/issues/20096
        - name: GODEBUG
          value: netdns=go
        image: gcr.io/linkerd-io/grafana:UPGRADE-CONTROL-PLANE-VERSION
        imagePullPolicy: IfNotPresent
        livenessProbe:
          httpGet:
            path: /api/health
            port: 3000
          initialDelaySeconds: 30
        name: grafana
        ports:
        - containerPort: 3000
          name: http
        readinessProbe:
          httpGet:
            path: /api/health
            port: 3000
        securityContext:
          runAsUser: 472
        volumeMounts:
        - mountPath: /data
          name: data
        - mountPath: /etc/grafana
          name: grafana-config
          readOnly: true
      - env:
        - name: LINKERD2_PROXY_LOG
          value: warn,linkerd=info
        - name: LINKERD2_PROXY_LOG_FORMAT
          value: plain
        - name: LINKERD2_PROXY_DESTINATION_SVC_ADDR
          value: linkerd-dst.linkerd.svc.cluster.local:8086
        - name: LINKERD2_PROXY_DESTINATION_GET_NETWORKS
          value: "10.0.0.0/8,172.16.0.0/12,192.168.0.0/16"
        - name: LINKERD2_PROXY_INBOUND_CONNECT_TIMEOUT
          value: "100ms"
        - name: LINKERD2_PROXY_OUTBOUND_CONNECT_TIMEOUT
          value: "1000ms"
        - name: LINKERD2_PROXY_CONTROL_LISTEN_ADDR
          value: 0.0.0.0:4190
        - name: LINKERD2_PROXY_ADMIN_LISTEN_ADDR
          value: 0.0.0.0:4191
        - name: LINKERD2_PROXY_OUTBOUND_LISTEN_ADDR
          value: 127.0.0.1:4140
        - name: LINKERD2_PROXY_INBOUND_LISTEN_ADDR
          value: 0.0.0.0:4143
        - name: LINKERD2_PROXY_DESTINATION_GET_SUFFIXES
          value: svc.cluster.local.
        - name: LINKERD2_PROXY_DESTINATION_PROFILE_SUFFIXES
          value: svc.cluster.local.
        - name: LINKERD2_PROXY_INBOUND_ACCEPT_KEEPALIVE
          value: 10000ms
        - name: LINKERD2_PROXY_OUTBOUND_CONNECT_KEEPALIVE
          value: 10000ms
        - name: _pod_ns
          valueFrom:
            fieldRef:
              fieldPath: metadata.namespace
        - name: _pod_nodeName
          valueFrom:
             fieldRef:
              fieldPath: spec.nodeName
        - name: LINKERD2_PROXY_DESTINATION_CONTEXT
          value: |
            {"ns":"$(_pod_ns)", "nodeName":"$(_pod_nodeName)"}
        - name: LINKERD2_PROXY_IDENTITY_DIR
          value: /var/run/linkerd/identity/end-entity
        - name: LINKERD2_PROXY_IDENTITY_TRUST_ANCHORS
          value: |
            -----BEGIN CERTIFICATE-----
            MIIBwDCCAWagAwIBAgIQMvd1QnGUJzXVUt3gNh7rWjAKBggqhkjOPQQDAjApMScw
            JQYDVQQDEx5pZGVudGl0eS5saW5rZXJkLmNsdXN0ZXIubG9jYWwwHhcNMjAwNDA2
            MTAzOTUxWhcNMzAwNDA0MTAzOTUxWjApMScwJQYDVQQDEx5pZGVudGl0eS5saW5r
            ZXJkLmNsdXN0ZXIubG9jYWwwWTATBgcqhkjOPQIBBggqhkjOPQMBBwNCAAQ19nmg
            Q8l+EMofPxas7HUlOJE5avps6b6Q97Y71Waw3rdXYNCPqMxa4PedPc5VKGje6eqJ
            Ao5mX29HeMcUw/y3o3AwbjAOBgNVHQ8BAf8EBAMCAQYwEgYDVR0TAQH/BAgwBgEB
            /wIBATAdBgNVHQ4EFgQUfxv+BcCt5v7oF7PXJ9xY+JambdwwKQYDVR0RBCIwIIIe
            aWRlbnRpdHkubGlua2VyZC5jbHVzdGVyLmxvY2FsMAoGCCqGSM49BAMCA0gAMEUC
            IQCM8UfevR53SVGDd/4MgXMlVqC3Vh8oDiM0UToj2wsjNgIgLnZgogrqjK0KRo9R
            SxZLbJKt6SJIIY9dw5gzQpUQR2U=
            -----END CERTIFICATE-----
        - name: LINKERD2_PROXY_IDENTITY_TOKEN_FILE
          value: /var/run/secrets/kubernetes.io/serviceaccount/token
        - name: LINKERD2_PROXY_IDENTITY_SVC_ADDR
          value: linkerd-identity.linkerd.svc.cluster.local:8080
        - name: _pod_sa
          valueFrom:
            fieldRef:
              fieldPath: spec.serviceAccountName
        - name: _l5d_ns
          value: linkerd
        - name: _l5d_trustdomain
          value: cluster.local
        - name: LINKERD2_PROXY_IDENTITY_LOCAL_NAME
          value: $(_pod_sa).$(_pod_ns).serviceaccount.identity.$(_l5d_ns).$(_l5d_trustdomain)
        - name: LINKERD2_PROXY_IDENTITY_SVC_NAME
          value: linkerd-identity.$(_l5d_ns).serviceaccount.identity.$(_l5d_ns).$(_l5d_trustdomain)
        - name: LINKERD2_PROXY_DESTINATION_SVC_NAME
          value: linkerd-destination.$(_l5d_ns).serviceaccount.identity.$(_l5d_ns).$(_l5d_trustdomain)
        - name: LINKERD2_PROXY_TAP_SVC_NAME
          value: linkerd-tap.$(_l5d_ns).serviceaccount.identity.$(_l5d_ns).$(_l5d_trustdomain)
        image: gcr.io/linkerd-io/proxy:UPGRADE-PROXY-VERSION
        imagePullPolicy: IfNotPresent
        livenessProbe:
          httpGet:
            path: /live
            port: 4191
          initialDelaySeconds: 10
        name: linkerd-proxy
        ports:
        - containerPort: 4143
          name: linkerd-proxy
        - containerPort: 4191
          name: linkerd-admin
        readinessProbe:
          httpGet:
            path: /ready
            port: 4191
          initialDelaySeconds: 2
        resources:
        securityContext:
          allowPrivilegeEscalation: false
          readOnlyRootFilesystem: true
          runAsUser: 2102
        terminationMessagePolicy: FallbackToLogsOnError
        volumeMounts:
        - mountPath: /var/run/linkerd/identity/end-entity
          name: linkerd-identity-end-entity
      initContainers:
      - args:
        - --incoming-proxy-port
        - "4143"
        - --outgoing-proxy-port
        - "4140"
        - --proxy-uid
        - "2102"
        - --inbound-ports-to-ignore
        - 4190,4191
        - --outbound-ports-to-ignore
        - "443"
        image: gcr.io/linkerd-io/proxy-init:v1.3.3
        imagePullPolicy: IfNotPresent
        name: linkerd-init
        resources:
          limits:
            cpu: "100m"
            memory: "50Mi"
          requests:
            cpu: "10m"
            memory: "10Mi"
        securityContext:
          allowPrivilegeEscalation: false
          capabilities:
            add:
            - NET_ADMIN
            - NET_RAW
          privileged: false
          readOnlyRootFilesystem: true
          runAsNonRoot: false
          runAsUser: 0
        terminationMessagePolicy: FallbackToLogsOnError
        volumeMounts:
        - mountPath: /run
          name: linkerd-proxy-init-xtables-lock
      serviceAccountName: linkerd-grafana
      volumes:
      - emptyDir: {}
        name: data
      - configMap:
          items:
          - key: grafana.ini
            path: grafana.ini
          - key: datasources.yaml
            path: provisioning/datasources/datasources.yaml
          - key: dashboards.yaml
            path: provisioning/dashboards/dashboards.yaml
          name: linkerd-grafana-config
        name: grafana-config
      - emptyDir: {}
        name: linkerd-proxy-init-xtables-lock
      - emptyDir:
          medium: Memory
        name: linkerd-identity-end-entity
---
###
### Prometheus
###
---
kind: ConfigMap
apiVersion: v1
metadata:
  name: linkerd-prometheus-config
  namespace: linkerd
  labels:
    linkerd.io/control-plane-component: prometheus
    linkerd.io/control-plane-ns: linkerd
  annotations:
    linkerd.io/created-by: linkerd/cli dev-undefined
data:
  prometheus.yml: |-
    global:
      evaluation_interval: 10s
      scrape_interval: 10s
      scrape_timeout: 10s

    rule_files:
    - /etc/prometheus/*_rules.yml
    - /etc/prometheus/*_rules.yaml

    scrape_configs:
    - job_name: 'prometheus'
      static_configs:
      - targets: ['localhost:9090']

    - job_name: 'grafana'
      kubernetes_sd_configs:
      - role: pod
        namespaces:
          names: ['linkerd']
      relabel_configs:
      - source_labels:
        - __meta_kubernetes_pod_container_name
        action: keep
        regex: ^grafana$

    #  Required for: https://grafana.com/grafana/dashboards/315
    - job_name: 'kubernetes-nodes-cadvisor'
      scheme: https
      tls_config:
        ca_file: /var/run/secrets/kubernetes.io/serviceaccount/ca.crt
        insecure_skip_verify: true
      bearer_token_file: /var/run/secrets/kubernetes.io/serviceaccount/token
      kubernetes_sd_configs:
      - role: node
      relabel_configs:
      - action: labelmap
        regex: __meta_kubernetes_node_label_(.+)
      - target_label: __address__
        replacement: kubernetes.default.svc:443
      - source_labels: [__meta_kubernetes_node_name]
        regex: (.+)
        target_label: __metrics_path__
        replacement: /api/v1/nodes/$1/proxy/metrics/cadvisor
      metric_relabel_configs:
      - source_labels: [__name__]
        regex: '(container|machine)_(cpu|memory|network|fs)_(.+)'
        action: keep
      - source_labels: [__name__]
        regex: 'container_memory_failures_total' # unneeded large metric
        action: drop

    - job_name: 'linkerd-controller'
      kubernetes_sd_configs:
      - role: pod
        namespaces:
          names: ['linkerd']
      relabel_configs:
      - source_labels:
        - __meta_kubernetes_pod_label_linkerd_io_control_plane_component
        - __meta_kubernetes_pod_container_port_name
        action: keep
        regex: (.*);admin-http$
      - source_labels: [__meta_kubernetes_pod_container_name]
        action: replace
        target_label: component

    - job_name: 'linkerd-service-mirror'
      kubernetes_sd_configs:
      - role: pod
      relabel_configs:
      - source_labels:
        - __meta_kubernetes_pod_label_linkerd_io_control_plane_component
        - __meta_kubernetes_pod_container_port_name
        action: keep
        regex: linkerd-service-mirror;admin-http$
      - source_labels: [__meta_kubernetes_pod_container_name]
        action: replace
        target_label: component

    - job_name: 'linkerd-proxy'
      kubernetes_sd_configs:
      - role: pod
      relabel_configs:
      - source_labels:
        - __meta_kubernetes_pod_container_name
        - __meta_kubernetes_pod_container_port_name
        - __meta_kubernetes_pod_label_linkerd_io_control_plane_ns
        action: keep
        regex: ^linkerd-proxy;linkerd-admin;linkerd$
      - source_labels: [__meta_kubernetes_namespace]
        action: replace
        target_label: namespace
      - source_labels: [__meta_kubernetes_pod_name]
        action: replace
        target_label: pod
      # special case k8s' "job" label, to not interfere with prometheus' "job"
      # label
      # __meta_kubernetes_pod_label_linkerd_io_proxy_job=foo =>
      # k8s_job=foo
      - source_labels: [__meta_kubernetes_pod_label_linkerd_io_proxy_job]
        action: replace
        target_label: k8s_job
      # drop __meta_kubernetes_pod_label_linkerd_io_proxy_job
      - action: labeldrop
        regex: __meta_kubernetes_pod_label_linkerd_io_proxy_job
      # __meta_kubernetes_pod_label_linkerd_io_proxy_deployment=foo =>
      # deployment=foo
      - action: labelmap
        regex: __meta_kubernetes_pod_label_linkerd_io_proxy_(.+)
      # drop all labels that we just made copies of in the previous labelmap
      - action: labeldrop
        regex: __meta_kubernetes_pod_label_linkerd_io_proxy_(.+)
      # __meta_kubernetes_pod_label_linkerd_io_foo=bar =>
      # foo=bar
      - action: labelmap
        regex: __meta_kubernetes_pod_label_linkerd_io_(.+)
      # Copy all pod labels to tmp labels
      - action: labelmap
        regex: __meta_kubernetes_pod_label_(.+)
        replacement: __tmp_pod_label_$1
      # Take `linkerd_io_` prefixed labels and copy them without the prefix
      - action: labelmap
        regex: __tmp_pod_label_linkerd_io_(.+)
        replacement:  __tmp_pod_label_$1
      # Drop the `linkerd_io_` originals
      - action: labeldrop
        regex: __tmp_pod_label_linkerd_io_(.+)
      # Copy tmp labels into real labels
      - action: labelmap
        regex: __tmp_pod_label_(.+)
---
kind: Service
apiVersion: v1
metadata:
  name: linkerd-prometheus
  namespace: linkerd
  labels:
    linkerd.io/control-plane-component: prometheus
    linkerd.io/control-plane-ns: linkerd
  annotations:
    linkerd.io/created-by: linkerd/cli dev-undefined
spec:
  type: ClusterIP
  selector:
    linkerd.io/control-plane-component: prometheus
  ports:
  - name: admin-http
    port: 9090
    targetPort: 9090
---
apiVersion: apps/v1
kind: Deployment
metadata:
  annotations:
    linkerd.io/created-by: linkerd/cli dev-undefined
  labels:
    app.kubernetes.io/name: prometheus
    app.kubernetes.io/part-of: Linkerd
    app.kubernetes.io/version: UPGRADE-CONTROL-PLANE-VERSION
    linkerd.io/control-plane-component: prometheus
    linkerd.io/control-plane-ns: linkerd
  name: linkerd-prometheus
  namespace: linkerd
spec:
  replicas: 1
  selector:
    matchLabels:
      linkerd.io/control-plane-component: prometheus
      linkerd.io/control-plane-ns: linkerd
      linkerd.io/proxy-deployment: linkerd-prometheus
  template:
    metadata:
      annotations:
        linkerd.io/created-by: linkerd/cli dev-undefined
        linkerd.io/identity-mode: default
        linkerd.io/proxy-version: UPGRADE-PROXY-VERSION
      labels:
        linkerd.io/control-plane-component: prometheus
        linkerd.io/control-plane-ns: linkerd
        linkerd.io/workload-ns: linkerd
        linkerd.io/proxy-deployment: linkerd-prometheus
    spec:
      nodeSelector:
        beta.kubernetes.io/os: linux
      securityContext:
        fsGroup: 65534
      containers:
      - args:
        - --config.file=/etc/prometheus/prometheus.yml
        - --log.level=info
        - --storage.tsdb.path=/data
        - --storage.tsdb.retention.time=6h
        image: prom/prometheus:v2.15.2
        imagePullPolicy: IfNotPresent
        livenessProbe:
          httpGet:
            path: /-/healthy
            port: 9090
          initialDelaySeconds: 30
          timeoutSeconds: 30
        name: prometheus
        ports:
        - containerPort: 9090
          name: admin-http
        readinessProbe:
          httpGet:
            path: /-/ready
            port: 9090
          initialDelaySeconds: 30
          timeoutSeconds: 30
        securityContext:
          runAsNonRoot: true
          runAsUser: 65534
          runAsGroup: 65534
        volumeMounts:
        - mountPath: /data
          name: data
        - mountPath: /etc/prometheus/prometheus.yml
          name: prometheus-config
          subPath: prometheus.yml
          readOnly: true
      - env:
        - name: LINKERD2_PROXY_LOG
          value: warn,linkerd=info
        - name: LINKERD2_PROXY_LOG_FORMAT
          value: plain
        - name: LINKERD2_PROXY_DESTINATION_SVC_ADDR
          value: linkerd-dst.linkerd.svc.cluster.local:8086
        - name: LINKERD2_PROXY_DESTINATION_GET_NETWORKS
          value: "10.0.0.0/8,172.16.0.0/12,192.168.0.0/16"
        - name: LINKERD2_PROXY_INBOUND_CONNECT_TIMEOUT
          value: "100ms"
        - name: LINKERD2_PROXY_OUTBOUND_CONNECT_TIMEOUT
          value: "1000ms"
        - name: LINKERD2_PROXY_CONTROL_LISTEN_ADDR
          value: 0.0.0.0:4190
        - name: LINKERD2_PROXY_ADMIN_LISTEN_ADDR
          value: 0.0.0.0:4191
        - name: LINKERD2_PROXY_OUTBOUND_LISTEN_ADDR
          value: 127.0.0.1:4140
        - name: LINKERD2_PROXY_INBOUND_LISTEN_ADDR
          value: 0.0.0.0:4143
        - name: LINKERD2_PROXY_DESTINATION_GET_SUFFIXES
          value: svc.cluster.local.
        - name: LINKERD2_PROXY_DESTINATION_PROFILE_SUFFIXES
          value: svc.cluster.local.
        - name: LINKERD2_PROXY_INBOUND_ACCEPT_KEEPALIVE
          value: 10000ms
        - name: LINKERD2_PROXY_OUTBOUND_CONNECT_KEEPALIVE
          value: 10000ms
        - name: _pod_ns
          valueFrom:
            fieldRef:
              fieldPath: metadata.namespace
        - name: _pod_nodeName
          valueFrom:
             fieldRef:
              fieldPath: spec.nodeName
        - name: LINKERD2_PROXY_DESTINATION_CONTEXT
          value: |
            {"ns":"$(_pod_ns)", "nodeName":"$(_pod_nodeName)"}
        - name: LINKERD2_PROXY_OUTBOUND_ROUTER_CAPACITY
          value: "10000"
        - name: LINKERD2_PROXY_IDENTITY_DIR
          value: /var/run/linkerd/identity/end-entity
        - name: LINKERD2_PROXY_IDENTITY_TRUST_ANCHORS
          value: |
            -----BEGIN CERTIFICATE-----
            MIIBwDCCAWagAwIBAgIQMvd1QnGUJzXVUt3gNh7rWjAKBggqhkjOPQQDAjApMScw
            JQYDVQQDEx5pZGVudGl0eS5saW5rZXJkLmNsdXN0ZXIubG9jYWwwHhcNMjAwNDA2
            MTAzOTUxWhcNMzAwNDA0MTAzOTUxWjApMScwJQYDVQQDEx5pZGVudGl0eS5saW5r
            ZXJkLmNsdXN0ZXIubG9jYWwwWTATBgcqhkjOPQIBBggqhkjOPQMBBwNCAAQ19nmg
            Q8l+EMofPxas7HUlOJE5avps6b6Q97Y71Waw3rdXYNCPqMxa4PedPc5VKGje6eqJ
            Ao5mX29HeMcUw/y3o3AwbjAOBgNVHQ8BAf8EBAMCAQYwEgYDVR0TAQH/BAgwBgEB
            /wIBATAdBgNVHQ4EFgQUfxv+BcCt5v7oF7PXJ9xY+JambdwwKQYDVR0RBCIwIIIe
            aWRlbnRpdHkubGlua2VyZC5jbHVzdGVyLmxvY2FsMAoGCCqGSM49BAMCA0gAMEUC
            IQCM8UfevR53SVGDd/4MgXMlVqC3Vh8oDiM0UToj2wsjNgIgLnZgogrqjK0KRo9R
            SxZLbJKt6SJIIY9dw5gzQpUQR2U=
            -----END CERTIFICATE-----
        - name: LINKERD2_PROXY_IDENTITY_TOKEN_FILE
          value: /var/run/secrets/kubernetes.io/serviceaccount/token
        - name: LINKERD2_PROXY_IDENTITY_SVC_ADDR
          value: linkerd-identity.linkerd.svc.cluster.local:8080
        - name: _pod_sa
          valueFrom:
            fieldRef:
              fieldPath: spec.serviceAccountName
        - name: _l5d_ns
          value: linkerd
        - name: _l5d_trustdomain
          value: cluster.local
        - name: LINKERD2_PROXY_IDENTITY_LOCAL_NAME
          value: $(_pod_sa).$(_pod_ns).serviceaccount.identity.$(_l5d_ns).$(_l5d_trustdomain)
        - name: LINKERD2_PROXY_IDENTITY_SVC_NAME
          value: linkerd-identity.$(_l5d_ns).serviceaccount.identity.$(_l5d_ns).$(_l5d_trustdomain)
        - name: LINKERD2_PROXY_DESTINATION_SVC_NAME
          value: linkerd-destination.$(_l5d_ns).serviceaccount.identity.$(_l5d_ns).$(_l5d_trustdomain)
        - name: LINKERD2_PROXY_TAP_SVC_NAME
          value: linkerd-tap.$(_l5d_ns).serviceaccount.identity.$(_l5d_ns).$(_l5d_trustdomain)
        image: gcr.io/linkerd-io/proxy:UPGRADE-PROXY-VERSION
        imagePullPolicy: IfNotPresent
        livenessProbe:
          httpGet:
            path: /live
            port: 4191
          initialDelaySeconds: 10
        name: linkerd-proxy
        ports:
        - containerPort: 4143
          name: linkerd-proxy
        - containerPort: 4191
          name: linkerd-admin
        readinessProbe:
          httpGet:
            path: /ready
            port: 4191
          initialDelaySeconds: 2
        resources:
        securityContext:
          allowPrivilegeEscalation: false
          readOnlyRootFilesystem: true
          runAsUser: 2102
        terminationMessagePolicy: FallbackToLogsOnError
        volumeMounts:
        - mountPath: /var/run/linkerd/identity/end-entity
          name: linkerd-identity-end-entity
      initContainers:
      - args:
        - --incoming-proxy-port
        - "4143"
        - --outgoing-proxy-port
        - "4140"
        - --proxy-uid
        - "2102"
        - --inbound-ports-to-ignore
        - 4190,4191
        - --outbound-ports-to-ignore
        - "443"
        image: gcr.io/linkerd-io/proxy-init:v1.3.3
        imagePullPolicy: IfNotPresent
        name: linkerd-init
        resources:
          limits:
            cpu: "100m"
            memory: "50Mi"
          requests:
            cpu: "10m"
            memory: "10Mi"
        securityContext:
          allowPrivilegeEscalation: false
          capabilities:
            add:
            - NET_ADMIN
            - NET_RAW
          privileged: false
          readOnlyRootFilesystem: true
          runAsNonRoot: false
          runAsUser: 0
        terminationMessagePolicy: FallbackToLogsOnError
        volumeMounts:
        - mountPath: /run
          name: linkerd-proxy-init-xtables-lock
      serviceAccountName: linkerd-prometheus
      volumes:
      - name: data
        emptyDir: {}
      - configMap:
          name: linkerd-prometheus-config
        name: prometheus-config
      - emptyDir: {}
        name: linkerd-proxy-init-xtables-lock
      - emptyDir:
          medium: Memory
        name: linkerd-identity-end-entity
---
###
### Tracing Collector Service
###
---
apiVersion: v1
kind: ConfigMap
metadata:
  name: linkerd-collector-config
  namespace: linkerd
  labels:
    linkerd.io/control-plane-component: linkerd-collector
    linkerd.io/control-plane-ns: linkerd
  annotations:
    linkerd.io/created-by: linkerd/cli dev-undefined
data:
  linkerd-collector-config: |
    receivers:
      opencensus:
        port: 55678
      zipkin:
        port: 9411
    queued-exporters:
      jaeger-all-in-one:
        num-workers: 4
        queue-size: 100
        retry-on-failure: true
        sender-type: jaeger-thrift-http
        jaeger-thrift-http:
          collector-endpoint: http://linkerd-jaeger.linkerd:14268/api/traces
          timeout: 5s
---
apiVersion: v1
kind: Service
metadata:
  name: linkerd-collector
  namespace: linkerd
  labels:
    linkerd.io/control-plane-component: linkerd-collector
    linkerd.io/control-plane-ns: linkerd
  annotations:
    linkerd.io/created-by: linkerd/cli dev-undefined
spec:
  type: ClusterIP
  ports:
  - name: opencensus
    port: 55678
    protocol: TCP
    targetPort: 55678
  - name: zipkin
    port: 9411
    protocol: TCP
    targetPort: 9411
  selector:
    linkerd.io/control-plane-component: linkerd-collector
---
apiVersion: apps/v1
kind: Deployment
metadata:
  annotations:
    linkerd.io/created-by: linkerd/cli dev-undefined
  labels:
    app.kubernetes.io/name: linkerd-collector
    app.kubernetes.io/part-of: Linkerd
    app.kubernetes.io/version: UPGRADE-CONTROL-PLANE-VERSION
    linkerd.io/control-plane-component: linkerd-collector
    linkerd.io/control-plane-ns: linkerd
  name: linkerd-collector
  namespace: linkerd
spec:
  replicas: 1
  selector:
    matchLabels:
      linkerd.io/control-plane-component: linkerd-collector
      linkerd.io/control-plane-ns: linkerd
      linkerd.io/proxy-deployment: linkerd-collector
  minReadySeconds: 5
  progressDeadlineSeconds: 120
  template:
    metadata:
      annotations:
        linkerd.io/created-by: linkerd/cli dev-undefined
        linkerd.io/identity-mode: default
        linkerd.io/proxy-version: UPGRADE-PROXY-VERSION
        prometheus.io/path: /metrics
        prometheus.io/port: "8888"
        prometheus.io/scrape: "true"
      labels:
        linkerd.io/control-plane-component: linkerd-collector
        linkerd.io/control-plane-ns: linkerd
        linkerd.io/workload-ns: linkerd
        linkerd.io/proxy-deployment: linkerd-collector
    spec:
      containers:
      - command:
        - /occollector_linux
        - --config=/conf/linkerd-collector-config.yaml
        env:
        - name: GOGC
          value: "80"
        image: omnition/opencensus-collector:0.1.11
        imagePullPolicy: IfNotPresent
        livenessProbe:
          httpGet:
            path: /
            port: 13133
        name: oc-collector
        ports:
        - containerPort: 55678
        - containerPort: 9411
        readinessProbe:
          httpGet:
            path: /
            port: 13133
        volumeMounts:
        - mountPath: /conf
          name: linkerd-collector-config-val
      - env:
        - name: LINKERD2_PROXY_LOG
          value: warn,linkerd=info
        - name: LINKERD2_PROXY_LOG_FORMAT
          value: plain
        - name: LINKERD2_PROXY_DESTINATION_SVC_ADDR
          value: linkerd-dst.linkerd.svc.cluster.local:8086
        - name: LINKERD2_PROXY_DESTINATION_GET_NETWORKS
          value: "10.0.0.0/8,172.16.0.0/12,192.168.0.0/16"
        - name: LINKERD2_PROXY_INBOUND_CONNECT_TIMEOUT
          value: "100ms"
        - name: LINKERD2_PROXY_OUTBOUND_CONNECT_TIMEOUT
          value: "1000ms"
        - name: LINKERD2_PROXY_CONTROL_LISTEN_ADDR
          value: 0.0.0.0:4190
        - name: LINKERD2_PROXY_ADMIN_LISTEN_ADDR
          value: 0.0.0.0:4191
        - name: LINKERD2_PROXY_OUTBOUND_LISTEN_ADDR
          value: 127.0.0.1:4140
        - name: LINKERD2_PROXY_INBOUND_LISTEN_ADDR
          value: 0.0.0.0:4143
        - name: LINKERD2_PROXY_DESTINATION_GET_SUFFIXES
          value: svc.cluster.local.
        - name: LINKERD2_PROXY_DESTINATION_PROFILE_SUFFIXES
          value: svc.cluster.local.
        - name: LINKERD2_PROXY_INBOUND_ACCEPT_KEEPALIVE
          value: 10000ms
        - name: LINKERD2_PROXY_OUTBOUND_CONNECT_KEEPALIVE
          value: 10000ms
        - name: _pod_ns
          valueFrom:
            fieldRef:
              fieldPath: metadata.namespace
        - name: _pod_nodeName
          valueFrom:
             fieldRef:
              fieldPath: spec.nodeName
        - name: LINKERD2_PROXY_DESTINATION_CONTEXT
          value: |
            {"ns":"$(_pod_ns)", "nodeName":"$(_pod_nodeName)"}
        - name: LINKERD2_PROXY_IDENTITY_DIR
          value: /var/run/linkerd/identity/end-entity
        - name: LINKERD2_PROXY_IDENTITY_TRUST_ANCHORS
          value: |
            -----BEGIN CERTIFICATE-----
            MIIBwDCCAWagAwIBAgIQMvd1QnGUJzXVUt3gNh7rWjAKBggqhkjOPQQDAjApMScw
            JQYDVQQDEx5pZGVudGl0eS5saW5rZXJkLmNsdXN0ZXIubG9jYWwwHhcNMjAwNDA2
            MTAzOTUxWhcNMzAwNDA0MTAzOTUxWjApMScwJQYDVQQDEx5pZGVudGl0eS5saW5r
            ZXJkLmNsdXN0ZXIubG9jYWwwWTATBgcqhkjOPQIBBggqhkjOPQMBBwNCAAQ19nmg
            Q8l+EMofPxas7HUlOJE5avps6b6Q97Y71Waw3rdXYNCPqMxa4PedPc5VKGje6eqJ
            Ao5mX29HeMcUw/y3o3AwbjAOBgNVHQ8BAf8EBAMCAQYwEgYDVR0TAQH/BAgwBgEB
            /wIBATAdBgNVHQ4EFgQUfxv+BcCt5v7oF7PXJ9xY+JambdwwKQYDVR0RBCIwIIIe
            aWRlbnRpdHkubGlua2VyZC5jbHVzdGVyLmxvY2FsMAoGCCqGSM49BAMCA0gAMEUC
            IQCM8UfevR53SVGDd/4MgXMlVqC3Vh8oDiM0UToj2wsjNgIgLnZgogrqjK0KRo9R
            SxZLbJKt6SJIIY9dw5gzQpUQR2U=
            -----END CERTIFICATE-----
        - name: LINKERD2_PROXY_IDENTITY_TOKEN_FILE
          value: /var/run/secrets/kubernetes.io/serviceaccount/token
        - name: LINKERD2_PROXY_IDENTITY_SVC_ADDR
          value: linkerd-identity.linkerd.svc.cluster.local:8080
        - name: _pod_sa
          valueFrom:
            fieldRef:
              fieldPath: spec.serviceAccountName
        - name: _l5d_ns
          value: linkerd
        - name: _l5d_trustdomain
          value: cluster.local
        - name: LINKERD2_PROXY_IDENTITY_LOCAL_NAME
          value: $(_pod_sa).$(_pod_ns).serviceaccount.identity.$(_l5d_ns).$(_l5d_trustdomain)
        - name: LINKERD2_PROXY_IDENTITY_SVC_NAME
          value: linkerd-identity.$(_l5d_ns).serviceaccount.identity.$(_l5d_ns).$(_l5d_trustdomain)
        - name: LINKERD2_PROXY_DESTINATION_SVC_NAME
          value: linkerd-destination.$(_l5d_ns).serviceaccount.identity.$(_l5d_ns).$(_l5d_trustdomain)
        - name: LINKERD2_PROXY_TAP_SVC_NAME
          value: linkerd-tap.$(_l5d_ns).serviceaccount.identity.$(_l5d_ns).$(_l5d_trustdomain)
        image: gcr.io/linkerd-io/proxy:UPGRADE-PROXY-VERSION
        imagePullPolicy: IfNotPresent
        livenessProbe:
          httpGet:
            path: /live
            port: 4191
          initialDelaySeconds: 10
        name: linkerd-proxy
        ports:
        - containerPort: 4143
          name: linkerd-proxy
        - containerPort: 4191
          name: linkerd-admin
        readinessProbe:
          httpGet:
            path: /ready
            port: 4191
          initialDelaySeconds: 2
        resources:
        securityContext:
          allowPrivilegeEscalation: false
          readOnlyRootFilesystem: true
          runAsUser: 2102
        terminationMessagePolicy: FallbackToLogsOnError
        volumeMounts:
        - mountPath: /var/run/linkerd/identity/end-entity
          name: linkerd-identity-end-entity
      initContainers:
      - args:
        - --incoming-proxy-port
        - "4143"
        - --outgoing-proxy-port
        - "4140"
        - --proxy-uid
        - "2102"
        - --inbound-ports-to-ignore
        - 4190,4191
        - --outbound-ports-to-ignore
        - "443"
        image: gcr.io/linkerd-io/proxy-init:v1.3.3
        imagePullPolicy: IfNotPresent
        name: linkerd-init
        resources:
          limits:
            cpu: "100m"
            memory: "50Mi"
          requests:
            cpu: "10m"
            memory: "10Mi"
        securityContext:
          allowPrivilegeEscalation: false
          capabilities:
            add:
            - NET_ADMIN
            - NET_RAW
          privileged: false
          readOnlyRootFilesystem: true
          runAsNonRoot: false
          runAsUser: 0
        terminationMessagePolicy: FallbackToLogsOnError
        volumeMounts:
        - mountPath: /run
          name: linkerd-proxy-init-xtables-lock
      serviceAccountName: linkerd-collector
      volumes:
      - configMap:
          items:
          - key: linkerd-collector-config
            path: linkerd-collector-config.yaml
          name: linkerd-collector-config
        name: linkerd-collector-config-val
      - emptyDir: {}
        name: linkerd-proxy-init-xtables-lock
      - emptyDir:
          medium: Memory
        name: linkerd-identity-end-entity
---
###
### Tracing Jaeger Service
###
---
apiVersion: v1
kind: Service
metadata:
  name: linkerd-jaeger
  namespace: linkerd
  labels:
    linkerd.io/control-plane-component: linkerd-jaeger
    linkerd.io/control-plane-ns: linkerd
  annotations:
    linkerd.io/created-by: linkerd/cli dev-undefined
spec:
  type: ClusterIP
  selector:
    linkerd.io/control-plane-component: linkerd-jaeger
  ports:
    - name: collection
      port: 14268
    - name: ui
      port: 16686
---
apiVersion: apps/v1
kind: Deployment
metadata:
  annotations:
    linkerd.io/created-by: linkerd/cli dev-undefined
  labels:
    app.kubernetes.io/name: linkerd-jaeger
    app.kubernetes.io/part-of: Linkerd
    app.kubernetes.io/version: UPGRADE-CONTROL-PLANE-VERSION
    linkerd.io/control-plane-component: linkerd-jaeger
    linkerd.io/control-plane-ns: linkerd
  name: linkerd-jaeger
  namespace: linkerd
spec:
  replicas: 1
  selector:
    matchLabels:
      linkerd.io/control-plane-component: linkerd-jaeger
      linkerd.io/control-plane-ns: linkerd
      linkerd.io/proxy-deployment: linkerd-jaeger
  template:
    metadata:
      annotations:
        linkerd.io/created-by: linkerd/cli dev-undefined
        linkerd.io/identity-mode: default
        linkerd.io/proxy-version: UPGRADE-PROXY-VERSION
        prometheus.io/path: /metrics
        prometheus.io/port: "8888"
        prometheus.io/scrape: "true"
      labels:
        linkerd.io/control-plane-component: linkerd-jaeger
        linkerd.io/control-plane-ns: linkerd
        linkerd.io/workload-ns: linkerd
        linkerd.io/proxy-deployment: linkerd-jaeger
    spec:
      containers:
      - args:
        - --query.base-path=/jaeger
        image: jaegertracing/all-in-one:1.17.1
        imagePullPolicy: IfNotPresent
        name: jaeger
        ports:
        - containerPort: 14268
          name: collection
        - containerPort: 16686
          name: ui
      - env:
        - name: LINKERD2_PROXY_LOG
          value: warn,linkerd=info
        - name: LINKERD2_PROXY_LOG_FORMAT
          value: plain
        - name: LINKERD2_PROXY_DESTINATION_SVC_ADDR
          value: linkerd-dst.linkerd.svc.cluster.local:8086
        - name: LINKERD2_PROXY_DESTINATION_GET_NETWORKS
          value: "10.0.0.0/8,172.16.0.0/12,192.168.0.0/16"
        - name: LINKERD2_PROXY_INBOUND_CONNECT_TIMEOUT
          value: "100ms"
        - name: LINKERD2_PROXY_OUTBOUND_CONNECT_TIMEOUT
          value: "1000ms"
        - name: LINKERD2_PROXY_CONTROL_LISTEN_ADDR
          value: 0.0.0.0:4190
        - name: LINKERD2_PROXY_ADMIN_LISTEN_ADDR
          value: 0.0.0.0:4191
        - name: LINKERD2_PROXY_OUTBOUND_LISTEN_ADDR
          value: 127.0.0.1:4140
        - name: LINKERD2_PROXY_INBOUND_LISTEN_ADDR
          value: 0.0.0.0:4143
        - name: LINKERD2_PROXY_DESTINATION_GET_SUFFIXES
          value: svc.cluster.local.
        - name: LINKERD2_PROXY_DESTINATION_PROFILE_SUFFIXES
          value: svc.cluster.local.
        - name: LINKERD2_PROXY_INBOUND_ACCEPT_KEEPALIVE
          value: 10000ms
        - name: LINKERD2_PROXY_OUTBOUND_CONNECT_KEEPALIVE
          value: 10000ms
        - name: _pod_ns
          valueFrom:
            fieldRef:
              fieldPath: metadata.namespace
        - name: _pod_nodeName
          valueFrom:
             fieldRef:
              fieldPath: spec.nodeName
        - name: LINKERD2_PROXY_DESTINATION_CONTEXT
          value: |
            {"ns":"$(_pod_ns)", "nodeName":"$(_pod_nodeName)"}
        - name: LINKERD2_PROXY_IDENTITY_DIR
          value: /var/run/linkerd/identity/end-entity
        - name: LINKERD2_PROXY_IDENTITY_TRUST_ANCHORS
          value: |
            -----BEGIN CERTIFICATE-----
            MIIBwDCCAWagAwIBAgIQMvd1QnGUJzXVUt3gNh7rWjAKBggqhkjOPQQDAjApMScw
            JQYDVQQDEx5pZGVudGl0eS5saW5rZXJkLmNsdXN0ZXIubG9jYWwwHhcNMjAwNDA2
            MTAzOTUxWhcNMzAwNDA0MTAzOTUxWjApMScwJQYDVQQDEx5pZGVudGl0eS5saW5r
            ZXJkLmNsdXN0ZXIubG9jYWwwWTATBgcqhkjOPQIBBggqhkjOPQMBBwNCAAQ19nmg
            Q8l+EMofPxas7HUlOJE5avps6b6Q97Y71Waw3rdXYNCPqMxa4PedPc5VKGje6eqJ
            Ao5mX29HeMcUw/y3o3AwbjAOBgNVHQ8BAf8EBAMCAQYwEgYDVR0TAQH/BAgwBgEB
            /wIBATAdBgNVHQ4EFgQUfxv+BcCt5v7oF7PXJ9xY+JambdwwKQYDVR0RBCIwIIIe
            aWRlbnRpdHkubGlua2VyZC5jbHVzdGVyLmxvY2FsMAoGCCqGSM49BAMCA0gAMEUC
            IQCM8UfevR53SVGDd/4MgXMlVqC3Vh8oDiM0UToj2wsjNgIgLnZgogrqjK0KRo9R
            SxZLbJKt6SJIIY9dw5gzQpUQR2U=
            -----END CERTIFICATE-----
        - name: LINKERD2_PROXY_IDENTITY_TOKEN_FILE
          value: /var/run/secrets/kubernetes.io/serviceaccount/token
        - name: LINKERD2_PROXY_IDENTITY_SVC_ADDR
          value: linkerd-identity.linkerd.svc.cluster.local:8080
        - name: _pod_sa
          valueFrom:
            fieldRef:
              fieldPath: spec.serviceAccountName
        - name: _l5d_ns
          value: linkerd
        - name: _l5d_trustdomain
          value: cluster.local
        - name: LINKERD2_PROXY_IDENTITY_LOCAL_NAME
          value: $(_pod_sa).$(_pod_ns).serviceaccount.identity.$(_l5d_ns).$(_l5d_trustdomain)
        - name: LINKERD2_PROXY_IDENTITY_SVC_NAME
          value: linkerd-identity.$(_l5d_ns).serviceaccount.identity.$(_l5d_ns).$(_l5d_trustdomain)
        - name: LINKERD2_PROXY_DESTINATION_SVC_NAME
          value: linkerd-destination.$(_l5d_ns).serviceaccount.identity.$(_l5d_ns).$(_l5d_trustdomain)
        - name: LINKERD2_PROXY_TAP_SVC_NAME
          value: linkerd-tap.$(_l5d_ns).serviceaccount.identity.$(_l5d_ns).$(_l5d_trustdomain)
        image: gcr.io/linkerd-io/proxy:UPGRADE-PROXY-VERSION
        imagePullPolicy: IfNotPresent
        livenessProbe:
          httpGet:
            path: /live
            port: 4191
          initialDelaySeconds: 10
        name: linkerd-proxy
        ports:
        - containerPort: 4143
          name: linkerd-proxy
        - containerPort: 4191
          name: linkerd-admin
        readinessProbe:
          httpGet:
            path: /ready
            port: 4191
          initialDelaySeconds: 2
        resources:
        securityContext:
          allowPrivilegeEscalation: false
          readOnlyRootFilesystem: true
          runAsUser: 2102
        terminationMessagePolicy: FallbackToLogsOnError
        volumeMounts:
        - mountPath: /var/run/linkerd/identity/end-entity
          name: linkerd-identity-end-entity
      initContainers:
      - args:
        - --incoming-proxy-port
        - "4143"
        - --outgoing-proxy-port
        - "4140"
        - --proxy-uid
        - "2102"
        - --inbound-ports-to-ignore
        - 4190,4191
        - --outbound-ports-to-ignore
        - "443"
        image: gcr.io/linkerd-io/proxy-init:v1.3.3
        imagePullPolicy: IfNotPresent
        name: linkerd-init
        resources:
          limits:
            cpu: "100m"
            memory: "50Mi"
          requests:
            cpu: "10m"
            memory: "10Mi"
        securityContext:
          allowPrivilegeEscalation: false
          capabilities:
            add:
            - NET_ADMIN
            - NET_RAW
          privileged: false
          readOnlyRootFilesystem: true
          runAsNonRoot: false
          runAsUser: 0
        terminationMessagePolicy: FallbackToLogsOnError
        volumeMounts:
        - mountPath: /run
          name: linkerd-proxy-init-xtables-lock
      dnsPolicy: ClusterFirst
      serviceAccountName: linkerd-jaeger
      volumes:
      - emptyDir: {}
        name: linkerd-proxy-init-xtables-lock
      - emptyDir:
          medium: Memory
        name: linkerd-identity-end-entity
---
###
### Web
###
---
kind: Service
apiVersion: v1
metadata:
  name: linkerd-web
  namespace: linkerd
  labels:
    linkerd.io/control-plane-component: web
    linkerd.io/control-plane-ns: linkerd
  annotations:
    linkerd.io/created-by: linkerd/cli dev-undefined
spec:
  type: ClusterIP
  selector:
    linkerd.io/control-plane-component: web
  ports:
  - name: http
    port: 8084
    targetPort: 8084
  - name: admin-http
    port: 9994
    targetPort: 9994
---
apiVersion: apps/v1
kind: Deployment
metadata:
  annotations:
    linkerd.io/created-by: linkerd/cli dev-undefined
  labels:
    app.kubernetes.io/name: web
    app.kubernetes.io/part-of: Linkerd
    app.kubernetes.io/version: UPGRADE-CONTROL-PLANE-VERSION
    linkerd.io/control-plane-component: web
    linkerd.io/control-plane-ns: linkerd
  name: linkerd-web
  namespace: linkerd
spec:
  replicas: 1
  selector:
    matchLabels:
      linkerd.io/control-plane-component: web
      linkerd.io/control-plane-ns: linkerd
      linkerd.io/proxy-deployment: linkerd-web
  template:
    metadata:
      annotations:
        linkerd.io/created-by: linkerd/cli dev-undefined
        linkerd.io/identity-mode: default
        linkerd.io/proxy-version: UPGRADE-PROXY-VERSION
      labels:
        linkerd.io/control-plane-component: web
        linkerd.io/control-plane-ns: linkerd
        linkerd.io/workload-ns: linkerd
        linkerd.io/proxy-deployment: linkerd-web
    spec:
      nodeSelector:
        beta.kubernetes.io/os: linux
      containers:
      - args:
        - -api-addr=linkerd-controller-api.linkerd.svc.cluster.local:8085
        - -grafana-addr=linkerd-grafana.linkerd.svc.cluster.local:3000
        - -jaeger-addr=linkerd-jaeger.linkerd.svc.cluster.local:16686
        - -controller-namespace=linkerd
        - -log-level=info
        - -enforced-host=^(localhost|127\.0\.0\.1|linkerd-web\.linkerd\.svc\.cluster\.local|linkerd-web\.linkerd\.svc|\[::1\])(:\d+)?$
        image: gcr.io/linkerd-io/web:UPGRADE-CONTROL-PLANE-VERSION
        imagePullPolicy: IfNotPresent
        livenessProbe:
          httpGet:
            path: /ping
            port: 9994
          initialDelaySeconds: 10
        name: web
        ports:
        - containerPort: 8084
          name: http
        - containerPort: 9994
          name: admin-http
        readinessProbe:
          failureThreshold: 7
          httpGet:
            path: /ready
            port: 9994
        securityContext:
          runAsUser: 2103
        volumeMounts:
        - mountPath: /var/run/linkerd/config
          name: config
      - env:
        - name: LINKERD2_PROXY_LOG
          value: warn,linkerd=info
        - name: LINKERD2_PROXY_LOG_FORMAT
          value: plain
        - name: LINKERD2_PROXY_DESTINATION_SVC_ADDR
          value: linkerd-dst.linkerd.svc.cluster.local:8086
        - name: LINKERD2_PROXY_DESTINATION_GET_NETWORKS
          value: "10.0.0.0/8,172.16.0.0/12,192.168.0.0/16"
        - name: LINKERD2_PROXY_CONTROL_LISTEN_ADDR
          value: 0.0.0.0:4190
        - name: LINKERD2_PROXY_ADMIN_LISTEN_ADDR
          value: 0.0.0.0:4191
        - name: LINKERD2_PROXY_OUTBOUND_LISTEN_ADDR
          value: 127.0.0.1:4140
        - name: LINKERD2_PROXY_INBOUND_LISTEN_ADDR
          value: 0.0.0.0:4143
        - name: LINKERD2_PROXY_DESTINATION_GET_SUFFIXES
          value: svc.cluster.local.
        - name: LINKERD2_PROXY_DESTINATION_PROFILE_SUFFIXES
          value: svc.cluster.local.
        - name: LINKERD2_PROXY_INBOUND_ACCEPT_KEEPALIVE
          value: 10000ms
        - name: LINKERD2_PROXY_OUTBOUND_CONNECT_KEEPALIVE
          value: 10000ms
        - name: _pod_ns
          valueFrom:
            fieldRef:
              fieldPath: metadata.namespace
        - name: LINKERD2_PROXY_DESTINATION_CONTEXT
          value: ns:$(_pod_ns)
        - name: LINKERD2_PROXY_IDENTITY_DIR
          value: /var/run/linkerd/identity/end-entity
        - name: LINKERD2_PROXY_IDENTITY_TRUST_ANCHORS
          value: |
            -----BEGIN CERTIFICATE-----
            MIIBwDCCAWagAwIBAgIQMvd1QnGUJzXVUt3gNh7rWjAKBggqhkjOPQQDAjApMScw
            JQYDVQQDEx5pZGVudGl0eS5saW5rZXJkLmNsdXN0ZXIubG9jYWwwHhcNMjAwNDA2
            MTAzOTUxWhcNMzAwNDA0MTAzOTUxWjApMScwJQYDVQQDEx5pZGVudGl0eS5saW5r
            ZXJkLmNsdXN0ZXIubG9jYWwwWTATBgcqhkjOPQIBBggqhkjOPQMBBwNCAAQ19nmg
            Q8l+EMofPxas7HUlOJE5avps6b6Q97Y71Waw3rdXYNCPqMxa4PedPc5VKGje6eqJ
            Ao5mX29HeMcUw/y3o3AwbjAOBgNVHQ8BAf8EBAMCAQYwEgYDVR0TAQH/BAgwBgEB
            /wIBATAdBgNVHQ4EFgQUfxv+BcCt5v7oF7PXJ9xY+JambdwwKQYDVR0RBCIwIIIe
            aWRlbnRpdHkubGlua2VyZC5jbHVzdGVyLmxvY2FsMAoGCCqGSM49BAMCA0gAMEUC
            IQCM8UfevR53SVGDd/4MgXMlVqC3Vh8oDiM0UToj2wsjNgIgLnZgogrqjK0KRo9R
            SxZLbJKt6SJIIY9dw5gzQpUQR2U=
            -----END CERTIFICATE-----
        - name: LINKERD2_PROXY_IDENTITY_TOKEN_FILE
          value: /var/run/secrets/kubernetes.io/serviceaccount/token
        - name: LINKERD2_PROXY_IDENTITY_SVC_ADDR
          value: linkerd-identity.linkerd.svc.cluster.local:8080
        - name: _pod_sa
          valueFrom:
            fieldRef:
              fieldPath: spec.serviceAccountName
        - name: _l5d_ns
          value: linkerd
        - name: _l5d_trustdomain
          value: cluster.local
        - name: LINKERD2_PROXY_IDENTITY_LOCAL_NAME
          value: $(_pod_sa).$(_pod_ns).serviceaccount.identity.$(_l5d_ns).$(_l5d_trustdomain)
        - name: LINKERD2_PROXY_IDENTITY_SVC_NAME
          value: linkerd-identity.$(_l5d_ns).serviceaccount.identity.$(_l5d_ns).$(_l5d_trustdomain)
        - name: LINKERD2_PROXY_DESTINATION_SVC_NAME
          value: linkerd-destination.$(_l5d_ns).serviceaccount.identity.$(_l5d_ns).$(_l5d_trustdomain)
        - name: LINKERD2_PROXY_TAP_SVC_NAME
          value: linkerd-tap.$(_l5d_ns).serviceaccount.identity.$(_l5d_ns).$(_l5d_trustdomain)
        image: gcr.io/linkerd-io/proxy:UPGRADE-PROXY-VERSION
        imagePullPolicy: IfNotPresent
        livenessProbe:
          httpGet:
            path: /live
            port: 4191
          initialDelaySeconds: 10
        name: linkerd-proxy
        ports:
        - containerPort: 4143
          name: linkerd-proxy
        - containerPort: 4191
          name: linkerd-admin
        readinessProbe:
          httpGet:
            path: /ready
            port: 4191
          initialDelaySeconds: 2
        resources:
        securityContext:
          allowPrivilegeEscalation: false
          readOnlyRootFilesystem: true
          runAsUser: 2102
        terminationMessagePolicy: FallbackToLogsOnError
        volumeMounts:
        - mountPath: /var/run/linkerd/identity/end-entity
          name: linkerd-identity-end-entity
      initContainers:
      - args:
        - --incoming-proxy-port
        - "4143"
        - --outgoing-proxy-port
        - "4140"
        - --proxy-uid
        - "2102"
        - --inbound-ports-to-ignore
        - 4190,4191
        - --outbound-ports-to-ignore
        - "443"
        image: gcr.io/linkerd-io/proxy-init:v1.3.3
        imagePullPolicy: IfNotPresent
        name: linkerd-init
        resources:
          limits:
            cpu: "100m"
            memory: "50Mi"
          requests:
            cpu: "10m"
            memory: "10Mi"
        securityContext:
          allowPrivilegeEscalation: false
          capabilities:
            add:
            - NET_ADMIN
            - NET_RAW
          privileged: false
          readOnlyRootFilesystem: true
          runAsNonRoot: false
          runAsUser: 0
        terminationMessagePolicy: FallbackToLogsOnError
        volumeMounts:
        - mountPath: /run
          name: linkerd-proxy-init-xtables-lock
      serviceAccountName: linkerd-web
      volumes:
      - configMap:
          name: linkerd-config
        name: config
      - emptyDir: {}
        name: linkerd-proxy-init-xtables-lock
      - emptyDir:
          medium: Memory
        name: linkerd-identity-end-entity<|MERGE_RESOLUTION|>--- conflicted
+++ resolved
@@ -792,8 +792,6 @@
               runAsUser: 2103
 ---
 ###
-<<<<<<< HEAD
-=======
 ### Web
 ###
 ---
@@ -1035,7 +1033,6 @@
         name: linkerd-identity-end-entity
 ---
 ###
->>>>>>> c68ab23a
 ### Proxy Injector
 ###
 ---
