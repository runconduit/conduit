--- conflicted
+++ resolved
@@ -1953,8 +1953,6 @@
             topologyKey: kubernetes.io/hostname
       containers:
       - args:
-<<<<<<< HEAD
-=======
         - --storage.tsdb.path=/data
         - --storage.tsdb.retention.time=6h
         - --config.file=/etc/prometheus/prometheus.yml
@@ -2202,7 +2200,6 @@
             topologyKey: kubernetes.io/hostname
       containers:
       - args:
->>>>>>> bb0b71c6
         - proxy-injector
         - -log-level=info
         image: gcr.io/linkerd-io/controller:UPGRADE-CONTROL-PLANE-VERSION
