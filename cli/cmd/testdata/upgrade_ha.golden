--- conflicted
+++ resolved
@@ -1954,8 +1954,6 @@
     spec:
       nodeSelector:
         beta.kubernetes.io/os: linux
-<<<<<<< HEAD
-=======
       securityContext:
         fsGroup: 65534
       containers:
@@ -2190,7 +2188,6 @@
     spec:
       nodeSelector:
         beta.kubernetes.io/os: linux
->>>>>>> d3553c59
       affinity:
         podAntiAffinity:
           preferredDuringSchedulingIgnoredDuringExecution:
