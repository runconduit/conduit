--- conflicted
+++ resolved
@@ -1942,8 +1942,6 @@
             topologyKey: kubernetes.io/hostname
       containers:
       - args:
-<<<<<<< HEAD
-=======
         - --storage.tsdb.path=/data
         - --storage.tsdb.retention.time=6h
         - --config.file=/etc/prometheus/prometheus.yml
@@ -2187,7 +2185,6 @@
             topologyKey: kubernetes.io/hostname
       containers:
       - args:
->>>>>>> 6174b194
         - proxy-injector
         - -log-level=info
         image: gcr.io/linkerd-io/controller:UPGRADE-CONTROL-PLANE-VERSION
