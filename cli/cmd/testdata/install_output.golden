--- conflicted
+++ resolved
@@ -1803,8 +1803,6 @@
             path: /ready
             port: 9995
         securityContext:
-<<<<<<< HEAD
-=======
           runAsUser: 65534
         volumeMounts:
         - mountPath: /data
@@ -2007,7 +2005,6 @@
             path: /ready
             port: 9995
         securityContext:
->>>>>>> 82e91382
           runAsUser: 2103
         volumeMounts:
         - mountPath: /var/run/linkerd/config
