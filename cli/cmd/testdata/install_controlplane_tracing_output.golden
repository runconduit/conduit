--- conflicted
+++ resolved
@@ -3204,410 +3204,3 @@
       - name: tls
         secret:
           secretName: linkerd-tap-tls
-<<<<<<< HEAD
----
-apiVersion: v1
-kind: ConfigMap
-metadata:
-  labels:
-    app.kubernetes.io/name: smi-metrics
-    app.kubernetes.io/part-of: Linkerd
-    app.kubernetes.io/version: install-control-plane-version
-    linkerd.io/control-plane-component: smi-metrics
-    linkerd.io/control-plane-ns: linkerd
-  name: linkerd-smi-metrics
-  namespace: linkerd
-data:
-  config.yml: |
-    mesh: linkerd
-    linkerd:
-      prometheusUrl: http://linkerd-prometheus.linkerd.svc.cluster.local:9090
-      resourceQueries:
-        p99_response_latency : |-
-          histogram_quantile(
-                            0.99,
-                            sum(
-                              irate(
-                                response_latency_ms_bucket{
-                                  namespace=~"{{default ".+" .namespace }}",
-                                  {{lower .kind}}=~"{{default ".+" .name }}"
-                                }[{{.window}}]
-                              )
-                            ) by (
-                              {{lower .kind}},
-                              namespace,
-                              le
-                            )
-                          )
-        p90_response_latency : |-
-          histogram_quantile(
-                            0.90,
-                            sum(
-                              irate(
-                                response_latency_ms_bucket{
-                                  namespace=~"{{default ".+" .namespace }}",
-                                  {{lower .kind}}=~"{{default ".+" .name }}"
-                                }[{{.window}}]
-                              )
-                            ) by (
-                              {{lower .kind}},
-                              namespace,
-                              le
-                            )
-                          )
-        p50_response_latency : |-
-          histogram_quantile(
-                            0.50,
-                            sum(
-                              irate(
-                                response_latency_ms_bucket{
-                                  namespace=~"{{default ".+" .namespace }}",
-                                  {{lower .kind}}=~"{{default ".+" .name }}"
-                                }[{{.window}}]
-                              )
-                            ) by (
-                              {{lower .kind}},
-                              namespace,
-                              le
-                            )
-                          )
-        success_count : |-
-          sum(
-                    increase(
-                      response_total{
-                        classification="success",
-                        namespace=~"{{default ".+" .namespace }}",
-                        {{lower .kind}}=~"{{default ".+" .name }}"
-                      }[{{.window}}]
-                    )
-                  ) by (
-                    {{lower .kind}},
-                    namespace
-                  )
-        failure_count : |-
-          sum(
-                    increase(
-                      response_total{
-                        classification="failure",
-                        namespace=~"{{default ".+" .namespace }}",
-                        {{lower .kind}}=~"{{default ".+" .name }}"
-                      }[{{.window}}]
-                    )
-                  ) by (
-                    {{lower .kind}},
-                    namespace
-                  )
-      edgeQueries:
-        p99_response_latency : |-
-          histogram_quantile(
-                            0.99,
-                            sum(
-                              irate(
-                                response_latency_ms_bucket{
-                                  namespace=~"{{.namespace}}",
-                                  {{lower .kind}}=~"{{default ".+" .fromName}}",
-                                  dst_{{lower .kind}}=~"{{default ".+" .toName}}"
-                                }[{{.window}}]
-                              )
-                            ) by (
-                              {{lower .kind}},
-                              dst_{{lower .kind}},
-                              namespace,
-                              dst_namespace,
-                              le
-                            )
-                          )
-        p90_response_latency : |-
-          histogram_quantile(
-                            0.90,
-                            sum(
-                              irate(
-                                response_latency_ms_bucket{
-                                  namespace=~"{{.namespace}}",
-                                  {{lower .kind}}=~"{{default ".+" .fromName}}",
-                                  dst_{{lower .kind}}=~"{{default ".+" .toName}}"
-                                }[{{.window}}]
-                              )
-                            ) by (
-                              {{lower .kind}},
-                              dst_{{lower .kind}},
-                              namespace,
-                              dst_namespace,
-                              le
-                            )
-                          )
-        p50_response_latency : |-
-          histogram_quantile(
-                            0.50,
-                            sum(
-                              irate(
-                                response_latency_ms_bucket{
-                                  namespace=~"{{.namespace}}",
-                                  {{lower .kind}}=~"{{default ".+" .fromName}}",
-                                  dst_{{lower .kind}}=~"{{default ".+" .toName}}"
-                                }[{{.window}}]
-                              )
-                            ) by (
-                              {{lower .kind}},
-                              dst_{{lower .kind}},
-                              namespace,
-                              dst_namespace,
-                              le
-                            )
-                          )
-        success_count : |-
-          sum(
-                    increase(
-                      response_total{
-                        classification="success",
-                        namespace=~"{{.namespace}}",
-                        {{lower .kind}}=~"{{default ".+" .fromName}}",
-                        dst_{{lower .kind}}=~"{{default ".+" .toName}}"
-                      }[{{.window}}]
-                    )
-                  ) by (
-                    {{lower .kind}},
-                    dst_{{lower .kind}},
-                    namespace,
-                    dst_namespace
-                  )
-        failure_count : |-
-          sum(
-                    increase(
-                      response_total{
-                        classification="failure",
-                        namespace=~"{{.namespace}}",
-                        {{lower .kind}}=~"{{default ".+" .fromName}}",
-                        dst_{{lower .kind}}=~"{{default ".+" .toName}}"
-                      }[{{.window}}]
-                    )
-                  ) by (
-                    {{lower .kind}},
-                    dst_{{lower .kind}},
-                    namespace,
-                    dst_namespace
-                  )
-    
----
-apiVersion: apps/v1
-kind: Deployment
-metadata:
-  name: linkerd-smi-metrics
-  namespace: linkerd
-  labels:
-    app.kubernetes.io/name: smi-metrics
-    app.kubernetes.io/part-of: Linkerd
-    app.kubernetes.io/version: install-control-plane-version
-    linkerd.io/control-plane-component: smi-metrics
-    linkerd.io/control-plane-ns: linkerd
-spec:
-  replicas: 1
-  selector:
-    matchLabels:
-      linkerd.io/control-plane-component: smi-metrics
-      linkerd.io/control-plane-ns: linkerd
-      linkerd.io/proxy-deployment: linkerd-sp-validator
-  template:
-    metadata:
-      annotations:
-        linkerd.io/created-by: linkerd/cli dev-undefined
-        linkerd.io/identity-mode: default
-        linkerd.io/proxy-version: install-proxy-version
-      labels:
-        linkerd.io/control-plane-component: smi-metrics
-        linkerd.io/control-plane-ns: linkerd
-        linkerd.io/proxy-deployment: linkerd-sp-validator
-    spec:
-      nodeSelector:
-        beta.kubernetes.io/os: linux
-      serviceAccountName: linkerd-smi-metrics
-      containers:
-      - name: shim
-        image: deislabs/smi-metrics:v0.2.1
-        imagePullPolicy: IfNotPresent
-
-        command:
-        - /smi-metrics
-        - --config=/config.yml
-
-        ports:
-        - containerPort: 8080
-          name: api
-          protocol: TCP
-        - containerPort: 8081
-          name: admin
-          protocol: TCP
-
-        volumeMounts:
-        - name: config
-          mountPath: /config.yml
-          subPath: config.yml
-        - mountPath: /var/run/smi-metrics
-          name: tls
-          readOnly: true
-
-      - env:
-        - name: LINKERD2_PROXY_LOG
-          value: warn,linkerd=info
-        - name: LINKERD2_PROXY_DESTINATION_SVC_ADDR
-          value: linkerd-dst.linkerd.svc.cluster.local:8086
-        - name: LINKERD2_PROXY_CONTROL_LISTEN_ADDR
-          value: 0.0.0.0:4190
-        - name: LINKERD2_PROXY_ADMIN_LISTEN_ADDR
-          value: 0.0.0.0:4191
-        - name: LINKERD2_PROXY_OUTBOUND_LISTEN_ADDR
-          value: 127.0.0.1:4140
-        - name: LINKERD2_PROXY_INBOUND_LISTEN_ADDR
-          value: 0.0.0.0:4143
-        - name: LINKERD2_PROXY_DESTINATION_GET_SUFFIXES
-          value: svc.cluster.local.
-        - name: LINKERD2_PROXY_DESTINATION_PROFILE_SUFFIXES
-          value: svc.cluster.local.
-        - name: LINKERD2_PROXY_INBOUND_ACCEPT_KEEPALIVE
-          value: 10000ms
-        - name: LINKERD2_PROXY_OUTBOUND_CONNECT_KEEPALIVE
-          value: 10000ms
-        - name: LINKERD2_PROXY_LABELS_FILE_PATH
-          value: /var/run/linkerd/podinfo/labels
-        - name: _pod_ns
-          valueFrom:
-            fieldRef:
-              fieldPath: metadata.namespace
-        - name: LINKERD2_PROXY_DESTINATION_CONTEXT
-          value: ns:$(_pod_ns)
-        - name: LINKERD2_PROXY_IDENTITY_DIR
-          value: /var/run/linkerd/identity/end-entity
-        - name: LINKERD2_PROXY_IDENTITY_TRUST_ANCHORS
-          value: |
-            -----BEGIN CERTIFICATE-----
-            MIIBYDCCAQegAwIBAgIBATAKBggqhkjOPQQDAjAYMRYwFAYDVQQDEw1jbHVzdGVy
-            LmxvY2FsMB4XDTE5MDMwMzAxNTk1MloXDTI5MDIyODAyMDM1MlowGDEWMBQGA1UE
-            AxMNY2x1c3Rlci5sb2NhbDBZMBMGByqGSM49AgEGCCqGSM49AwEHA0IABAChpAt0
-            xtgO9qbVtEtDK80N6iCL2Htyf2kIv2m5QkJ1y0TFQi5hTVe3wtspJ8YpZF0pl364
-            6TiYeXB8tOOhIACjQjBAMA4GA1UdDwEB/wQEAwIBBjAdBgNVHSUEFjAUBggrBgEF
-            BQcDAQYIKwYBBQUHAwIwDwYDVR0TAQH/BAUwAwEB/zAKBggqhkjOPQQDAgNHADBE
-            AiBQ/AAwF8kG8VOmRSUTPakSSa/N4mqK2HsZuhQXCmiZHwIgZEzI5DCkpU7w3SIv
-            OLO4Zsk1XrGZHGsmyiEyvYF9lpY=
-            -----END CERTIFICATE-----
-        - name: LINKERD2_PROXY_IDENTITY_TOKEN_FILE
-          value: /var/run/secrets/kubernetes.io/serviceaccount/token
-        - name: LINKERD2_PROXY_IDENTITY_SVC_ADDR
-          value: linkerd-identity.linkerd.svc.cluster.local:8080
-        - name: _pod_sa
-          valueFrom:
-            fieldRef:
-              fieldPath: spec.serviceAccountName
-        - name: _l5d_ns
-          value: linkerd
-        - name: _l5d_trustdomain
-          value: cluster.local
-        - name: LINKERD2_PROXY_IDENTITY_LOCAL_NAME
-          value: $(_pod_sa).$(_pod_ns).serviceaccount.identity.$(_l5d_ns).$(_l5d_trustdomain)
-        - name: LINKERD2_PROXY_IDENTITY_SVC_NAME
-          value: linkerd-identity.$(_l5d_ns).serviceaccount.identity.$(_l5d_ns).$(_l5d_trustdomain)
-        - name: LINKERD2_PROXY_DESTINATION_SVC_NAME
-          value: linkerd-destination.$(_l5d_ns).serviceaccount.identity.$(_l5d_ns).$(_l5d_trustdomain)
-        - name: LINKERD2_PROXY_TAP_SVC_NAME
-          value: linkerd-tap.$(_l5d_ns).serviceaccount.identity.$(_l5d_ns).$(_l5d_trustdomain)
-        - name: LINKERD2_PROXY_TRACE_COLLECTOR_SVC_ADDR
-          value: linkerd-collector.linkerd.svc.cluster.local:55678
-        - name: LINKERD2_PROXY_TRACE_COLLECTOR_SVC_NAME
-          value: linkerd-collector.linkerd.serviceaccount.identity.$(_l5d_ns).$(_l5d_trustdomain)
-        image: gcr.io/linkerd-io/proxy:install-proxy-version
-        imagePullPolicy: IfNotPresent
-        livenessProbe:
-          httpGet:
-            path: /metrics
-            port: 4191
-          initialDelaySeconds: 10
-        name: linkerd-proxy
-        ports:
-        - containerPort: 4143
-          name: linkerd-proxy
-        - containerPort: 4191
-          name: linkerd-admin
-        readinessProbe:
-          httpGet:
-            path: /ready
-            port: 4191
-          initialDelaySeconds: 2
-        resources:
-        securityContext:
-          allowPrivilegeEscalation: false
-          readOnlyRootFilesystem: true
-          runAsUser: 2102
-        terminationMessagePolicy: FallbackToLogsOnError
-        volumeMounts:
-        - name: podinfo
-          mountPath: var/run/linkerd/podinfo
-        - mountPath: /var/run/linkerd/identity/end-entity
-          name: linkerd-identity-end-entity
-      initContainers:
-      - args:
-        - --incoming-proxy-port
-        - "4143"
-        - --outgoing-proxy-port
-        - "4140"
-        - --proxy-uid
-        - "2102"
-        - --inbound-ports-to-ignore
-        - 4190,4191
-        - --outbound-ports-to-ignore
-        - "443"
-        image: gcr.io/linkerd-io/proxy-init:v1.3.2
-        imagePullPolicy: IfNotPresent
-        name: linkerd-init
-        resources:
-          limits:
-            cpu: "100m"
-            memory: "50Mi"
-          requests:
-            cpu: "10m"
-            memory: "10Mi"
-        securityContext:
-          allowPrivilegeEscalation: false
-          capabilities:
-            add:
-            - NET_ADMIN
-            - NET_RAW
-          privileged: false
-          readOnlyRootFilesystem: true
-          runAsNonRoot: false
-          runAsUser: 0
-        terminationMessagePolicy: FallbackToLogsOnError
-      volumes:
-      - name: config
-        configMap:
-          name: linkerd-smi-metrics
-      - downwardAPI:
-          items:
-          - fieldRef:
-              fieldPath: metadata.labels
-            path: "labels"
-        name: podinfo
-      - emptyDir:
-          medium: Memory
-        name: linkerd-identity-end-entity
-      - name: tls
-        secret:
-          secretName: linkerd-smi-metrics-tls
----
-apiVersion: v1
-kind: Service
-metadata:
-  name: linkerd-smi-metrics
-  namespace: linkerd
-  labels:
-    linkerd.io/control-plane-component: smi-metrics
-    linkerd.io/control-plane-ns: linkerd
-  annotations:
-    linkerd.io/created-by: linkerd/cli dev-undefined
-spec:
-  ports:
-    - port: 443
-      targetPort: api
-      protocol: TCP
-  selector:
-    linkerd.io/control-plane-component: smi-metrics
-=======
->>>>>>> 26c14d3c
