package cmd

import (
	"context"
	"fmt"
	"io"
	"os"
	"time"

	publicPb "github.com/linkerd/linkerd2/controller/gen/public"
	"github.com/linkerd/linkerd2/pkg/healthcheck"
	"github.com/linkerd/linkerd2/pkg/k8s"
	api "github.com/linkerd/linkerd2/pkg/public"
	"github.com/linkerd/linkerd2/pkg/version"
	pb "github.com/linkerd/linkerd2/viz/metrics-api/gen/viz"
	"github.com/spf13/cobra"
)

const defaultVersionString = "unavailable"

type versionOptions struct {
	shortVersion      bool
	onlyClientVersion bool
	proxy             bool
	namespace         string
}

func newVersionOptions() *versionOptions {
	return &versionOptions{
		shortVersion:      false,
		onlyClientVersion: false,
		proxy:             false,
		namespace:         "",
	}
}

func newCmdVersion() *cobra.Command {
	options := newVersionOptions()

	cmd := &cobra.Command{
		Use:   "version",
		Short: "Print the client and server version information",
		Args:  cobra.NoArgs,
<<<<<<< HEAD
		Run: func(cmd *cobra.Command, args []string) {
			configureAndRunVersion(cmd.Context(), options, os.Stdout, rawPublicAPIClient, rawVizAPIClient)
=======
		RunE: func(cmd *cobra.Command, args []string) error {
			var k8sAPI *k8s.KubernetesAPI
			var err error
			if !options.onlyClientVersion {
				k8sAPI, err = k8s.NewAPI(kubeconfigPath, kubeContext, impersonate, impersonateGroup, 0)
				if err != nil {
					return err
				}
			}

			configureAndRunVersion(cmd.Context(), k8sAPI, options, os.Stdout, api.RawPublicAPIClient)
			return nil
>>>>>>> 4c3d0025
		},
	}

	cmd.PersistentFlags().BoolVar(&options.shortVersion, "short", options.shortVersion, "Print the version number(s) only, with no additional output")
	cmd.PersistentFlags().BoolVar(&options.onlyClientVersion, "client", options.onlyClientVersion, "Print the client version only")
	cmd.PersistentFlags().BoolVar(&options.proxy, "proxy", options.proxy, "Print data-plane versions")
	cmd.PersistentFlags().StringVarP(&options.namespace, "namespace", "n", options.namespace, "Namespace to use for --proxy versions (default: all namespaces)")

	return cmd
}

func configureAndRunVersion(
	ctx context.Context,
	k8sAPI *k8s.KubernetesAPI,
	options *versionOptions,
	stdout io.Writer,
<<<<<<< HEAD
	mkPublicClient func(ctx context.Context) (publicPb.ApiClient, error),
	mkVizClient func(ctx context.Context) (pb.ApiClient, error),
=======
	mkClient func(ctx context.Context, k8sAPI *k8s.KubernetesAPI, controlPlaneNamespace, apiAddr string) (pb.ApiClient, error),
>>>>>>> 4c3d0025
) {
	clientVersion := version.Version
	if options.shortVersion {
		fmt.Fprintln(stdout, clientVersion)
	} else {
		fmt.Fprintf(stdout, "Client version: %s\n", clientVersion)
	}

	if !options.onlyClientVersion {
		serverVersion := defaultVersionString
<<<<<<< HEAD
		publicClient, clientErr := mkPublicClient(ctx)
=======
		client, clientErr := mkClient(ctx, k8sAPI, controlPlaneNamespace, apiAddr)
>>>>>>> 4c3d0025
		if clientErr == nil {
			ctx, cancel := context.WithTimeout(context.Background(), 5*time.Second)
			defer cancel()
			var err error
			serverVersion, err = healthcheck.GetServerVersion(ctx, publicClient)
			if err != nil {
				serverVersion = defaultVersionString
			}
		}

		if options.shortVersion {
			fmt.Fprintln(stdout, serverVersion)
		} else {
			fmt.Fprintf(stdout, "Server version: %s\n", serverVersion)
		}

		if options.proxy {
			vizClient, clientErr := mkVizClient(ctx)
			if clientErr != nil {
				fmt.Fprintln(stdout, "Proxy versions: unavailable")
			} else {
				req := &pb.ListPodsRequest{}
				if options.namespace != "" {
					req.Selector = &pb.ResourceSelection{
						Resource: &pb.Resource{
							Namespace: options.namespace,
						},
					}
				}

				ctx, cancel := context.WithTimeout(context.Background(), 5*time.Second)
				defer cancel()
				resp, err := vizClient.ListPods(ctx, req)
				if err != nil {
					fmt.Fprintln(stdout, "Proxy versions: unavailable")
				} else {
					counts := make(map[string]int)
					for _, pod := range resp.GetPods() {
						if pod.ControllerNamespace == controlPlaneNamespace {
							counts[pod.GetProxyVersion()]++
						}
					}
					if len(counts) == 0 {
						fmt.Fprintln(stdout, "Proxy versions: unavailable")
					} else {
						fmt.Fprintln(stdout, "Proxy versions:")
						for version, count := range counts {
							fmt.Fprintf(stdout, "\t%s (%d pods)\n", version, count)
						}
					}
				}
			}
		}
	}
}<|MERGE_RESOLUTION|>--- conflicted
+++ resolved
@@ -41,10 +41,6 @@
 		Use:   "version",
 		Short: "Print the client and server version information",
 		Args:  cobra.NoArgs,
-<<<<<<< HEAD
-		Run: func(cmd *cobra.Command, args []string) {
-			configureAndRunVersion(cmd.Context(), options, os.Stdout, rawPublicAPIClient, rawVizAPIClient)
-=======
 		RunE: func(cmd *cobra.Command, args []string) error {
 			var k8sAPI *k8s.KubernetesAPI
 			var err error
@@ -55,9 +51,8 @@
 				}
 			}
 
-			configureAndRunVersion(cmd.Context(), k8sAPI, options, os.Stdout, api.RawPublicAPIClient)
+			configureAndRunVersion(cmd.Context(), k8sAPI, options, os.Stdout, api.RawVizAPIClient)
 			return nil
->>>>>>> 4c3d0025
 		},
 	}
 
@@ -74,12 +69,8 @@
 	k8sAPI *k8s.KubernetesAPI,
 	options *versionOptions,
 	stdout io.Writer,
-<<<<<<< HEAD
-	mkPublicClient func(ctx context.Context) (publicPb.ApiClient, error),
-	mkVizClient func(ctx context.Context) (pb.ApiClient, error),
-=======
-	mkClient func(ctx context.Context, k8sAPI *k8s.KubernetesAPI, controlPlaneNamespace, apiAddr string) (pb.ApiClient, error),
->>>>>>> 4c3d0025
+	mkPublicClient func(ctx context.Context, k8sAPI *k8s.KubernetesAPI, controlPlaneNamespace, apiAddr string) (publicPb.ApiClient, error),
+	mkVizClient func(ctx context.Context, k8sAPI *k8s.KubernetesAPI, controlPlaneNamespace, apiAddr string) (pb.ApiClient, error),
 ) {
 	clientVersion := version.Version
 	if options.shortVersion {
@@ -90,11 +81,7 @@
 
 	if !options.onlyClientVersion {
 		serverVersion := defaultVersionString
-<<<<<<< HEAD
-		publicClient, clientErr := mkPublicClient(ctx)
-=======
-		client, clientErr := mkClient(ctx, k8sAPI, controlPlaneNamespace, apiAddr)
->>>>>>> 4c3d0025
+		publicClient, clientErr := mkPublicClient(ctx, k8sAPI, controlPlaneNamespace, apiAddr)
 		if clientErr == nil {
 			ctx, cancel := context.WithTimeout(context.Background(), 5*time.Second)
 			defer cancel()
