package cmd

import (
	"bytes"
	"fmt"
	"path/filepath"
	"reflect"
	"testing"

	charts "github.com/linkerd/linkerd2/pkg/charts/linkerd2"
	"sigs.k8s.io/yaml"
)

func TestAddOnRender(t *testing.T) {
	withTracingAddon, err := testInstallOptions()
	if err != nil {
		t.Fatalf("Unexpected error: %v\n", err)
	}

	withTracingAddonValues, _, _ := withTracingAddon.validateAndBuild("", nil)
	withTracingAddonValues.Tracing["enabled"] = true
	addFakeTLSSecrets(withTracingAddonValues)

<<<<<<< HEAD
	withTracingOverwrite, err := testInstallOptions()
	if err != nil {
		t.Fatalf("Unexpected error: %v\n", err)
	}
	withTracingOverwrite.addOnConfig = filepath.Join("testdata", "addon_config_overwrite.yaml")
	withTracingOverwriteValues, _, _ := withTracingOverwrite.validateAndBuild("", nil)
	addFakeTLSSecrets(withTracingOverwriteValues)

=======
	withExistingGrafana, err := testInstallOptions()
	if err != nil {
		t.Fatalf("Unexpected error: %v\n", err)
	}
	withExistingGrafana.addOnConfig = filepath.Join("testdata", "existing-grafana-config.yaml")
	withExistingGrafanaValues, _, _ := withExistingGrafana.validateAndBuild("", nil)
	addFakeTLSSecrets(withExistingGrafanaValues)
>>>>>>> 5f37a9f7
	testCases := []struct {
		values         *charts.Values
		goldenFileName string
	}{
		{withTracingAddonValues, "install_tracing.golden"},
<<<<<<< HEAD
		{withTracingOverwriteValues, "install_tracing_overwrite.golden"},
=======
		{withExistingGrafanaValues, "install_grafana_existing.golden"},
>>>>>>> 5f37a9f7
	}

	for i, tc := range testCases {
		tc := tc // pin
		t.Run(fmt.Sprintf("%d: %s", i, tc.goldenFileName), func(t *testing.T) {
			var buf bytes.Buffer
			if err := render(&buf, tc.values); err != nil {
				t.Fatalf("Failed to render templates: %v", err)
			}
			diffTestdata(t, tc.goldenFileName, buf.String())
		})
	}
}

func TestMergeRaw(t *testing.T) {
	t.Run("Test Ovewriting of Values struct", func(*testing.T) {

		initialValues := charts.Values{
			PrometheusImage:        "initial-prometheus",
			EnableH2Upgrade:        true,
			ControllerReplicas:     1,
			OmitWebhookSideEffects: false,
			InstallNamespace:       true,
		}

		// Overwrite values should not be unmarshal from values struct as the zero values are added
		// causing overwriting of fields not present in the initial struct to zero values. This can be mitigated
		// partially by using omitempty, but then we don't have relevant checks in helm templates as they would
		// be nil when omitempty is present.
		rawOverwriteValues := `
prometheusImage: override-prometheus
enableH2Upgrade: false
controllerReplicas: 2
omitWebhookSideEffects: true
enablePodAntiAffinity: true`

		expectedValues := charts.Values{
			PrometheusImage:        "override-prometheus",
			EnableH2Upgrade:        false,
			ControllerReplicas:     2,
			OmitWebhookSideEffects: true,
			EnablePodAntiAffinity:  true,
			InstallNamespace:       true,
		}

		rawInitialValues, err := yaml.Marshal(initialValues)
		if err != nil {
			t.Fatalf("Error while Marshaling: %s", err)

		}

		actualRawValues, err := mergeRaw(rawInitialValues, []byte(rawOverwriteValues))
		if err != nil {
			t.Fatalf("Error while Merging: %s", err)

		}

		var actualValues charts.Values
		err = yaml.Unmarshal(actualRawValues, &actualValues)
		if err != nil {
			t.Fatalf("Error while unmarshalling: %s", err)

		}
		if !reflect.DeepEqual(expectedValues, actualValues) {
			t.Fatal("Expected and Actual not equal.")

		}
	})

}<|MERGE_RESOLUTION|>--- conflicted
+++ resolved
@@ -21,7 +21,6 @@
 	withTracingAddonValues.Tracing["enabled"] = true
 	addFakeTLSSecrets(withTracingAddonValues)
 
-<<<<<<< HEAD
 	withTracingOverwrite, err := testInstallOptions()
 	if err != nil {
 		t.Fatalf("Unexpected error: %v\n", err)
@@ -30,7 +29,6 @@
 	withTracingOverwriteValues, _, _ := withTracingOverwrite.validateAndBuild("", nil)
 	addFakeTLSSecrets(withTracingOverwriteValues)
 
-=======
 	withExistingGrafana, err := testInstallOptions()
 	if err != nil {
 		t.Fatalf("Unexpected error: %v\n", err)
@@ -38,17 +36,14 @@
 	withExistingGrafana.addOnConfig = filepath.Join("testdata", "existing-grafana-config.yaml")
 	withExistingGrafanaValues, _, _ := withExistingGrafana.validateAndBuild("", nil)
 	addFakeTLSSecrets(withExistingGrafanaValues)
->>>>>>> 5f37a9f7
+
 	testCases := []struct {
 		values         *charts.Values
 		goldenFileName string
 	}{
 		{withTracingAddonValues, "install_tracing.golden"},
-<<<<<<< HEAD
 		{withTracingOverwriteValues, "install_tracing_overwrite.golden"},
-=======
 		{withExistingGrafanaValues, "install_grafana_existing.golden"},
->>>>>>> 5f37a9f7
 	}
 
 	for i, tc := range testCases {
