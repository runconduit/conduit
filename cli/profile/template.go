package profile

// Template provides the base template for the `linkerd profile --template` command.
const Template = `### ServiceProfile for {{.ServiceName}}.{{.ServiceNamespace}} ###
apiVersion: linkerd.io/v1alpha1
kind: ServiceProfile
metadata:
<<<<<<< HEAD
  name: {{.ServiceName}}.{{.ServiceNamespace}}.svc.cluster.local
=======
  name: {{.ServiceName}}.{{.ServiceNamespace}}.{{.ClusterZone}}
>>>>>>> 82ca821e
  namespace: {{.ControlPlaneNamespace}}
spec:
  # A service profile defines a list of routes.  Linkerd can aggregate metrics
  # like request volume, latency, and success rate by route.
  routes:
  - name: '/authors/{id}'

    # Each route must define a condition.  All requests that match the
    # condition will be counted as belonging to that route.  If a request
    # matches more than one route, the first match wins.
    condition:
      # The simplest condition is a path regular expression.
      path: '/authors/\d+'

      # This is a condition that checks the request method.
      method: POST

      # If more than one condition field is set, all of them must be satisfied.
      # This is equivalent to using the 'all' condition:
      # all:
      # - path: '/authors/\d+'
      # - method: POST

      # Conditions can be combined using 'all', 'any', and 'not'.
      # any:
      # - all:
      #   - method: POST
      #   - path: '/authors/\d+'
      # - all:
      #   - not:
      #       method: DELETE
      #   - path: /info.txt

    # A route may optionally define a list of response classes which describe
    # how responses from this route will be classified.
    response_classes:

    # Each response class must define a condition.  All responses from this
    # route that match the condition will be classified as this response class.
    - condition:
        # The simplest condition is a HTTP status code range.
        status:
          min: 500
          max: 599
      
        # Specifying only one of min or max matches just that one status code.
        # status:
        #   min: 404 # This matches 404s only.

        # Conditions can be combined using 'all', 'any', and 'not'.
        # all:
        # - status:
        #     min: 500
        #     max: 599
        # - not:
        #     status:
        #       min: 503

      # The response class defines whether responses should be counted as
      # successes or failures.
      is_failure: true
`<|MERGE_RESOLUTION|>--- conflicted
+++ resolved
@@ -5,11 +5,7 @@
 apiVersion: linkerd.io/v1alpha1
 kind: ServiceProfile
 metadata:
-<<<<<<< HEAD
-  name: {{.ServiceName}}.{{.ServiceNamespace}}.svc.cluster.local
-=======
   name: {{.ServiceName}}.{{.ServiceNamespace}}.{{.ClusterZone}}
->>>>>>> 82ca821e
   namespace: {{.ControlPlaneNamespace}}
 spec:
   # A service profile defines a list of routes.  Linkerd can aggregate metrics
