required = [
  "github.com/golang/protobuf/protoc-gen-go",
  "k8s.io/code-generator/cmd/client-gen",
  "k8s.io/code-generator/cmd/deepcopy-gen",
  "k8s.io/code-generator/cmd/defaulter-gen",
  "k8s.io/code-generator/cmd/lister-gen",
  "k8s.io/code-generator/cmd/informer-gen",
]

[[constraint]]
  name = "github.com/linkerd/linkerd2-proxy-api"
  version = "v0.1.7"

[[constraint]]
  name = "github.com/linkerd/linkerd2-proxy-init"
  # This has to be kept in sync with ProxyInitVersion in pkg/version/version.go
  version = "v1.0.0"

[[constraint]]
  name = "google.golang.org/grpc"
  version = "1.7.0"

[[constraint]]
  name = "github.com/spf13/cobra"
  revision = "7b2c5ac9fc04fc5efafb60700713d4fa609b777b" # cobra has no release tags at time of writing

[[constraint]]
  name = "github.com/containernetworking/cni"
  revision = "v0.6.0"

[[constraint]]
  name = "k8s.io/client-go"
  version = "kubernetes-1.13.1"

[[constraint]]
  name = "k8s.io/api"
  version = "kubernetes-1.13.1"

[[constraint]]
  name = "k8s.io/apiextensions-apiserver"
  version = "kubernetes-1.13.1"

[[constraint]]
  name = "k8s.io/apimachinery"
  version = "kubernetes-1.13.1"

[[constraint]]
  name = "github.com/deislabs/smi-sdk-go"
<<<<<<< HEAD
  revision = "3f3f1afc374b8e31bd146e8b94abd5e4e5f6c7ad"
=======
  revision = "f281e2121a16192b99c40dcdb9eefcfce19e9d6d"
>>>>>>> c698d6bc

[[constraint]]
  name = "k8s.io/helm"
  version = "v2.12.2"

[[constraint]]
  name = "github.com/briandowns/spinner"
  revision = "5cf08d0ac778f0d708570fe143e3f82fdb9f9007"

[[constraint]]
  name = "github.com/mattn/go-isatty"
  version = "v0.0.7"

[[constraint]]
  name = "github.com/sirupsen/logrus"
  version = "v1.0.3"

[[constraint]]
  name = "github.com/pkg/browser"
  revision = "c90ca0c84f15f81c982e32665bffd8d7aac8f097" # browser has no release tags at time of writing

[[constraint]]
  name = "github.com/golang/protobuf"
  version = "v1.2.0"

[[constraint]]
  name = "github.com/prometheus/client_golang"
  version = "v0.9.2"

[[constraint]]
  name = "github.com/gorilla/websocket"
  version = "1.2.0"

[[constraint]]
  name = "github.com/go-openapi/spec"
  version = "v0.17.2"

[[constraint]]
  name = "github.com/wercker/stern"
  revision = "b04b5491222d9743529cb859a20d34ce2bb763af" # pin to 1.6.0 until https://github.com/wercker/stern/issues/96 is resolved<|MERGE_RESOLUTION|>--- conflicted
+++ resolved
@@ -46,11 +46,7 @@
 
 [[constraint]]
   name = "github.com/deislabs/smi-sdk-go"
-<<<<<<< HEAD
-  revision = "3f3f1afc374b8e31bd146e8b94abd5e4e5f6c7ad"
-=======
   revision = "f281e2121a16192b99c40dcdb9eefcfce19e9d6d"
->>>>>>> c698d6bc
 
 [[constraint]]
   name = "k8s.io/helm"
