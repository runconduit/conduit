---
###
### Tap Injector
###
kind: Service
apiVersion: v1
metadata:
  name: tap-injector
  namespace: {{.Values.namespace}}
  labels:
    {{.Values.extensionAnnotation}}: linkerd-viz
    component: tap-injector
  annotations:
    {{.Values.createdByAnnotation}}: {{default (printf "linkerd/helm %s" .Values.linkerdVersion) .Values.cliVersion}}
spec:
  type: ClusterIP
  selector:
    component: tap-injector
  ports:
  - name: tap-injector
    port: 443
    targetPort: tap-injector
---
kind: Deployment
apiVersion: apps/v1
metadata:
  annotations:
    {{.Values.createdByAnnotation}}: {{default (printf "linkerd/helm %s" .Values.linkerdVersion) .Values.cliVersion}}
  labels:
    {{.Values.extensionAnnotation}}: linkerd-viz
    app.kubernetes.io/name: tap-injector
    app.kubernetes.io/part-of: Linkerd
    component: tap-injector
  name: tap-injector
  namespace: {{.Values.namespace}}
spec:
  replicas: {{.Values.tapInjector.replicas}}
  selector:
    matchLabels:
      component: tap-injector
  {{- if .Values.enablePodAntiAffinity }}
  strategy:
    rollingUpdate:
      maxUnavailable: 1
  {{- end }}
  template:
    metadata:
      annotations:
        {{- if empty .Values.cliVersion }}
        checksum/config: {{ include (print $.Template.BasePath "/tap-injector-rbac.yaml") . | sha256sum }}
        {{- end }}
        {{.Values.createdByAnnotation}}: {{default (printf "linkerd/helm %s" .Values.linkerdVersion) .Values.cliVersion}}
        {{- with .Values.tapInjector.proxy }}
        {{- include "partials.proxy.config.annotations" .resources | nindent 8 }}
        {{- end }}
        {{- with .Values.podAnnotations }}{{ toYaml . | trim | nindent 8 }}{{- end }}
      labels:
        {{.Values.extensionAnnotation}}: linkerd-viz
        component: tap-injector
        {{- with .Values.podLabels }}{{ toYaml . | trim | nindent 8 }}{{- end }}
    spec:
      {{- if .Values.tolerations -}}
      {{- include "linkerd.tolerations" . | nindent 6 }}
      {{- end -}}
      {{- include "linkerd.node-selector" . | nindent 6 }}
      {{- if .Values.enablePodAntiAffinity -}}
      {{- $local := dict "component" "tap-injector" "label" "component" -}}
      {{- include "linkerd.pod-affinity" $local | nindent 6 -}}
      {{- end }}
      containers:
      - args:
        - injector
        - -tap-service-name=linkerd-tap.{{.Values.namespace}}.serviceaccount.identity.$(_l5d_ns).$(_l5d_trustdomain)
<<<<<<< HEAD
        image: {{.Values.tapInjector.image.registry | default .Values.defaultRegistry}}/{{.Values.tapInjector.image.name}}:{{.Values.tapInjector.image.tag | default .Values.linkerdVersion}}
        imagePullPolicy: {{.Values.tapInjector.image.pullPolicy | default .Values.defaultImagePullPolicy}}
=======
        - -log-level={{.Values.tapInjector.logLevel | default .Values.defaultLogLevel}}
        image: {{.Values.tapInjector.image.registry}}/{{.Values.tapInjector.image.name}}:{{.Values.tapInjector.image.tag}}
        imagePullPolicy: {{.Values.tapInjector.image.pullPolicy}}
>>>>>>> 657074ea
        livenessProbe:
          httpGet:
            path: /ping
            port: 9995
          initialDelaySeconds: 10
        name: tap-injector
        ports:
        - containerPort: 8443
          name: tap-injector
        - containerPort: 9995
          name: admin-http
        readinessProbe:
          failureThreshold: 7
          httpGet:
            path: /ready
            port: 9995
        {{- if .Values.tapInjector.resources -}}
        {{- include "partials.resources" .Values.tapInjector.resources | nindent 8 }}
        {{- end }}
        securityContext:
          runAsUser: {{.Values.tapInjector.UID | default .Values.defaultUID}}
        volumeMounts:
        - mountPath: /var/run/linkerd/tls
          name: tls
          readOnly: true
      serviceAccountName: tap-injector
      volumes:
      - name: tls
        secret:
          secretName: tap-injector-k8s-tls<|MERGE_RESOLUTION|>--- conflicted
+++ resolved
@@ -71,14 +71,9 @@
       - args:
         - injector
         - -tap-service-name=linkerd-tap.{{.Values.namespace}}.serviceaccount.identity.$(_l5d_ns).$(_l5d_trustdomain)
-<<<<<<< HEAD
+        - -log-level={{.Values.tapInjector.logLevel | default .Values.defaultLogLevel}}
         image: {{.Values.tapInjector.image.registry | default .Values.defaultRegistry}}/{{.Values.tapInjector.image.name}}:{{.Values.tapInjector.image.tag | default .Values.linkerdVersion}}
         imagePullPolicy: {{.Values.tapInjector.image.pullPolicy | default .Values.defaultImagePullPolicy}}
-=======
-        - -log-level={{.Values.tapInjector.logLevel | default .Values.defaultLogLevel}}
-        image: {{.Values.tapInjector.image.registry}}/{{.Values.tapInjector.image.name}}:{{.Values.tapInjector.image.tag}}
-        imagePullPolicy: {{.Values.tapInjector.image.pullPolicy}}
->>>>>>> 657074ea
         livenessProbe:
           httpGet:
             path: /ping
