# linkerd-viz

The Linkerd-Viz extension contains observability and visualization
components for Linkerd.

![Version: 0.1.0](https://img.shields.io/badge/Version-0.1.0-informational?style=flat-square)

![AppVersion: edge-XX.X.X](https://img.shields.io/badge/AppVersion-edge--XX.X.X-informational?style=flat-square)

**Homepage:** <https://linkerd.io>

## Quickstart and documentation

You can run Linkerd on any Kubernetes 1.13+ cluster in a matter of seconds. See
the [Linkerd Getting Started Guide][getting-started] for how.

For more comprehensive documentation, start with the [Linkerd
docs][linkerd-docs].

## Prerequisite: Linkerd Core Control-Plane

Before installing the Linkerd Viz extension, The core control-plane has to
be installed first by following the [Linkerd Install
Guide](https://linkerd.io/2/tasks/install/).

## Adding Linkerd's Helm repository

```bash
# To add the repo for Linkerd2 stable releases:
helm repo add linkerd https://helm.linkerd.io/stable
# To add the repo for Linkerd2 edge releases:
helm repo add linkerd-edge https://helm.linkerd.io/edge
```

The following instructions use the `linkerd` repo. For installing an edge
release, just replace with `linkerd-edge`.

## Installing the Viz Extension Chart

```bash
helm install linkerd/linkerd-viz
```

## Get involved

* Check out Linkerd's source code at [Github][linkerd2].
* Join Linkerd's [user mailing list][linkerd-users], [developer mailing
  list][linkerd-dev], and [announcements mailing list][linkerd-announce].
* Follow [@linkerd][twitter] on Twitter.
* Join the [Linkerd Slack][slack].

[cncf]: https://www.cncf.io/
[getting-started]: https://linkerd.io/2/getting-started/
[linkerd2]: https://github.com/linkerd/linkerd2
[linkerd-announce]: https://lists.cncf.io/g/cncf-linkerd-announce
[linkerd-dev]: https://lists.cncf.io/g/cncf-linkerd-dev
[linkerd-docs]: https://linkerd.io/2/overview/
[linkerd-users]: https://lists.cncf.io/g/cncf-linkerd-users
[slack]: http://slack.linkerd.io
[twitter]: https://twitter.com/linkerd

## Requirements

Kubernetes: `>=1.13.0-0`

| Repository | Name | Version |
|------------|------|---------|
| file://../../../charts/partials | partials | 0.1.0 |

## Values

| Key | Type | Default | Description |
|-----|------|---------|-------------|
| clusterDomain | string | `"cluster.local"` | Kubernetes DNS Domain name to use |
| createdByAnnotation | string | `"linkerd.io/created-by"` |  |
| dashboard.UID | string | `nil` | UID for the dashboard resource |
| dashboard.enforcedHostRegexp | string | `""` | Host header validation regex for the dashboard. See the [Linkerd documentation](https://linkerd.io/2/tasks/exposing-dashboard) for more information |
| dashboard.image.name | string | `"web"` | Docker image name for the web instance |
| dashboard.image.pullPolicy | string | defaultImagePullPolicy | Pull policy for the  web component |
| dashboard.image.registry | string | defaultRegistry | Docker registry for the web instance |
| dashboard.image.tag | string | linkerdVersion | Docker image tag for the web instance |
| dashboard.logLevel | string | defaultLogLevel | log level of the dashboard component |
| dashboard.proxy | string | `nil` |  |
| dashboard.replicas | int | `1` | Number of replicas of dashboard |
| dashboard.resources.cpu.limit | string | `nil` | Maximum amount of CPU units that the web container can use |
| dashboard.resources.cpu.request | string | `nil` | Amount of CPU units that the web container requests |
| dashboard.resources.memory.limit | string | `nil` | Maximum amount of memory that web container can use |
| dashboard.resources.memory.request | string | `nil` | Amount of memory that the web container requests |
| dashboard.restrictPrivileges | bool | `false` | Restrict the Linkerd Dashboard's default privileges to disallow Tap and Check |
| defaultImagePullPolicy | string | `"IfNotPresent"` | Docker imagePullPolicy for all viz components |
| defaultLogLevel | string | `"info"` | Log level for all the viz components |
| defaultRegistry | string | `"ghcr.io/linkerd"` | Docker registry for all viz components |
| defaultUID | int | `2103` | UID for all the viz components |
| enablePodAntiAffinity | bool | `false` | Enables Pod Anti Affinity logic to balance the placement of replicas across hosts and zones for High Availability. Enable this only when you have multiple replicas of components. |
| extensionAnnotation | string | `"linkerd.io/extension"` |  |
| grafana.enabled | bool | `true` | toggle field to enable or disable grafana |
| grafana.image.name | string | `"grafana"` | Docker image name for the grafana instance |
| grafana.image.pullPolicy | string | defaultImagePullPolicy | Pull policy for the grafana instance |
| grafana.image.registry | string | defaultRegistry | Docker registry for the grafana instance |
| grafana.image.tag | string | linkerdVersion | Docker image tag for the grafana instance |
| grafana.proxy | string | `nil` |  |
| grafana.resources.cpu.limit | string | `nil` | Maximum amount of CPU units that the grafana container can use |
| grafana.resources.cpu.request | string | `nil` | Amount of CPU units that the grafana container requests |
| grafana.resources.memory.limit | string | `nil` | Maximum amount of memory that grafana container can use |
| grafana.resources.memory.request | string | `nil` | Amount of memory that the grafana container requests |
| identityTrustDomain | string | `"cluster.local"` | Trust domain used for identity |
| imagePullSecrets | list | `[]` | For Private docker registries, authentication is needed.  Registry secrets are applied to the respective service accounts |
| installNamespace | bool | `true` | Set to false when installing in a custom namespace. |
| jaegerUrl | string | `""` | url of external jaeger instance Set this to `jaeger.linkerd-jaeger.svc.<clusterDomain>` if you plan to use jaeger extension |
| linkerdNamespace | string | `"linkerd"` | Namespace of the Linkerd core control-plane install |
| linkerdVersion | string | `"linkerdVersionValue"` | control plane version. See Proxy section for proxy version |
| metricsAPI.UID | string | `nil` | UID for the metrics-api resource |
| metricsAPI.image.name | string | `"metrics-api"` | Docker image name for the metrics-api component |
| metricsAPI.image.pullPolicy | string | defaultImagePullPolicy | Pull policy for the metrics-api component |
| metricsAPI.image.registry | string | defaultRegistry | Docker registry for the metrics-api component |
| metricsAPI.image.tag | string | linkerdVersion | Docker image tag for the metrics-api component |
| metricsAPI.logLevel | string | defaultLogLevel | log level of the metrics-api component |
| metricsAPI.proxy | string | `nil` |  |
| metricsAPI.replicas | int | `1` | number of replicas of the metrics-api component |
| metricsAPI.resources.cpu.limit | string | `nil` | Maximum amount of CPU units that the metrics-api container can use |
| metricsAPI.resources.cpu.request | string | `nil` | Amount of CPU units that the metrics-api container requests |
| metricsAPI.resources.memory.limit | string | `nil` | Maximum amount of memory that metrics-api container can use |
| metricsAPI.resources.memory.request | string | `nil` | Amount of memory that the metrics-api container requests |
| namespace | string | `"linkerd-viz"` | Namespace in which the Linkerd Viz extension has to be installed |
| nodeSelector | object | `{"beta.kubernetes.io/os":"linux"}` | NodeSelector section, See the [K8S documentation](https://kubernetes.io/docs/concepts/configuration/assign-pod-node/#nodeselector) for more information |
| prometheus.alertRelabelConfigs | string | `nil` | Alert relabeling is applied to alerts before they are sent to the Alertmanager. |
| prometheus.alertmanagers | string | `nil` | Alertmanager instances the Prometheus server sends alerts to configured via the static_configs parameter. |
| prometheus.args | object | `{"config.file":"/etc/prometheus/prometheus.yml","storage.tsdb.path":"/data","storage.tsdb.retention.time":"6h"}` | Command line options for Prometheus binary |
| prometheus.enabled | bool | `true` | toggle field to enable or disable prometheus |
| prometheus.globalConfig | object | `{"evaluation_interval":"10s","scrape_interval":"10s","scrape_timeout":"10s"}` | The global configuration specifies parameters that are valid in all other configuration contexts. |
| prometheus.image.name | string | `"prometheus"` | Docker image name for the prometheus instance |
| prometheus.image.pullPolicy | string | defaultImagePullPolicy | Pull policy for the prometheus instance |
| prometheus.image.registry | string | `"prom"` | Docker registry for the prometheus instance |
| prometheus.image.tag | string | `"v2.19.3"` | Docker image tag for the prometheus instance |
| prometheus.logLevel | string | defaultLogLevel | log level of the prometheus instance |
| prometheus.proxy | string | `nil` |  |
| prometheus.remoteWrite | string | `nil` | Allows transparently sending samples to an endpoint. Mostly used for long term storage. |
| prometheus.resources.cpu.limit | string | `nil` | Maximum amount of CPU units that the prometheus container can use |
| prometheus.resources.cpu.request | string | `nil` | Amount of CPU units that the prometheus container requests |
| prometheus.resources.memory.limit | string | `nil` | Maximum amount of memory that prometheus container can use |
| prometheus.resources.memory.request | string | `nil` | Amount of memory that the prometheus container requests |
| prometheus.ruleConfigMapMounts | string | `nil` | Alerting/recording rule ConfigMap mounts (sub-path names must end in ´_rules.yml´ or ´_rules.yaml´) |
| prometheus.scrapeConfigs | string | `nil` | A scrapeConfigs section specifies a set of targets and parameters describing how to scrape them. |
| prometheus.sidecarContainers | string | `nil` | A sidecarContainers section specifies a list of secondary containers to run in the prometheus pod e.g. to export data to non-prometheus systems |
| prometheusUrl | string | `""` | url of external prometheus instance |
| proxyInjectAnnotation | string | `"linkerd.io/inject"` |  |
| tap.UID | string | `nil` | UID for the dashboard resource |
| tap.caBundle | string | `""` | Bundle of CA certificates for Tap component. If not provided then Helm will use the certificate generated  for `tap.crtPEM`. If `tap.externalSecret` is set to true, this value must be set, as no certificate will be generated. |
| tap.crtPEM | string | `""` | Certificate for the Tap component. If not provided then Helm will generate one. |
| tap.externalSecret | bool | `false` | Do not create a secret resource for the Tap component. If this is set to `true`, the value `tap.caBundle` must be set (see below). |
<<<<<<< HEAD
| tap.image.name | string | `"controller"` | Docker image name for the tap instance |
| tap.image.pullPolicy | string | defaultImagePullPolicy | Pull policy for the tap component |
| tap.image.registry | string | defaultRegistry | Docker registry for the tap instance |
| tap.image.tag | string | linkerdVersion | Docker image tag for the tap instance |
=======
| tap.image.name | string | `"tap"` | Docker image name for the tap instance |
| tap.image.registry | string | `"ghcr.io/linkerd"` | Docker registry for the tap instance |
| tap.image.tag | string | `"linkerdVersionValue"` | Docker image tag for the tap instance |
>>>>>>> 3534a902
| tap.keyPEM | string | `""` | Certificate key for Tap component. If not provided then Helm will generate one. |
| tap.logLevel | string | defaultLogLevel | log level of the tap component |
| tap.proxy | string | `nil` |  |
| tap.replicas | int | `1` | Number of tap component replicas |
| tap.resources.cpu.limit | string | `nil` | Maximum amount of CPU units that the tap container can use |
| tap.resources.cpu.request | string | `nil` | Amount of CPU units that the tap container requests |
| tap.resources.memory.limit | string | `nil` | Maximum amount of memory that tap container can use |
| tap.resources.memory.request | string | `nil` | Amount of memory that the tap container requests |
| tapInjector.UID | string | `nil` |  |
| tapInjector.caBundle | string | `""` | Bundle of CA certificates for the tapInjector. If not provided then Helm will use the certificate generated  for `tapInjector.crtPEM`. If `tapInjector.externalSecret` is set to true, this value must be set, as no certificate will be generated. |
| tapInjector.crtPEM | string | `""` | Certificate for the tapInjector. If not provided then Helm will generate one. |
| tapInjector.externalSecret | bool | `false` | Do not create a secret resource for the tapInjector webhook. If this is set to `true`, the value `tapInjector.caBundle` must be set (see below) |
| tapInjector.failurePolicy | string | `"Ignore"` |  |
<<<<<<< HEAD
| tapInjector.image.name | string | `"controller"` | Docker image name for the tapInjector instance |
| tapInjector.image.pullPolicy | string | defaultImagePullPolicy | Pull policy for the tapInjector component |
| tapInjector.image.registry | string | defaultRegistry | Docker registry for the tapInjector instance |
| tapInjector.image.tag | string | linkerdVersion | Docker image tag for the tapInjector instance |
=======
| tapInjector.image.name | string | `"tap"` | Docker image name for the tapInjector instance |
| tapInjector.image.registry | string | `"ghcr.io/linkerd"` | Docker registry for the tapInjector instance |
| tapInjector.image.tag | string | `"linkerdVersionValue"` | Docker image tag for the tapInjector instance |
>>>>>>> 3534a902
| tapInjector.keyPEM | string | `""` | Certificate key for the tapInjector. If not provided then Helm will generate one. |
| tapInjector.namespaceSelector | string | `nil` |  |
| tapInjector.objectSelector | string | `nil` |  |
| tapInjector.proxy | string | `nil` |  |
| tapInjector.replicas | int | `1` | Number of replicas of tapInjector |
| tapInjector.resources.cpu.limit | string | `nil` | Maximum amount of CPU units that the tapInjector container can use |
| tapInjector.resources.cpu.request | string | `nil` | Amount of CPU units that the tapInjector container requests |
| tapInjector.resources.memory.limit | string | `nil` | Maximum amount of memory that tapInjector container can use |
| tapInjector.resources.memory.request | string | `nil` | Amount of memory that the tapInjector container requests |
| tolerations | string | `nil` | Tolerations section, See the [K8S documentation](https://kubernetes.io/docs/concepts/scheduling-eviction/taint-and-toleration/) for more information |

----------------------------------------------
Autogenerated from chart metadata using [helm-docs v1.4.0](https://github.com/norwoodj/helm-docs/releases/v1.4.0)<|MERGE_RESOLUTION|>--- conflicted
+++ resolved
@@ -148,16 +148,10 @@
 | tap.caBundle | string | `""` | Bundle of CA certificates for Tap component. If not provided then Helm will use the certificate generated  for `tap.crtPEM`. If `tap.externalSecret` is set to true, this value must be set, as no certificate will be generated. |
 | tap.crtPEM | string | `""` | Certificate for the Tap component. If not provided then Helm will generate one. |
 | tap.externalSecret | bool | `false` | Do not create a secret resource for the Tap component. If this is set to `true`, the value `tap.caBundle` must be set (see below). |
-<<<<<<< HEAD
-| tap.image.name | string | `"controller"` | Docker image name for the tap instance |
+| tap.image.name | string | `"tap"` | Docker image name for the tap instance |
 | tap.image.pullPolicy | string | defaultImagePullPolicy | Pull policy for the tap component |
 | tap.image.registry | string | defaultRegistry | Docker registry for the tap instance |
 | tap.image.tag | string | linkerdVersion | Docker image tag for the tap instance |
-=======
-| tap.image.name | string | `"tap"` | Docker image name for the tap instance |
-| tap.image.registry | string | `"ghcr.io/linkerd"` | Docker registry for the tap instance |
-| tap.image.tag | string | `"linkerdVersionValue"` | Docker image tag for the tap instance |
->>>>>>> 3534a902
 | tap.keyPEM | string | `""` | Certificate key for Tap component. If not provided then Helm will generate one. |
 | tap.logLevel | string | defaultLogLevel | log level of the tap component |
 | tap.proxy | string | `nil` |  |
@@ -171,16 +165,10 @@
 | tapInjector.crtPEM | string | `""` | Certificate for the tapInjector. If not provided then Helm will generate one. |
 | tapInjector.externalSecret | bool | `false` | Do not create a secret resource for the tapInjector webhook. If this is set to `true`, the value `tapInjector.caBundle` must be set (see below) |
 | tapInjector.failurePolicy | string | `"Ignore"` |  |
-<<<<<<< HEAD
-| tapInjector.image.name | string | `"controller"` | Docker image name for the tapInjector instance |
+| tapInjector.image.name | string | `"tap"` | Docker image name for the tapInjector instance |
 | tapInjector.image.pullPolicy | string | defaultImagePullPolicy | Pull policy for the tapInjector component |
 | tapInjector.image.registry | string | defaultRegistry | Docker registry for the tapInjector instance |
 | tapInjector.image.tag | string | linkerdVersion | Docker image tag for the tapInjector instance |
-=======
-| tapInjector.image.name | string | `"tap"` | Docker image name for the tapInjector instance |
-| tapInjector.image.registry | string | `"ghcr.io/linkerd"` | Docker registry for the tapInjector instance |
-| tapInjector.image.tag | string | `"linkerdVersionValue"` | Docker image tag for the tapInjector instance |
->>>>>>> 3534a902
 | tapInjector.keyPEM | string | `""` | Certificate key for the tapInjector. If not provided then Helm will generate one. |
 | tapInjector.namespaceSelector | string | `nil` |  |
 | tapInjector.objectSelector | string | `nil` |  |
