--- conflicted
+++ resolved
@@ -72,12 +72,7 @@
 | Key | Type | Default | Description |
 |-----|------|---------|-------------|
 | clusterDomain | string | `"cluster.local"` | Kubernetes DNS Domain name to use |
-<<<<<<< HEAD
-| dashboard.UID | int | `2103` |  |
-=======
-| createdByAnnotation | string | `"linkerd.io/created-by"` |  |
 | dashboard.UID | string | `nil` | UID for the dashboard resource |
->>>>>>> 89ec6056
 | dashboard.enforcedHostRegexp | string | `""` | Host header validation regex for the dashboard. See the [Linkerd documentation](https://linkerd.io/2/tasks/exposing-dashboard) for more information |
 | dashboard.image.name | string | `"web"` | Docker image name for the web instance |
 | dashboard.image.pullPolicy | string | defaultImagePullPolicy | Pull policy for the  web component |
@@ -147,12 +142,7 @@
 | prometheus.scrapeConfigs | string | `nil` | A scrapeConfigs section specifies a set of targets and parameters describing how to scrape them. |
 | prometheus.sidecarContainers | string | `nil` | A sidecarContainers section specifies a list of secondary containers to run in the prometheus pod e.g. to export data to non-prometheus systems |
 | prometheusUrl | string | `""` | url of external prometheus instance |
-<<<<<<< HEAD
-| tap.UID | int | `2103` |  |
-=======
-| proxyInjectAnnotation | string | `"linkerd.io/inject"` |  |
 | tap.UID | string | `nil` | UID for the dashboard resource |
->>>>>>> 89ec6056
 | tap.caBundle | string | `""` | Bundle of CA certificates for Tap component. If not provided then Helm will use the certificate generated  for `tap.crtPEM`. If `tap.externalSecret` is set to true, this value must be set, as no certificate will be generated. |
 | tap.crtPEM | string | `""` | Certificate for the Tap component. If not provided then Helm will generate one. |
 | tap.externalSecret | bool | `false` | Do not create a secret resource for the Tap component. If this is set to `true`, the value `tap.caBundle` must be set (see below). |
