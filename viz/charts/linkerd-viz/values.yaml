--- conflicted
+++ resolved
@@ -17,13 +17,9 @@
 extensionAnnotation: linkerd.io/extension
 
 # -- Docker registry for all viz components
-<<<<<<< HEAD
-defaultRegistry: &registry cr.l5d.io/linkerd
-=======
-defaultRegistry: ghcr.io/linkerd
+defaultRegistry: cr.l5d.io/linkerd
 # -- Docker imagePullPolicy for all viz components
 defaultImagePullPolicy: IfNotPresent
->>>>>>> bfe4f747
 # -- Log level for all the viz components
 defaultLogLevel: info
 # -- UID for all the viz components
@@ -75,12 +71,8 @@
   logLevel: ""
   image:
     # -- Docker registry for the metrics-api component
-<<<<<<< HEAD
-    registry: *registry
-=======
     # @default -- defaultRegistry
     registry: ""
->>>>>>> bfe4f747
     # -- Docker image name for the metrics-api component
     name: metrics-api
     # -- Docker image tag for the metrics-api component
