--- conflicted
+++ resolved
@@ -14,14 +14,12 @@
 	// enabled on a pod.
 	VizTapEnabled = VizAnnotationsPrefix + "/tap-enabled"
 
-<<<<<<< HEAD
+	// VizTapDisabled can be used to disable tap on the injected proxy.
+	VizTapDisabled = VizAnnotationsPrefix + "/disable-tap"
+
 	// VizExternalPrometheus is only set on the namespace by the install
 	// when a external prometheus is being used
 	VizExternalPrometheus = VizAnnotationsPrefix + "/external-prometheus"
-=======
-	// VizTapDisabled can be used to disable tap on the injected proxy.
-	VizTapDisabled = VizAnnotationsPrefix + "/disable-tap"
->>>>>>> 96e07842
 )
 
 // IsTapEnabled returns true if a pod has an annotation indicating that tap
