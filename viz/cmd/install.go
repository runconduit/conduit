--- conflicted
+++ resolved
@@ -38,11 +38,8 @@
 
 func newCmdInstall() *cobra.Command {
 	var skipChecks bool
-<<<<<<< HEAD
 	var ha bool
-=======
 	var wait time.Duration
->>>>>>> 2b6c5e80
 	var options values.Options
 
 	cmd := &cobra.Command{
@@ -82,16 +79,13 @@
 		`Skip checks for namespace existence`,
 	)
 
-<<<<<<< HEAD
 	cmd.Flags().BoolVar(
 		&ha, "ha", false,
 		`Install Viz Extension in High Availability mode.`,
 	)
-=======
 	cmd.Flags().DurationVar(
 		&wait, "wait", 300*time.Second,
 		"Wait for core control-plane components to be available")
->>>>>>> 2b6c5e80
 
 	flags.AddValueOptionsFlags(cmd.Flags(), &options)
 
