--- conflicted
+++ resolved
@@ -127,12 +127,8 @@
 
 	k8sContext := flag.String("k8s-context", "", "kubernetes context associated with the test cluster")
 	linkerd := flag.String("linkerd", "", "path to the linkerd binary to test")
-<<<<<<< HEAD
 	namespace := flag.String("linkerd-namespace", "linkerd", "the namespace where linkerd is installed")
-=======
-	namespace := flag.String("linkerd-namespace", "l5d-integration", "the namespace where linkerd is installed")
 	multicluster := flag.Bool("multicluster", false, "when specified the multicluster install functionality is tested")
->>>>>>> 904f1465
 	helmPath := flag.String("helm-path", "target/helm", "path of the Helm binary")
 	helmChart := flag.String("helm-chart", "charts/linkerd2", "path to linkerd2's Helm chart")
 	multiclusterHelmChart := flag.String("multicluster-helm-chart", "charts/linkerd2-multicluster", "path to linkerd2's multicluster Helm chart")
